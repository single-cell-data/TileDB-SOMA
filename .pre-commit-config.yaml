exclude: ^doc/source/
repos:
  - repo: https://github.com/psf/black
    rev: "23.9.1"
    hooks:
    - id: black
  - repo: https://github.com/astral-sh/ruff-pre-commit
    rev: v0.0.291
    hooks:
    - id: ruff
      args: ["--config=apis/python/pyproject.toml"]
  - repo: https://github.com/pre-commit/mirrors-mypy
    rev: v1.5.1
    hooks:
    - id: mypy
      additional_dependencies:
        - "pandas-stubs==1.5.3.230214"
<<<<<<< HEAD
        - "somacore @ file:///opt/SOMA"
=======
        - "somacore==1.0.7"
>>>>>>> fae2ac1e
        - "types-setuptools==67.4.0.3"
      args: ["--config-file=apis/python/pyproject.toml", "apis/python/src", "apis/python/devtools"]
      pass_filenames: false<|MERGE_RESOLUTION|>--- conflicted
+++ resolved
@@ -15,11 +15,7 @@
     - id: mypy
       additional_dependencies:
         - "pandas-stubs==1.5.3.230214"
-<<<<<<< HEAD
-        - "somacore @ file:///opt/SOMA"
-=======
         - "somacore==1.0.7"
->>>>>>> fae2ac1e
         - "types-setuptools==67.4.0.3"
       args: ["--config-file=apis/python/pyproject.toml", "apis/python/src", "apis/python/devtools"]
       pass_filenames: false