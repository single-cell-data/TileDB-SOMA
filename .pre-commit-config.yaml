--- conflicted
+++ resolved
@@ -22,38 +22,6 @@
   - repo: https://github.com/pre-commit/mirrors-mypy
     rev: v1.11.1
     hooks:
-<<<<<<< HEAD
-      - id: mypy
-        name: "mypy for tiledbsoma"
-        files: "^apis/python/"
-        additional_dependencies:
-          # Pandas types changed between 1.x and 2.x. Our setup.py permits both, but for type-checking purposes we use the
-          # Pandas 2.x types (e.g. `pd.Series[Any]`). See `_types.py` or https://github.com/single-cell-data/TileDB-SOMA/issues/2839
-          # for more info.
-          - "pandas-stubs>=2"
-          - "somacore==1.0.14"
-          - types-setuptools
-        args:
-          [
-            "--config-file=apis/python/pyproject.toml",
-            "apis/python/src",
-            "apis/python/devtools",
-          ]
-        pass_filenames: false
-
-      - id: mypy
-        name: "mypy for tiledbsoma_ml"
-        files: "^other_packages/python/tiledbsoma_ml/"
-        args: ["--config=other_packages/python/tiledbsoma_ml/pyproject.toml"]
-        additional_dependencies:
-          - attrs
-          - types-requests
-          - pytest
-          - "pandas-stubs>=2"
-          - numpy
-          - typing_extensions
-          - types-setuptools
-=======
     - id: mypy
       additional_dependencies:
         # Pandas types changed between 1.x and 2.x. Our setup.py permits both, but for type-checking purposes we use the
@@ -64,4 +32,16 @@
         - types-setuptools
       args: ["--config-file=apis/python/pyproject.toml", "apis/python/src", "apis/python/devtools"]
       pass_filenames: false
->>>>>>> b3feada0
+
+    - id: mypy
+      name: "mypy for tiledbsoma_ml"
+      files: "^other_packages/python/tiledbsoma_ml/"
+      args: ["--config=other_packages/python/tiledbsoma_ml/pyproject.toml"]
+      additional_dependencies:
+        - attrs
+        - types-requests
+        - pytest
+        - "pandas-stubs>=2"
+        - numpy
+        - typing_extensions
+        - types-setuptools