#!/usr/bin/env python

import os
<<<<<<< HEAD

=======
import pandas as pd
import pyarrow as pa
import tiledbsoma.libtiledbsoma as clib
>>>>>>> e636da55
import tiledb
import tiledbsoma.libtiledbsoma as sc
from tiledbsoma.query_condition import QueryCondition

VERBOSE = False

TEST_DIR = os.path.dirname(__file__)
SOMA_URI = f"{TEST_DIR}/../../test/soco/pbmc3k_processed"

if VERBOSE:
    clib.config_logging("debug")


def pandas_query(uri, condition):
    sr = clib.SOMAReader(uri)
    sr.submit()
    arrow_table = sr.read_next()
    assert sr.results_complete()

    return arrow_table.to_pandas().query(condition)


def soma_query(uri, condition):
    qc = QueryCondition(condition)
    schema = tiledb.open(uri).schema

    sr = clib.SOMAReader(uri, query_condition=qc, schema=schema)
    sr.submit()
    arrow_table = sr.read_next()
    assert sr.results_complete()

    return arrow_table


def test_query_condition_int():
    uri = os.path.join(SOMA_URI, "obs")
    condition = "n_genes > 500"

    pandas = pandas_query(uri, condition)

    soma_arrow = soma_query(uri, condition)

    assert len(pandas.index) == soma_arrow.num_rows


def test_query_condition_string():
    uri = os.path.join(SOMA_URI, "obs")
    condition = 'louvain == "NK cells"'

    pandas = pandas_query(uri, condition)

    soma_arrow = soma_query(uri, condition)

    assert len(pandas.index) == soma_arrow.num_rows


def test_query_condition_float():
    uri = os.path.join(SOMA_URI, "obs")
    condition = "percent_mito > 0.02"

    pandas = pandas_query(uri, condition)

    soma_arrow = soma_query(uri, condition)

    assert len(pandas.index) == soma_arrow.num_rows


def test_query_condition_bool():
    uri = os.path.join(SOMA_URI, "obs")
    condition = "is_b_cell == True"

    pandas = pandas_query(uri, condition)

    soma_arrow = soma_query(uri, condition)

    assert len(pandas.index) == soma_arrow.num_rows


def test_query_condition_and():
    uri = os.path.join(SOMA_URI, "obs")
    condition = "percent_mito > 0.02 and n_genes > 700"

    pandas = pandas_query(uri, condition)

    soma_arrow = soma_query(uri, condition)

    assert len(pandas.index) == soma_arrow.num_rows


def test_query_condition_and_or():
    uri = os.path.join(SOMA_URI, "obs")
    condition = '(percent_mito > 0.02 and n_genes > 700) or (percent_mito < 0.015 and louvain == "B cells")'  # noqa

    pandas = pandas_query(uri, condition)

    soma_arrow = soma_query(uri, condition)

    assert len(pandas.index) == soma_arrow.num_rows


def test_query_condition_select_columns():
    uri = os.path.join(SOMA_URI, "obs")
    condition = "percent_mito > 0.02"

    qc = QueryCondition(condition)
    schema = tiledb.open(uri).schema

<<<<<<< HEAD
    sr = sc.SOMAReader(
        uri,
        query_condition=qc,
        schema=schema,
        column_names=["n_genes"],
    )

=======
    sr = clib.SOMAReader(
        uri, query_condition=qc, schema=schema, column_names=["n_genes"]
    )
>>>>>>> e636da55
    sr.submit()
    arrow_table = sr.read_next()

    assert sr.results_complete()
    assert arrow_table.num_rows == 1332
    assert arrow_table.num_columns == 2


def test_query_condition_all_columns():
    uri = os.path.join(SOMA_URI, "obs")
    condition = "percent_mito > 0.02"

    qc = QueryCondition(condition)
    schema = tiledb.open(uri).schema

    sr = clib.SOMAReader(uri, query_condition=qc, schema=schema)
    sr.submit()
    arrow_table = sr.read_next()

    assert sr.results_complete()
    assert arrow_table.num_rows == 1332
    assert arrow_table.num_columns == 7


def test_query_condition_reset():
    uri = os.path.join(SOMA_URI, "obs")
    condition = "percent_mito > 0.02"

    qc = QueryCondition(condition)
    schema = tiledb.open(uri).schema

    sr = clib.SOMAReader(uri, query_condition=qc, schema=schema)
    sr.submit()
    arrow_table = sr.read_next()

    assert sr.results_complete()
    assert arrow_table.num_rows == 1332
    assert arrow_table.num_columns == 7

    # reset and submit new query with open array
    # ---------------------------------------------------------------
    condition = "percent_mito < 0.02"
    qc = QueryCondition(condition)
    sr.reset(column_names=["percent_mito"], query_condition=qc, schema=schema)

    sr.submit()
    arrow_table = sr.read_next()

    assert sr.results_complete()
    assert arrow_table.num_rows == 1306
    assert arrow_table.num_columns == 1


if __name__ == "__main__":
    test_query_condition_select_columns()<|MERGE_RESOLUTION|>--- conflicted
+++ resolved
@@ -1,13 +1,9 @@
 #!/usr/bin/env python
 
 import os
-<<<<<<< HEAD
-
-=======
 import pandas as pd
 import pyarrow as pa
 import tiledbsoma.libtiledbsoma as clib
->>>>>>> e636da55
 import tiledb
 import tiledbsoma.libtiledbsoma as sc
 from tiledbsoma.query_condition import QueryCondition
@@ -115,19 +111,9 @@
     qc = QueryCondition(condition)
     schema = tiledb.open(uri).schema
 
-<<<<<<< HEAD
-    sr = sc.SOMAReader(
-        uri,
-        query_condition=qc,
-        schema=schema,
-        column_names=["n_genes"],
-    )
-
-=======
     sr = clib.SOMAReader(
         uri, query_condition=qc, schema=schema, column_names=["n_genes"]
     )
->>>>>>> e636da55
     sr.submit()
     arrow_table = sr.read_next()
 
