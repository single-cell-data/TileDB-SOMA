/**
 * @file   unit_soma_dataframe.cc
 *
 * @section LICENSE
 *
 * The MIT License
 *
 * @copyright Copyright (c) 2024 TileDB, Inc.
 *
 * Permission is hereby granted, free of charge, to any person obtaining a copy
 * of this software and associated documentation files (the "Software"), to deal
 * in the Software without restriction, including without limitation the rights
 * to use, copy, modify, merge, publish, distribute, sublicense, and/or sell
 * copies of the Software, and to permit persons to whom the Software is
 * furnished to do so, subject to the following conditions:
 *
 * The above copyright notice and this permission notice shall be included in
 * all copies or substantial portions of the Software.
 *
 * THE SOFTWARE IS PROVIDED "AS IS", WITHOUT WARRANTY OF ANY KIND, EXPRESS OR
 * IMPLIED, INCLUDING BUT NOT LIMITED TO THE WARRANTIES OF MERCHANTABILITY,
 * FITNESS FOR A PARTICULAR PURPOSE AND NONINFRINGEMENT. IN NO EVENT SHALL THE
 * AUTHORS OR COPYRIGHT HOLDERS BE LIABLE FOR ANY CLAIM, DAMAGES OR OTHER
 * LIABILITY, WHETHER IN AN ACTION OF CONTRACT, TORT OR OTHERWISE, ARISING FROM,
 * OUT OF OR IN CONNECTION WITH THE SOFTWARE OR THE USE OR OTHER DEALINGS IN
 * THE SOFTWARE.
 *
 * @section DESCRIPTION
 *
 * This file manages unit tests for the SOMADataFrame class
 */

#include "common.h"

const int64_t SOMA_JOINID_DIM_MAX = 99;
const int64_t SOMA_JOINID_RESIZE_DIM_MAX = 199;

// This is a keystroke-reduction fixture for some similar unit-test cases For
// convenience there are dims/attrs of type int64, uint32, and string. (Feel
// free to add more types.) The main value-adds of this fixture are (a) simple
// keystroke-reduction; (b) you get to pick which ones are the dim(s) and which
// are the attr(s).
struct VariouslyIndexedDataFrameFixture {
    std::shared_ptr<SOMAContext> ctx_;
    std::string uri_;
    bool use_current_domain_;

    //  - - - - - - - - - - - - - - - - - - - - - - - - - - - - - - - -
    // Using Catch2's TEST_CASE_METHOD we can't pass constructor args.
    // This is a call-after-construction method.
    void set_up(std::shared_ptr<SOMAContext> ctx, std::string uri) {
        ctx_ = ctx;
        uri_ = uri;
    }

    //  - - - - - - - - - - - - - - - - - - - - - - - - - - - - - - - -
    // Helpers for setting up dim/attr configs and data
    static const inline int64_t i64_dim_max = SOMA_JOINID_DIM_MAX;
    static const inline int64_t u32_dim_max = 9999;
    static const inline int64_t str_dim_max = 0;  // not used for string dims

    static const inline std::string i64_name = "soma_joinid";
    static const inline std::string u32_name = "myuint32";
    static const inline std::string str_name = "mystring";

    tiledb_datatype_t i64_datatype = TILEDB_INT64;
    tiledb_datatype_t u32_datatype = TILEDB_UINT32;
    tiledb_datatype_t str_datatype = TILEDB_STRING_ASCII;

    std::string i64_arrow_format = ArrowAdapter::tdb_to_arrow_type(
        i64_datatype);
    std::string u32_arrow_format = ArrowAdapter::tdb_to_arrow_type(
        u32_datatype);
    std::string attr_1_arrow_format = ArrowAdapter::tdb_to_arrow_type(
        str_datatype);

    helper::DimInfo i64_dim_info(bool use_current_domain) {
        return helper::DimInfo(
            {.name = i64_name,
             .tiledb_datatype = i64_datatype,
             .dim_max = i64_dim_max,
             .string_lo = "N/A",
             .string_hi = "N/A",
             .use_current_domain = use_current_domain});
    }
    helper::DimInfo u32_dim_info(bool use_current_domain) {
        return helper::DimInfo(
            {.name = u32_name,
             .tiledb_datatype = u32_datatype,
             .dim_max = u32_dim_max,
             .string_lo = "N/A",
             .string_hi = "N/A",
             .use_current_domain = use_current_domain});
    }
    helper::DimInfo str_dim_info(
        bool use_current_domain, std::string string_lo, std::string string_hi) {
        return helper::DimInfo(
            {.name = str_name,
             .tiledb_datatype = str_datatype,
             .dim_max = str_dim_max,
             .string_lo = string_lo,
             .string_hi = string_hi,
             .use_current_domain = use_current_domain});
    }

    helper::AttrInfo i64_attr_info(std::string name = i64_name) {
        return helper::AttrInfo(
            {.name = name, .tiledb_datatype = i64_datatype});
    }
    helper::AttrInfo u32_attr_info() {
        return helper::AttrInfo(
            {.name = u32_name, .tiledb_datatype = u32_datatype});
    }
    helper::AttrInfo str_attr_info() {
        return helper::AttrInfo(
            {.name = str_name, .tiledb_datatype = str_datatype});
    }

    //  - - - - - - - - - - - - - - - - - - - - - - - - - - - - - - - -
    // Helper methods for create/open/write/etc.

    void create(
        const std::vector<helper::DimInfo>& dim_infos,
        const std::vector<helper::AttrInfo>& attr_infos) {
        auto [schema, index_columns] =
            helper::create_arrow_schema_and_index_columns(
                dim_infos, attr_infos);
        SOMADataFrame::create(
            uri_,
            std::move(schema),
            ArrowTable(
                std::move(index_columns.first),
                std::move(index_columns.second)),
            ctx_);
    }

    void create(
        const std::vector<helper::DimInfo>& dim_infos,
        const std::vector<helper::AttrInfo>& attr_infos,
        const PlatformConfig& platform_config,
        std::optional<TimestampRange> timestamp_range = std::nullopt) {
        auto [schema, index_columns] =
            helper::create_arrow_schema_and_index_columns(
                dim_infos, attr_infos);
        SOMADataFrame::create(
            uri_,
            std::move(schema),
            ArrowTable(
                std::move(index_columns.first),
                std::move(index_columns.second)),
            ctx_,
            platform_config,
            timestamp_range);
    }

    std::unique_ptr<SOMADataFrame> open(
        OpenMode mode,
        ResultOrder result_order = ResultOrder::automatic,
        std::optional<TimestampRange> timestamp_range = std::nullopt) {
        return SOMADataFrame::open(
            uri_,
            mode,
            ctx_,
            {},  // column_names
            result_order,
            timestamp_range);
    }

    void write_sjid_u32_str_data_from(int64_t sjid_base) {
        auto soma_dataframe = SOMADataFrame::open(uri_, OpenMode::write, ctx_);

        auto i64_data = std::vector<int64_t>({sjid_base + 1, sjid_base + 2});

        auto u32_data = std::vector<uint32_t>({1234, 5678});

        // We like to think we're writing an array of strings ...
        auto strings = std::vector<std::string>({"apple", "bat"});
        // ... but really we're writing an array of characters along
        // with offsets data.
        //
        // It would be possible here to just hard-code a string "applebat" and
        // an offsets array {0, 5, 8}. The following bits simply automate that.
        std::string char_data("");
        std::vector<uint64_t> char_offsets(0);
        uint64_t offset = 0;
        for (auto e : strings) {
            char_data += e;
            char_offsets.push_back(offset);
            offset += e.size();
        }
        char_offsets.push_back(offset);

        soma_dataframe->set_column_data(
            i64_name, i64_data.size(), i64_data.data());
        soma_dataframe->set_column_data(
            str_name, strings.size(), char_data.data(), char_offsets.data());
        soma_dataframe->set_column_data(
            u32_name, u32_data.size(), u32_data.data());
        soma_dataframe->write();

        soma_dataframe->close();
    }
};

TEST_CASE_METHOD(
    VariouslyIndexedDataFrameFixture,
    "SOMADataFrame: basic",
    "[SOMADataFrame]") {
    auto use_current_domain = GENERATE(false, true);
    // TODO this could be formatted with fmt::format which is part of internal
    // header spd/log/fmt/fmt.h and should not be used. In C++20, this can be
    // replaced with std::format.
    std::ostringstream section;
    section << "- use_current_domain=" << use_current_domain;
    SECTION(section.str()) {
        set_up(
            std::make_shared<SOMAContext>(), "mem://unit-test-dataframe-basic");

        std::vector<helper::DimInfo> dim_infos(
            {i64_dim_info(use_current_domain)});
        std::vector<helper::AttrInfo> attr_infos({u32_attr_info()});

        REQUIRE(!SOMADataFrame::exists(uri_, ctx_));

        create(dim_infos, attr_infos);

        REQUIRE(SOMADataFrame::exists(uri_, ctx_));
        REQUIRE(!SOMASparseNDArray::exists(uri_, ctx_));
        REQUIRE(!SOMADenseNDArray::exists(uri_, ctx_));

        auto soma_dataframe = open(OpenMode::read);
        REQUIRE(soma_dataframe->uri() == uri_);
        REQUIRE(soma_dataframe->ctx() == ctx_);
        REQUIRE(soma_dataframe->type() == "SOMADataFrame");
        std::vector<std::string> expected_index_column_names = {
            dim_infos[0].name};
        REQUIRE(
            soma_dataframe->index_column_names() ==
            expected_index_column_names);
        REQUIRE(soma_dataframe->nnz() == 0);
        soma_dataframe->close();

        std::vector<int64_t> d0(10);
        for (int j = 0; j < 10; j++)
            d0[j] = j;
        std::vector<uint32_t> a0(10, 1);

        soma_dataframe = open(OpenMode::write);
        soma_dataframe->set_column_data(
            dim_infos[0].name, d0.size(), d0.data());
        soma_dataframe->set_column_data(
            attr_infos[0].name, a0.size(), a0.data());
        soma_dataframe->write();
        soma_dataframe->close();

        soma_dataframe = open(OpenMode::read);
        while (auto batch = soma_dataframe->read_next()) {
            auto arrbuf = batch.value();
            auto d0span = arrbuf->at(dim_infos[0].name)->data<int64_t>();
            auto a0span = arrbuf->at(attr_infos[0].name)->data<uint32_t>();
            REQUIRE(d0 == std::vector<int64_t>(d0span.begin(), d0span.end()));
            REQUIRE(a0 == std::vector<uint32_t>(a0span.begin(), a0span.end()));
        }
        soma_dataframe->close();

        auto soma_object = SOMAObject::open(uri_, OpenMode::read, ctx_);
        REQUIRE(soma_object->uri() == uri_);
        REQUIRE(soma_object->type() == "SOMADataFrame");
        soma_object->close();
    }
}

TEST_CASE_METHOD(
    VariouslyIndexedDataFrameFixture,
    "SOMADataFrame: platform_config",
    "[SOMADataFrame]") {
    std::pair<std::string, tiledb_filter_type_t> filter = GENERATE(
        std::make_pair(
            R"({"name": "GZIP", "COMPRESSION_LEVEL": 3})", TILEDB_FILTER_GZIP),
        std::make_pair(
            R"({"name": "ZSTD", "COMPRESSION_LEVEL": 3})", TILEDB_FILTER_ZSTD),
        std::make_pair(
            R"({"name": "LZ4", "COMPRESSION_LEVEL": 3})", TILEDB_FILTER_LZ4),
        std::make_pair(
            R"({"name": "BZIP2", "COMPRESSION_LEVEL": 3})",
            TILEDB_FILTER_BZIP2),
        std::make_pair(
            R"({"name": "RLE", "COMPRESSION_LEVEL": 3})", TILEDB_FILTER_RLE),
        std::make_pair(
            R"({"name": "DICTIONARY_ENCODING", "COMPRESSION_LEVEL": 3})",
            TILEDB_FILTER_DICTIONARY),
        std::make_pair(
            R"({"name": "BIT_WIDTH_REDUCTION", "BIT_WIDTH_MAX_WINDOW": 3})",
            TILEDB_FILTER_BIT_WIDTH_REDUCTION),
        std::make_pair(
            R"({"name": "POSITIVE_DELTA", "POSITIVE_DELTA_MAX_WINDOW": 3})",
            TILEDB_FILTER_POSITIVE_DELTA),
        std::make_pair(
            R"({"name": "DELTA", "COMPRESSION_LEVEL": 3, "COMPRESSION_REINTERPRET_DATATYPE": 1})",
            TILEDB_FILTER_DELTA),
        std::make_pair(
            R"({"name": "DOUBLE_DELTA", "COMPRESSION_LEVEL": 3, "COMPRESSION_REINTERPRET_DATATYPE": 1})",
            TILEDB_FILTER_DOUBLE_DELTA),
        std::make_pair(
            R"({"name": "SCALE_FLOAT", "SCALE_FLOAT_FACTOR": 1, "SCALE_FLOAT_OFFSET": 0, "SCALE_FLOAT_BYTEWIDTH": 8})",
            TILEDB_FILTER_SCALE_FLOAT),
        std::make_pair(
            R"({"name": "WEBP", "WEBP_INPUT_FORMAT": 1, "WEBP_QUALITY": 25.5,
            "WEBP_LOSSLESS": 0})",
            TILEDB_FILTER_WEBP),
        std::make_pair(R"("CHECKSUM_MD5")", TILEDB_FILTER_CHECKSUM_MD5),
        std::make_pair(R"("CHECKSUM_SHA256")", TILEDB_FILTER_CHECKSUM_SHA256),
        std::make_pair(R"("XOR")", TILEDB_FILTER_XOR),
        std::make_pair(R"("BITSHUFFLE")", TILEDB_FILTER_BITSHUFFLE),
        std::make_pair(R"("BYTESHUFFLE")", TILEDB_FILTER_BYTESHUFFLE),
        std::make_pair(R"("NOOP")", TILEDB_FILTER_NONE));

    // TODO this used to be formatted with fmt::format which is part of internal
    // header spd/log/fmt/fmt.h and should not be used. In C++20, this can be
    // replaced with std::format.
    std::ostringstream section;
    section << "- filter=" << filter.first;

    SECTION(section.str()) {
        auto use_current_domain = GENERATE(false, true);
        std::ostringstream section2;
        section2 << "- use_current_domain=" << use_current_domain;
        SECTION(section2.str()) {
            set_up(
                std::make_shared<SOMAContext>(),
                "mem://unit-test-dataframe-platform-config");

            PlatformConfig platform_config;
            platform_config.dataframe_dim_zstd_level = 6;
            platform_config.offsets_filters = R"([)" + filter.first + R"(])";
            platform_config.validity_filters = R"([)" + filter.first + R"(])";
            if (filter.second != TILEDB_FILTER_WEBP) {
                platform_config.attrs = R"({"a0": {"filters":[)" +
                                        filter.first + R"(]}})";
            }

            std::vector<helper::DimInfo> dim_infos(
                {i64_dim_info(use_current_domain)});
            std::vector<helper::AttrInfo> attr_infos({i64_attr_info("a0")});

            REQUIRE(!SOMADataFrame::exists(uri_, ctx_));

            create(dim_infos, attr_infos, platform_config);

            auto soma_dataframe = open(OpenMode::read);
            auto sch = soma_dataframe->tiledb_schema();
            REQUIRE(
                sch->offsets_filter_list().filter(0).filter_type() ==
                filter.second);

            REQUIRE(
                sch->validity_filter_list().filter(0).filter_type() ==
                filter.second);

            auto dim_filter = sch->domain()
                                  .dimension(dim_infos[0].name)
                                  .filter_list()
                                  .filter(0);
            REQUIRE(dim_filter.filter_type() == TILEDB_FILTER_ZSTD);
            REQUIRE(
                dim_filter.get_option<int32_t>(TILEDB_COMPRESSION_LEVEL) == 6);

            if (filter.second != TILEDB_FILTER_WEBP) {
                REQUIRE(
                    sch->attribute(attr_infos[0].name)
                        .filter_list()
                        .filter(0)
                        .filter_type() == filter.second);
            }
            soma_dataframe->close();
        }
    }
}

TEST_CASE_METHOD(
    VariouslyIndexedDataFrameFixture,
    "SOMADataFrame: metadata",
    "[SOMADataFrame]") {
    auto use_current_domain = GENERATE(false, true);
    // TODO this could be formatted with fmt::format which is part of internal
    // header spd/log/fmt/fmt.h and should not be used. In C++20, this can be
    // replaced with std::format.
    std::ostringstream section;
    section << "- use_current_domain=" << use_current_domain;
    SECTION(section.str()) {
        set_up(std::make_shared<SOMAContext>(), "mem://unit-test-collection");

        std::vector<helper::DimInfo> dim_infos(
            {i64_dim_info(use_current_domain)});
        std::vector<helper::AttrInfo> attr_infos({u32_attr_info()});

        REQUIRE(!SOMADataFrame::exists(uri_, ctx_));

        create(dim_infos, attr_infos, PlatformConfig(), TimestampRange(0, 2));

        auto soma_dataframe = open(
            OpenMode::write, ResultOrder::automatic, TimestampRange(1, 1));

        int32_t val = 100;
        soma_dataframe->set_metadata("md", TILEDB_INT32, 1, &val);
        soma_dataframe->close();

        // Read metadata
        soma_dataframe->open(OpenMode::read, TimestampRange(0, 2));
        REQUIRE(soma_dataframe->metadata_num() == 3);
        REQUIRE(soma_dataframe->has_metadata("soma_object_type"));
        REQUIRE(soma_dataframe->has_metadata("soma_encoding_version"));
        REQUIRE(soma_dataframe->has_metadata("md"));
        auto mdval = soma_dataframe->get_metadata("md");
        REQUIRE(std::get<MetadataInfo::dtype>(*mdval) == TILEDB_INT32);
        REQUIRE(std::get<MetadataInfo::num>(*mdval) == 1);
        REQUIRE(
            *((const int32_t*)std::get<MetadataInfo::value>(*mdval)) == 100);
        soma_dataframe->close();

        // md should not be available at (2, 2)
        soma_dataframe->open(OpenMode::read, TimestampRange(2, 2));
        REQUIRE(soma_dataframe->metadata_num() == 2);
        REQUIRE(soma_dataframe->has_metadata("soma_object_type"));
        REQUIRE(soma_dataframe->has_metadata("soma_encoding_version"));
        REQUIRE(!soma_dataframe->has_metadata("md"));
        soma_dataframe->close();

        // Metadata should also be retrievable in write mode
        soma_dataframe->open(OpenMode::write, TimestampRange(0, 2));
        REQUIRE(soma_dataframe->metadata_num() == 3);
        REQUIRE(soma_dataframe->has_metadata("soma_object_type"));
        REQUIRE(soma_dataframe->has_metadata("soma_encoding_version"));
        REQUIRE(soma_dataframe->has_metadata("md"));
        mdval = soma_dataframe->get_metadata("md");
        REQUIRE(
            *((const int32_t*)std::get<MetadataInfo::value>(*mdval)) == 100);

        // Delete and have it reflected when reading metadata while in write
        // mode
        soma_dataframe->delete_metadata("md");
        mdval = soma_dataframe->get_metadata("md");
        REQUIRE(!mdval.has_value());
        soma_dataframe->close();

        // Confirm delete in read mode
        soma_dataframe->open(OpenMode::read, TimestampRange(0, 2));
        REQUIRE(!soma_dataframe->has_metadata("md"));
        REQUIRE(soma_dataframe->metadata_num() == 2);
    }
}

TEST_CASE_METHOD(
    VariouslyIndexedDataFrameFixture,
    "SOMADataFrame: bounds-checking",
    "[SOMADataFrame]") {
    bool use_current_domain = true;
    int old_max = SOMA_JOINID_DIM_MAX;
    int new_max = SOMA_JOINID_RESIZE_DIM_MAX;

    set_up(std::make_shared<SOMAContext>(), "mem://unit-test-bounds-checking");

    std::vector<helper::DimInfo> dim_infos({i64_dim_info(use_current_domain)});
    std::vector<helper::AttrInfo> attr_infos({u32_attr_info()});

    REQUIRE(!SOMADataFrame::exists(uri_, ctx_));

    create(dim_infos, attr_infos);

    auto soma_dataframe = open(OpenMode::write);

    std::vector<int64_t> d0({old_max + 1, old_max + 2});
    std::vector<double> a0({1.5, 2.5});
    soma_dataframe->set_column_data(dim_infos[0].name, d0.size(), d0.data());
    soma_dataframe->set_column_data(attr_infos[0].name, a0.size(), a0.data());
    // Writing outside the current domain should fail
    REQUIRE_THROWS(soma_dataframe->write());
    soma_dataframe->close();

    soma_dataframe = open(OpenMode::write);
    soma_dataframe->resize_soma_joinid(int64_t{new_max});
    soma_dataframe->close();

    soma_dataframe = open(OpenMode::write);
    soma_dataframe->set_column_data(dim_infos[0].name, d0.size(), d0.data());
    soma_dataframe->set_column_data(attr_infos[0].name, a0.size(), a0.data());
    // Writing after resize should succeed
    soma_dataframe->write();

    soma_dataframe->close();
}

TEST_CASE_METHOD(
    VariouslyIndexedDataFrameFixture,
    "SOMADataFrame: standard-indexed dataframe dim-sjid attr-str-u32",
    "[SOMADataFrame]") {
    auto use_current_domain = GENERATE(false, true);
    std::ostringstream section;
    section << "- use_current_domain=" << use_current_domain;
    SECTION(section.str()) {
        std::string suffix = use_current_domain ? "true" : "false";
        set_up(
            std::make_shared<SOMAContext>(),
            "mem://unit-test-variant-indexed-dataframe-1-" + suffix);

        std::vector<helper::DimInfo> dim_infos(
            {i64_dim_info(use_current_domain)});
        std::vector<helper::AttrInfo> attr_infos(
            {str_attr_info(), u32_attr_info()});

        // Create
        create(dim_infos, attr_infos);

        // Check current domain
        auto soma_dataframe = open(OpenMode::read);

        CurrentDomain current_domain = soma_dataframe
                                           ->get_current_domain_for_test();
        if (!use_current_domain) {
            REQUIRE(current_domain.is_empty());
        } else {
            REQUIRE(!current_domain.is_empty());
            REQUIRE(current_domain.type() == TILEDB_NDRECTANGLE);
            NDRectangle ndrect = current_domain.ndrectangle();

            std::array<int64_t, 2> i64_range = ndrect.range<int64_t>(
                dim_infos[0].name);
            REQUIRE(i64_range[0] == (int64_t)0);
            REQUIRE(i64_range[1] == (int64_t)dim_infos[0].dim_max);
        }

        // Check shape before resize
        int64_t expect = dim_infos[0].dim_max + 1;
        std::optional<int64_t> actual = soma_dataframe
                                            ->maybe_soma_joinid_shape();
        REQUIRE(actual.has_value());
        REQUIRE(actual.value() == expect);

        REQUIRE(soma_dataframe->nnz() == 0);

        soma_dataframe->close();

        // Write data
        write_sjid_u32_str_data_from(0);

        // Check shape after write
        soma_dataframe->open(OpenMode::read);

        REQUIRE(soma_dataframe->nnz() == 2);

        expect = dim_infos[0].dim_max + 1;
        actual = soma_dataframe->maybe_soma_joinid_shape();
        REQUIRE(actual.has_value());
        REQUIRE(actual.value() == expect);

        // Check domainish accessors before resize
        ArrowTable non_empty_domain = soma_dataframe->get_non_empty_domain();
        std::vector<int64_t> ned_sjid =
            ArrowAdapter::get_table_non_string_column_by_name<int64_t>(
                non_empty_domain, "soma_joinid");

        ArrowTable soma_domain = soma_dataframe->get_soma_domain();
        std::vector<int64_t> dom_sjid =
            ArrowAdapter::get_table_non_string_column_by_name<int64_t>(
                soma_domain, "soma_joinid");

        ArrowTable soma_maxdomain = soma_dataframe->get_soma_maxdomain();
        std::vector<int64_t> maxdom_sjid =
            ArrowAdapter::get_table_non_string_column_by_name<int64_t>(
                soma_maxdomain, "soma_joinid");

        REQUIRE(ned_sjid == std::vector<int64_t>({1, 2}));

        REQUIRE(dom_sjid == std::vector<int64_t>({0, 99}));

        REQUIRE(maxdom_sjid.size() == 2);
        REQUIRE(maxdom_sjid[0] == 0);
        if (!use_current_domain) {
            REQUIRE(maxdom_sjid[1] == 99);
        } else {
            REQUIRE(maxdom_sjid[1] > 2000000000);
        }

        soma_dataframe->close();

        REQUIRE(soma_dataframe->nnz() == 2);
        write_sjid_u32_str_data_from(8);
        REQUIRE(soma_dataframe->nnz() == 4);

        // Resize
        auto new_shape = int64_t{SOMA_JOINID_RESIZE_DIM_MAX + 1};

        if (!use_current_domain) {
            // Domain is already set. The domain (not current domain but domain)
            // is immutable. All we can do is check for:
            // * throw on write beyond domain
            // * throw on an attempt to resize.
            REQUIRE_THROWS(write_sjid_u32_str_data_from(SOMA_JOINID_DIM_MAX));

            soma_dataframe = open(OpenMode::write);
            // Array not resizeable if it has not already been sized
            REQUIRE_THROWS(soma_dataframe->resize_soma_joinid(new_shape));
            soma_dataframe->close();

        } else {
            // Expect throw on write beyond current domain before resize
            REQUIRE_THROWS(write_sjid_u32_str_data_from(SOMA_JOINID_DIM_MAX));

            // Check shape after write
            soma_dataframe = open(OpenMode::read);
            expect = dim_infos[0].dim_max + 1;

            std::optional<int64_t> actual = soma_dataframe
                                                ->maybe_soma_joinid_shape();
            REQUIRE(actual.has_value());
            REQUIRE(actual.value() == expect);
            soma_dataframe->close();

            soma_dataframe = open(OpenMode::read);
            REQUIRE_THROWS(soma_dataframe->resize_soma_joinid(new_shape));
            soma_dataframe->close();

            soma_dataframe = open(OpenMode::write);
            soma_dataframe->resize_soma_joinid(new_shape);
            soma_dataframe->close();

            // Check shape after resize
            soma_dataframe = open(OpenMode::read);
            expect = SOMA_JOINID_RESIZE_DIM_MAX + 1;
            actual = soma_dataframe->maybe_soma_joinid_shape();
            REQUIRE(actual.has_value());
            REQUIRE(actual.value() == expect);

            soma_dataframe->close();

            // Implicitly we expect no throw
            write_sjid_u32_str_data_from(SOMA_JOINID_DIM_MAX);
        }

        // Check domainish accessors after resize
        soma_dataframe->open(OpenMode::read);

        non_empty_domain = soma_dataframe->get_non_empty_domain();
        ned_sjid = ArrowAdapter::get_table_non_string_column_by_name<int64_t>(
            non_empty_domain, "soma_joinid");

        soma_domain = soma_dataframe->get_soma_domain();
        dom_sjid = ArrowAdapter::get_table_non_string_column_by_name<int64_t>(
            soma_domain, "soma_joinid");

        soma_maxdomain = soma_dataframe->get_soma_maxdomain();
        maxdom_sjid = ArrowAdapter::get_table_non_string_column_by_name<
            int64_t>(soma_maxdomain, "soma_joinid");

        if (!use_current_domain) {
            REQUIRE(ned_sjid == std::vector<int64_t>({1, 10}));
            REQUIRE(dom_sjid == std::vector<int64_t>({0, 99}));
            REQUIRE(maxdom_sjid == std::vector<int64_t>({0, 99}));
        } else {
            REQUIRE(ned_sjid == std::vector<int64_t>({1, 101}));
            REQUIRE(dom_sjid == std::vector<int64_t>({0, 199}));
            REQUIRE(maxdom_sjid.size() == 2);
            REQUIRE(maxdom_sjid[0] == 0);
            REQUIRE(maxdom_sjid[1] > 2000000000);
        }

        // Check can_resize_soma_joinid
        std::pair<bool, std::string> check = soma_dataframe
                                                 ->can_resize_soma_joinid(1);
        if (!use_current_domain) {
            REQUIRE(check.first == false);
            REQUIRE(
                check.second ==
                "can_resize_soma_joinid: dataframe currently has no domain "
                "set: please use tiledbsoma_upgrade_domain.");
        } else {
            // Must fail since this is too small.
            REQUIRE(check.first == false);
            REQUIRE(
                check.second ==
                "cannot resize_soma_joinid: new soma_joinid shape 1 < existing "
                "shape 199");
            check = soma_dataframe->can_resize_soma_joinid(
                SOMA_JOINID_RESIZE_DIM_MAX + 1);
            REQUIRE(check.first == true);
            REQUIRE(check.second == "");
        }

        soma_dataframe->close();
    }
}

TEST_CASE_METHOD(
    VariouslyIndexedDataFrameFixture,
    "SOMADataFrame: variant-indexed dataframe dim-u32-sjid attr-str",
    "[SOMADataFrame]") {
    auto use_current_domain = GENERATE(false, true);
    std::ostringstream section;
    section << "- use_current_domain=" << use_current_domain;
    SECTION(section.str()) {
        std::string suffix = use_current_domain ? "true" : "false";
        set_up(
            std::make_shared<SOMAContext>(),
            "mem://unit-test-variant-indexed-dataframe-2-" + suffix);

        std::vector<helper::DimInfo> dim_infos(
            {u32_dim_info(use_current_domain),
             i64_dim_info(use_current_domain)});
        std::vector<helper::AttrInfo> attr_infos({str_attr_info()});

        // Create
        create(dim_infos, attr_infos);

        // Check current domain
        auto soma_dataframe = open(OpenMode::read);

        CurrentDomain current_domain = soma_dataframe
                                           ->get_current_domain_for_test();
        if (!use_current_domain) {
            REQUIRE(current_domain.is_empty());
        } else {
            REQUIRE(!current_domain.is_empty());
            REQUIRE(current_domain.type() == TILEDB_NDRECTANGLE);
            NDRectangle ndrect = current_domain.ndrectangle();

            std::array<uint32_t, 2> u32_range = ndrect.range<uint32_t>(
                dim_infos[0].name);
            REQUIRE(u32_range[0] == (uint32_t)0);
            REQUIRE(u32_range[1] == (uint32_t)dim_infos[0].dim_max);

            std::array<int64_t, 2> i64_range = ndrect.range<int64_t>(
                dim_infos[1].name);
            REQUIRE(i64_range[0] == (int64_t)0);
            REQUIRE(i64_range[1] == (int64_t)dim_infos[1].dim_max);
        }

        // Check shape before write
        int64_t expect = dim_infos[1].dim_max + 1;
        std::optional<int64_t> actual = soma_dataframe
                                            ->maybe_soma_joinid_shape();
        REQUIRE(actual.has_value());
        REQUIRE(actual.value() == expect);

        soma_dataframe->close();

        REQUIRE(soma_dataframe->nnz() == 0);

        // Write
        write_sjid_u32_str_data_from(0);

        REQUIRE(soma_dataframe->nnz() == 2);
        write_sjid_u32_str_data_from(8);
        REQUIRE(soma_dataframe->nnz() == 4);

        // Check domainish accessors before resize
        soma_dataframe->open(OpenMode::read);

        ArrowTable non_empty_domain = soma_dataframe->get_non_empty_domain();
        std::vector<int64_t> ned_sjid =
            ArrowAdapter::get_table_non_string_column_by_name<int64_t>(
                non_empty_domain, "soma_joinid");
        std::vector<uint32_t> ned_u32 =
            ArrowAdapter::get_table_non_string_column_by_name<uint32_t>(
                non_empty_domain, "myuint32");

        ArrowTable soma_domain = soma_dataframe->get_soma_domain();
        std::vector<int64_t> dom_sjid =
            ArrowAdapter::get_table_non_string_column_by_name<int64_t>(
                soma_domain, "soma_joinid");
        std::vector<uint32_t> dom_u32 =
            ArrowAdapter::get_table_non_string_column_by_name<uint32_t>(
                soma_domain, "myuint32");

        ArrowTable soma_maxdomain = soma_dataframe->get_soma_maxdomain();
        std::vector<int64_t> maxdom_sjid =
            ArrowAdapter::get_table_non_string_column_by_name<int64_t>(
                soma_maxdomain, "soma_joinid");
        std::vector<uint32_t> maxdom_u32 =
            ArrowAdapter::get_table_non_string_column_by_name<uint32_t>(
                soma_maxdomain, "myuint32");

        REQUIRE(ned_sjid == std::vector<int64_t>({1, 10}));
        REQUIRE(ned_u32 == std::vector<uint32_t>({1234, 5678}));

        REQUIRE(dom_sjid == std::vector<int64_t>({0, 99}));
        REQUIRE(dom_u32 == std::vector<uint32_t>({0, 9999}));

        REQUIRE(maxdom_sjid.size() == 2);
        REQUIRE(maxdom_u32.size() == 2);

        REQUIRE(maxdom_u32[0] == 0);
        if (!use_current_domain) {
            REQUIRE(maxdom_u32[1] == 9999);
        } else {
            REQUIRE(maxdom_u32[1] > 2000000000);
        }

        soma_dataframe->close();

        // Check shape after write
        soma_dataframe = open(OpenMode::read);
        expect = dim_infos[1].dim_max + 1;
        actual = soma_dataframe->maybe_soma_joinid_shape();
        REQUIRE(actual.has_value());
        REQUIRE(actual.value() == expect);
        soma_dataframe->close();

        // Resize
        auto new_shape = int64_t{SOMA_JOINID_RESIZE_DIM_MAX + 1};

        if (!use_current_domain) {
            // Domain is already set. The domain (not current domain but domain)
            // is immutable. All we can do is check for:
            // * throw on write beyond domain
            // * throw on an attempt to resize.
            REQUIRE_THROWS(write_sjid_u32_str_data_from(SOMA_JOINID_DIM_MAX));

            soma_dataframe = open(OpenMode::write);
            // Array not resizeable if it has not already been sized
            REQUIRE_THROWS(soma_dataframe->resize_soma_joinid(new_shape));
            soma_dataframe->close();

        } else {
            // Expect throw on write beyond current domain before resize
            REQUIRE_THROWS(write_sjid_u32_str_data_from(SOMA_JOINID_DIM_MAX));

            // Check shape after write
            soma_dataframe = open(OpenMode::read);
            expect = dim_infos[1].dim_max + 1;
            std::optional<int64_t> actual = soma_dataframe
                                                ->maybe_soma_joinid_shape();
            REQUIRE(actual.has_value());
            REQUIRE(actual.value() == expect);
            soma_dataframe->close();

            soma_dataframe = open(OpenMode::read);
            REQUIRE_THROWS(soma_dataframe->resize_soma_joinid(new_shape));
            soma_dataframe->close();

            soma_dataframe = open(OpenMode::write);
            soma_dataframe->resize_soma_joinid(new_shape);
            soma_dataframe->close();

            // Check shape after resize
            soma_dataframe = open(OpenMode::read);
            expect = SOMA_JOINID_RESIZE_DIM_MAX + 1;
            actual = soma_dataframe->maybe_soma_joinid_shape();
            REQUIRE(actual.has_value());
            REQUIRE(actual.value() == expect);
            soma_dataframe->close();

            // Implicitly we expect no throw
            write_sjid_u32_str_data_from(SOMA_JOINID_DIM_MAX);
        }

        // Check domainish accessors after resize
        soma_dataframe->open(OpenMode::read);

        non_empty_domain = soma_dataframe->get_non_empty_domain();
        ned_sjid = ArrowAdapter::get_table_non_string_column_by_name<int64_t>(
            non_empty_domain, "soma_joinid");
        ned_u32 = ArrowAdapter::get_table_non_string_column_by_name<uint32_t>(
            non_empty_domain, "myuint32");

        soma_domain = soma_dataframe->get_soma_domain();
        dom_sjid = ArrowAdapter::get_table_non_string_column_by_name<int64_t>(
            soma_domain, "soma_joinid");
        dom_u32 = ArrowAdapter::get_table_non_string_column_by_name<uint32_t>(
            soma_domain, "myuint32");

        soma_maxdomain = soma_dataframe->get_soma_maxdomain();
        maxdom_sjid = ArrowAdapter::get_table_non_string_column_by_name<
            int64_t>(soma_maxdomain, "soma_joinid");
        maxdom_u32 = ArrowAdapter::get_table_non_string_column_by_name<
            uint32_t>(soma_maxdomain, "myuint32");

        if (!use_current_domain) {
            REQUIRE(ned_sjid == std::vector<int64_t>({1, 10}));
            REQUIRE(ned_u32 == std::vector<uint32_t>({1234, 5678}));

            REQUIRE(dom_sjid == std::vector<int64_t>({0, 99}));
            REQUIRE(dom_u32 == std::vector<uint32_t>({0, 9999}));

            REQUIRE(maxdom_sjid == std::vector<int64_t>({0, 99}));
            REQUIRE(maxdom_u32 == std::vector<uint32_t>({0, 9999}));

        } else {
            REQUIRE(ned_sjid == std::vector<int64_t>({1, 101}));
            REQUIRE(ned_u32 == std::vector<uint32_t>({1234, 5678}));

            REQUIRE(dom_sjid == std::vector<int64_t>({0, 199}));
            REQUIRE(dom_u32 == std::vector<uint32_t>({0, 9999}));

            REQUIRE(maxdom_sjid.size() == 2);
            REQUIRE(maxdom_sjid[0] == 0);
            REQUIRE(maxdom_sjid[1] > 2000000000);

            REQUIRE(maxdom_u32.size() == 2);
            REQUIRE(maxdom_u32[0] == 0);
            REQUIRE(maxdom_u32[1] > 2000000000);
        }

        // Check can_resize_soma_joinid
        std::pair<bool, std::string> check = soma_dataframe
                                                 ->can_resize_soma_joinid(1);
        if (!use_current_domain) {
            REQUIRE(check.first == false);
            REQUIRE(
                check.second ==
                "can_resize_soma_joinid: dataframe currently has no domain "
                "set: please use tiledbsoma_upgrade_domain.");
        } else {
            // Must fail since this is too small.
            REQUIRE(check.first == false);
            REQUIRE(
                check.second ==
                "cannot resize_soma_joinid: new soma_joinid shape 1 < existing "
                "shape 199");
            check = soma_dataframe->can_resize_soma_joinid(
                SOMA_JOINID_RESIZE_DIM_MAX + 1);
            REQUIRE(check.first == true);
            REQUIRE(check.second == "");
        }

        soma_dataframe->close();
    }
}

TEST_CASE_METHOD(
    VariouslyIndexedDataFrameFixture,
    "SOMADataFrame: variant-indexed dataframe dim-sjid-str attr-u32",
    "[SOMADataFrame]") {
    auto use_current_domain = GENERATE(false, true);
    std::ostringstream section;
    section << "- use_current_domain=" << use_current_domain;
    SECTION(section.str()) {
        auto specify_domain = GENERATE(false, true);
        std::ostringstream section2;
        section2 << "- specify_domain=" << specify_domain;

        std::string suffix1 = use_current_domain ? "true" : "false";
        std::string suffix2 = specify_domain ? "true" : "false";
        set_up(
            std::make_shared<SOMAContext>(),
            "mem://unit-test-variant-indexed-dataframe-3-" + suffix1 + "-" +
                suffix2);

        std::string string_lo = specify_domain ? "apple" : "";
        std::string string_hi = specify_domain ? "zebra" : "";
        std::vector<helper::DimInfo> dim_infos(
            {i64_dim_info(use_current_domain),
             str_dim_info(use_current_domain, string_lo, string_hi)});
        std::vector<helper::AttrInfo> attr_infos({u32_attr_info()});

        // Create
        create(dim_infos, attr_infos);

        // Check current domain
        auto soma_dataframe = open(OpenMode::read);

        CurrentDomain current_domain = soma_dataframe
                                           ->get_current_domain_for_test();
        if (!use_current_domain) {
            REQUIRE(current_domain.is_empty());
        } else {
            REQUIRE(!current_domain.is_empty());
            REQUIRE(current_domain.type() == TILEDB_NDRECTANGLE);
            NDRectangle ndrect = current_domain.ndrectangle();

            std::array<int64_t, 2> i64_range = ndrect.range<int64_t>(
                dim_infos[0].name);
            REQUIRE(i64_range[0] == (int64_t)0);
            REQUIRE(i64_range[1] == (int64_t)dim_infos[0].dim_max);

            std::array<std::string, 2> str_range = ndrect.range<std::string>(
                dim_infos[1].name);
            if (specify_domain) {
                REQUIRE(str_range[0] == dim_infos[1].string_lo);
                REQUIRE(str_range[1] == dim_infos[1].string_hi);
            } else {
                // Can we write empty strings in this range?
                REQUIRE(str_range[0] <= "");
                REQUIRE(str_range[1] >= "");
                // Can we write ASCII values in this range?
                REQUIRE(str_range[0] < " ");
                REQUIRE(str_range[1] > "~");
            }
        }

        // Check shape before write
        int64_t expect = dim_infos[0].dim_max + 1;
        std::optional<int64_t> actual = soma_dataframe
                                            ->maybe_soma_joinid_shape();
        REQUIRE(actual.has_value());
        REQUIRE(actual.value() == expect);
        soma_dataframe->close();

        REQUIRE(soma_dataframe->nnz() == 0);

        // Write
        write_sjid_u32_str_data_from(0);

        REQUIRE(soma_dataframe->nnz() == 2);
        write_sjid_u32_str_data_from(8);
        REQUIRE(soma_dataframe->nnz() == 4);

        // Check shape after write
        soma_dataframe = open(OpenMode::read);
        expect = dim_infos[0].dim_max + 1;
        actual = soma_dataframe->maybe_soma_joinid_shape();
        REQUIRE(actual.has_value());
        REQUIRE(actual.value() == expect);

        // Check domainish accessors before resize
        ArrowTable non_empty_domain = soma_dataframe->get_non_empty_domain();
        std::vector<int64_t> ned_sjid =
            ArrowAdapter::get_table_non_string_column_by_name<int64_t>(
                non_empty_domain, "soma_joinid");
        std::vector<std::string>
            ned_str = ArrowAdapter::get_table_string_column_by_name(
                non_empty_domain, "mystring");

        ArrowTable soma_domain = soma_dataframe->get_soma_domain();
        std::vector<int64_t> dom_sjid =
            ArrowAdapter::get_table_non_string_column_by_name<int64_t>(
                soma_domain, "soma_joinid");
        std::vector<std::string>
            dom_str = ArrowAdapter::get_table_string_column_by_name(
                soma_domain, "mystring");

        ArrowTable soma_maxdomain = soma_dataframe->get_soma_maxdomain();
        std::vector<int64_t> maxdom_sjid =
            ArrowAdapter::get_table_non_string_column_by_name<int64_t>(
                soma_maxdomain, "soma_joinid");
        std::vector<std::string>
            maxdom_str = ArrowAdapter::get_table_string_column_by_name(
                soma_maxdomain, "mystring");

        REQUIRE(ned_sjid == std::vector<int64_t>({1, 10}));
        REQUIRE(ned_str == std::vector<std::string>({"apple", "bat"}));

        REQUIRE(dom_sjid == std::vector<int64_t>({0, 99}));

        if (!use_current_domain) {
            REQUIRE(maxdom_sjid == std::vector<int64_t>({0, 99}));
        } else {
            if (specify_domain) {
                REQUIRE(dom_str[0] == dim_infos[1].string_lo);
                REQUIRE(dom_str[1] == dim_infos[1].string_hi);
            } else {
                REQUIRE(dom_str[0] == "");
                REQUIRE(dom_str[1] == "");
            }

            REQUIRE(maxdom_sjid[0] == 0);
            REQUIRE(maxdom_sjid[1] > 2000000000);
        }
        REQUIRE(maxdom_str == std::vector<std::string>({"", ""}));

        soma_dataframe->close();

        // Resize
        auto new_shape = int64_t{SOMA_JOINID_RESIZE_DIM_MAX + 1};

        if (!use_current_domain) {
            // Domain is already set. The domain (not current domain but domain)
            // is immutable. All we can do is check for:
            // * throw on write beyond domain
            // * throw on an attempt to resize.
            REQUIRE_THROWS(write_sjid_u32_str_data_from(SOMA_JOINID_DIM_MAX));

            soma_dataframe = open(OpenMode::write);
            // Array not resizeable if it has not already been sized
            REQUIRE_THROWS(soma_dataframe->resize_soma_joinid(new_shape));
            soma_dataframe->close();

        } else {
            // Expect throw on write beyond current domain before resize
            REQUIRE_THROWS(write_sjid_u32_str_data_from(SOMA_JOINID_DIM_MAX));

            // Check shape after write
            soma_dataframe = open(OpenMode::read);
            expect = dim_infos[0].dim_max + 1;
            std::optional<int64_t> actual = soma_dataframe
                                                ->maybe_soma_joinid_shape();
            REQUIRE(actual.has_value());
            REQUIRE(actual.value() == expect);
            soma_dataframe->close();

            soma_dataframe = open(OpenMode::read);
            REQUIRE_THROWS(soma_dataframe->resize_soma_joinid(new_shape));
            soma_dataframe->close();

            soma_dataframe = open(OpenMode::write);
            soma_dataframe->resize_soma_joinid(new_shape);
            soma_dataframe->close();

            // Check shape after resize
            soma_dataframe = open(OpenMode::read);
            expect = SOMA_JOINID_RESIZE_DIM_MAX + 1;
            actual = soma_dataframe->maybe_soma_joinid_shape();
            REQUIRE(actual.has_value());
            REQUIRE(actual.value() == expect);
            soma_dataframe->close();

            // Implicitly we expect no throw
            write_sjid_u32_str_data_from(SOMA_JOINID_DIM_MAX);
        }

        // Check domainish accessors after resize
        soma_dataframe->open(OpenMode::read, TimestampRange(0, 2));

        non_empty_domain = soma_dataframe->get_non_empty_domain();
        ned_sjid = ArrowAdapter::get_table_non_string_column_by_name<int64_t>(
            non_empty_domain, "soma_joinid");
        ned_str = ArrowAdapter::get_table_string_column_by_name(
            non_empty_domain, "mystring");

        soma_domain = soma_dataframe->get_soma_domain();
        dom_sjid = ArrowAdapter::get_table_non_string_column_by_name<int64_t>(
            soma_domain, "soma_joinid");
        dom_str = ArrowAdapter::get_table_string_column_by_name(
            soma_domain, "mystring");

        soma_maxdomain = soma_dataframe->get_soma_maxdomain();
        maxdom_sjid = ArrowAdapter::get_table_non_string_column_by_name<
            int64_t>(soma_maxdomain, "soma_joinid");
        maxdom_str = ArrowAdapter::get_table_string_column_by_name(
            soma_maxdomain, "mystring");

        REQUIRE(ned_sjid == std::vector<int64_t>({0, 0}));
        REQUIRE(ned_str == std::vector<std::string>({"", ""}));

        REQUIRE(dom_sjid == std::vector<int64_t>({0, 99}));

        if (!use_current_domain) {
            REQUIRE(maxdom_sjid == std::vector<int64_t>({0, 99}));
            REQUIRE(dom_str == std::vector<std::string>({"", ""}));
        } else {
            if (specify_domain) {
                REQUIRE(dom_str[0] == dim_infos[1].string_lo);
                REQUIRE(dom_str[1] == dim_infos[1].string_hi);
            } else {
                REQUIRE(dom_str == std::vector<std::string>({"", ""}));
            }

            REQUIRE(maxdom_sjid[0] == 0);
            REQUIRE(maxdom_sjid[1] > 2000000000);
        }

        REQUIRE(maxdom_str == std::vector<std::string>({"", ""}));

        REQUIRE(ned_str == std::vector<std::string>({"", ""}));
<<<<<<< HEAD
=======

        // Check can_resize_soma_joinid
        std::pair<bool, std::string> check = soma_dataframe
                                                 ->can_resize_soma_joinid(1);
        if (!use_current_domain) {
            REQUIRE(check.first == false);
            REQUIRE(
                check.second ==
                "can_resize_soma_joinid: dataframe currently has no domain "
                "set: please use tiledbsoma_upgrade_domain.");
        } else {
            // Must fail since this is too small.
            REQUIRE(check.first == false);
            REQUIRE(
                check.second ==
                "cannot resize_soma_joinid: new soma_joinid shape 1 < existing "
                "shape 99");
            check = soma_dataframe->can_resize_soma_joinid(
                SOMA_JOINID_RESIZE_DIM_MAX + 1);
            REQUIRE(check.first == true);
            REQUIRE(check.second == "");
        }
>>>>>>> 40e21784

        soma_dataframe->close();
    }
}

TEST_CASE_METHOD(
    VariouslyIndexedDataFrameFixture,
    "SOMADataFrame: variant-indexed dataframe dim-str-u32 attr-sjid",
    "[SOMADataFrame]") {
    auto use_current_domain = GENERATE(false, true);
    std::ostringstream section;
    section << "- use_current_domain=" << use_current_domain;
    SECTION(section.str()) {
        auto specify_domain = GENERATE(false, true);
        std::ostringstream section2;
        section2 << "- specify_domain=" << specify_domain;

        std::string suffix1 = use_current_domain ? "true" : "false";
        std::string suffix2 = specify_domain ? "true" : "false";
        set_up(
            std::make_shared<SOMAContext>(),
            "mem://unit-test-variant-indexed-dataframe-4-" + suffix1 + "-" +
                suffix2);

        std::string string_lo = specify_domain ? "apple" : "";
        std::string string_hi = specify_domain ? "zebra" : "";
        std::vector<helper::DimInfo> dim_infos(
            {str_dim_info(use_current_domain, string_lo, string_hi),
             u32_dim_info(use_current_domain)});
        std::vector<helper::AttrInfo> attr_infos({i64_attr_info()});

        // Create
        create(dim_infos, attr_infos);

        // Check current domain
        auto soma_dataframe = open(OpenMode::read);

        CurrentDomain current_domain = soma_dataframe
                                           ->get_current_domain_for_test();
        if (!use_current_domain) {
            REQUIRE(current_domain.is_empty());
        } else {
            REQUIRE(!current_domain.is_empty());
            REQUIRE(current_domain.type() == TILEDB_NDRECTANGLE);
            NDRectangle ndrect = current_domain.ndrectangle();

            std::array<std::string, 2> str_range = ndrect.range<std::string>(
                dim_infos[0].name);
            if (specify_domain) {
                REQUIRE(str_range[0] == dim_infos[0].string_lo);
                REQUIRE(str_range[1] == dim_infos[0].string_hi);
            } else {
                // Can we write empty strings in this range?
                REQUIRE(str_range[0] <= "");
                REQUIRE(str_range[1] >= "");
                // Can we write ASCII values in this range?
                REQUIRE(str_range[0] < " ");
                REQUIRE(str_range[1] > "~");
            }

            std::array<uint32_t, 2> u32_range = ndrect.range<uint32_t>(
                dim_infos[1].name);
            REQUIRE(u32_range[0] == (uint32_t)0);
            REQUIRE(u32_range[1] == (uint32_t)dim_infos[1].dim_max);
        }

        // Check shape before write
        std::optional<int64_t> actual = soma_dataframe
                                            ->maybe_soma_joinid_shape();
        REQUIRE(!actual.has_value());

        // Check domainish accessors before resize
        ArrowTable non_empty_domain = soma_dataframe->get_non_empty_domain();
        std::vector<std::string>
            ned_str = ArrowAdapter::get_table_string_column_by_name(
                non_empty_domain, "mystring");

        ArrowTable soma_domain = soma_dataframe->get_soma_domain();
        std::vector<std::string>
            dom_str = ArrowAdapter::get_table_string_column_by_name(
                soma_domain, "mystring");

        ArrowTable soma_maxdomain = soma_dataframe->get_soma_maxdomain();
        std::vector<std::string>
            maxdom_str = ArrowAdapter::get_table_string_column_by_name(
                soma_maxdomain, "mystring");

        REQUIRE(ned_str == std::vector<std::string>({"", ""}));

        if (!use_current_domain) {
            REQUIRE(dom_str == std::vector<std::string>({"", ""}));
            REQUIRE(maxdom_str == std::vector<std::string>({"", ""}));
        } else {
            if (specify_domain) {
                REQUIRE(dom_str[0] == dim_infos[0].string_lo);
                REQUIRE(dom_str[1] == dim_infos[0].string_hi);
            } else {
                REQUIRE(dom_str == std::vector<std::string>({"", ""}));
            }
            REQUIRE(maxdom_str == std::vector<std::string>({"", ""}));
        }

        soma_dataframe->close();

        REQUIRE(soma_dataframe->nnz() == 0);

        // Write
        write_sjid_u32_str_data_from(0);

        REQUIRE(soma_dataframe->nnz() == 2);
        write_sjid_u32_str_data_from(8);
        // soma_joinid is not a dim here and so the second write is an overwrite
        // of the first here
        REQUIRE(soma_dataframe->nnz() == 2);

        // Check shape after write
        soma_dataframe = open(OpenMode::read);
        actual = soma_dataframe->maybe_soma_joinid_shape();
        REQUIRE(!actual.has_value());
        soma_dataframe->close();

        // Resize
        auto new_shape = int64_t{SOMA_JOINID_RESIZE_DIM_MAX + 1};

        if (!use_current_domain) {
            // Domain is already set. The domain (not current domain but domain)
            // is immutable. All we can do is check for:
            // * throw on write beyond domain -- except here, soma_joinid is not
            //   a dim, so no throw
            // * throw on an attempt to resize.

            soma_dataframe = open(OpenMode::write);
            // Array not resizeable if it has not already been sized
            REQUIRE_THROWS(soma_dataframe->resize_soma_joinid(new_shape));
            soma_dataframe->close();

        } else {
            // Check shape after write
            soma_dataframe = open(OpenMode::read);
            std::optional<int64_t> actual = soma_dataframe
                                                ->maybe_soma_joinid_shape();
            REQUIRE(!actual.has_value());
            soma_dataframe->close();

            soma_dataframe = open(OpenMode::read);
            REQUIRE_THROWS(soma_dataframe->resize_soma_joinid(new_shape));
            soma_dataframe->close();

            soma_dataframe = open(OpenMode::write);
            soma_dataframe->resize_soma_joinid(new_shape);
            soma_dataframe->close();

            // Check shape after resize -- noting soma_joinid is not a dim here
            soma_dataframe = open(OpenMode::read);
            actual = soma_dataframe->maybe_soma_joinid_shape();
            REQUIRE(!actual.has_value());
            soma_dataframe->close();

            // Implicitly we expect no throw
            write_sjid_u32_str_data_from(SOMA_JOINID_DIM_MAX);
        }

        // Check domainish accessors after resize
        soma_dataframe->open(OpenMode::read, TimestampRange(0, 2));

        non_empty_domain = soma_dataframe->get_non_empty_domain();
        ned_str = ArrowAdapter::get_table_string_column_by_name(
            non_empty_domain, "mystring");

        soma_domain = soma_dataframe->get_soma_domain();
        dom_str = ArrowAdapter::get_table_string_column_by_name(
            soma_domain, "mystring");

        soma_maxdomain = soma_dataframe->get_soma_maxdomain();
        maxdom_str = ArrowAdapter::get_table_string_column_by_name(
            soma_maxdomain, "mystring");

        REQUIRE(ned_str == std::vector<std::string>({"", ""}));

        if (!use_current_domain) {
            REQUIRE(dom_str == std::vector<std::string>({"", ""}));
            REQUIRE(maxdom_str == std::vector<std::string>({"", ""}));
        } else {
            if (specify_domain) {
                REQUIRE(dom_str[0] == dim_infos[0].string_lo);
                REQUIRE(dom_str[1] == dim_infos[0].string_hi);
            } else {
                REQUIRE(dom_str == std::vector<std::string>({"", ""}));
            }
            REQUIRE(maxdom_str == std::vector<std::string>({"", ""}));
        }

        // Check can_resize_soma_joinid
        std::pair<bool, std::string> check = soma_dataframe
                                                 ->can_resize_soma_joinid(0);
        if (!use_current_domain) {
            REQUIRE(check.first == false);
            REQUIRE(
                check.second ==
                "can_resize_soma_joinid: dataframe currently has no domain "
                "set: please use tiledbsoma_upgrade_domain.");
        } else {
            // Must pass since soma_joinid isn't a dim in this case.
            REQUIRE(check.first == true);
            REQUIRE(check.second == "");
        }

        soma_dataframe->close();
    }
}<|MERGE_RESOLUTION|>--- conflicted
+++ resolved
@@ -1151,8 +1151,6 @@
         REQUIRE(maxdom_str == std::vector<std::string>({"", ""}));
 
         REQUIRE(ned_str == std::vector<std::string>({"", ""}));
-<<<<<<< HEAD
-=======
 
         // Check can_resize_soma_joinid
         std::pair<bool, std::string> check = soma_dataframe
@@ -1175,7 +1173,6 @@
             REQUIRE(check.first == true);
             REQUIRE(check.second == "");
         }
->>>>>>> 40e21784
 
         soma_dataframe->close();
     }
