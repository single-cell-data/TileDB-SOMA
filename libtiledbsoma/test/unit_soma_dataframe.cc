--- conflicted
+++ resolved
@@ -32,12 +32,9 @@
 
 #include "common.h"
 
-<<<<<<< HEAD
 const int64_t SOMA_JOINID_DIM_MAX = 100;
 const int64_t SOMA_JOINID_RESIZE_DIM_MAX = 200;
 
-=======
->>>>>>> f5ae258c
 // This is a keystroke-reduction fixture for some similar unit-test cases For
 // convenience there are dims/attrs of type int64, uint32, and string. (Feel
 // free to add more types.) The main value-adds of this fixture are (a) simple
@@ -55,7 +52,6 @@
         ctx_ = ctx;
         uri_ = uri;
     }
-<<<<<<< HEAD
 
     //  - - - - - - - - - - - - - - - - - - - - - - - - - - - - - - - -
     // Helpers for setting up dim/attr configs and data
@@ -108,59 +104,6 @@
     helper::AttrInfo str_attr_info() {
         return helper::AttrInfo(
             {.name = str_name, .tiledb_datatype = str_datatype});
-=======
-
-    //  - - - - - - - - - - - - - - - - - - - - - - - - - - - - - - - -
-    // Helpers for setting up dim/attr configs and data
-    static const inline int64_t i64_dim_max = 100;
-    static const inline int64_t u32_dim_max = 10000;
-    static const inline int64_t str_dim_max = 0;  // not used for string dims
-
-    static const inline std::string i64_name = "soma_joinid";
-    static const inline std::string u32_name = "myuint32";
-    static const inline std::string str_name = "mystring";
-
-    tiledb_datatype_t i64_datatype = TILEDB_INT64;
-    tiledb_datatype_t u32_datatype = TILEDB_UINT32;
-    tiledb_datatype_t str_datatype = TILEDB_STRING_ASCII;
-
-    std::string i64_arrow_format = helper::to_arrow_format(i64_datatype);
-    std::string u32_arrow_format = helper::to_arrow_format(u32_datatype);
-    std::string attr_1_arrow_format = helper::to_arrow_format(str_datatype);
-
-    helper::DimInfo i64_dim_info(bool use_current_domain) {
-        return helper::DimInfo(
-            {.name = i64_name,
-             .tiledb_datatype = i64_datatype,
-             .dim_max = i64_dim_max,
-             .use_current_domain = use_current_domain});
-    }
-    helper::DimInfo u32_dim_info(bool use_current_domain) {
-        return helper::DimInfo(
-            {.name = u32_name,
-             .tiledb_datatype = u32_datatype,
-             .dim_max = u32_dim_max,
-             .use_current_domain = use_current_domain});
-    }
-    helper::DimInfo str_dim_info(bool use_current_domain) {
-        return helper::DimInfo(
-            {.name = str_name,
-             .tiledb_datatype = str_datatype,
-             .dim_max = str_dim_max,
-             .use_current_domain = use_current_domain});
-    }
-
-    helper::AttrInfo i64_attr_info(std::string name = i64_name) {
-        return helper::AttrInfo(
-            {.name = name, .tiledb_datatype = i64_datatype});
-    }
-    helper::AttrInfo u32_attr_info() {
-        return helper::AttrInfo(
-            {.name = u32_name, .tiledb_datatype = u32_datatype});
-    }
-    helper::AttrInfo str_attr_info() {
-        return helper::AttrInfo(
-            {.name = str_name, .tiledb_datatype = str_datatype});
     }
 
     std::vector<int64_t> make_i64_data() {
@@ -171,7 +114,6 @@
     }
     std::vector<std::string> make_str_data() {
         return std::vector<std::string>({"apple", "bat"});
->>>>>>> f5ae258c
     }
 
     //  - - - - - - - - - - - - - - - - - - - - - - - - - - - - - - - -
@@ -223,7 +165,6 @@
             result_order,
             timestamp_range);
     }
-<<<<<<< HEAD
 
     void write_sjid_u32_str_data_from(int64_t sjid_base) {
         auto soma_dataframe = SOMADataFrame::open(uri_, OpenMode::write, ctx_);
@@ -264,50 +205,6 @@
 
         REQUIRE(!SOMADataFrame::exists(uri_, ctx_));
 
-=======
-
-    void write_generic_data() {
-        // No arguments -- for now.
-        // In a subsequent PR we'll vary writing in-bounds vs out of bounds.
-        auto soma_dataframe = SOMADataFrame::open(uri_, OpenMode::write, ctx_);
-
-        auto i64_data = make_i64_data();
-        auto u32_data = make_u32_data();
-        auto str_data = make_str_data();
-
-        soma_dataframe->set_column_data(
-            i64_name, i64_data.size(), i64_data.data());
-        soma_dataframe->set_column_data(
-            str_name, str_data.size(), str_data.data());
-        soma_dataframe->set_column_data(
-            u32_name, u32_data.size(), u32_data.data());
-        soma_dataframe->write();
-
-        soma_dataframe->close();
-    }
-};
-
-TEST_CASE_METHOD(
-    VariouslyIndexedDataFrameFixture,
-    "SOMADataFrame: basic",
-    "[SOMADataFrame]") {
-    auto use_current_domain = GENERATE(false, true);
-    // TODO this could be formatted with fmt::format which is part of internal
-    // header spd/log/fmt/fmt.h and should not be used. In C++20, this can be
-    // replaced with std::format.
-    std::ostringstream section;
-    section << "- use_current_domain=" << use_current_domain;
-    SECTION(section.str()) {
-        set_up(
-            std::make_shared<SOMAContext>(), "mem://unit-test-dataframe-basic");
-
-        std::vector<helper::DimInfo> dim_infos(
-            {i64_dim_info(use_current_domain)});
-        std::vector<helper::AttrInfo> attr_infos({u32_attr_info()});
-
-        REQUIRE(!SOMADataFrame::exists(uri_, ctx_));
-
->>>>>>> f5ae258c
         create(dim_infos, attr_infos);
 
         REQUIRE(SOMADataFrame::exists(uri_, ctx_));
@@ -541,7 +438,6 @@
     "SOMADataFrame: bounds-checking",
     "[SOMADataFrame]") {
     bool use_current_domain = true;
-<<<<<<< HEAD
     int old_max = SOMA_JOINID_DIM_MAX;
     int new_max = SOMA_JOINID_RESIZE_DIM_MAX;
 
@@ -554,20 +450,6 @@
 
     create(dim_infos, attr_infos);
 
-=======
-    int old_max = 100;
-    int new_max = 200;
-
-    set_up(std::make_shared<SOMAContext>(), "mem://unit-test-bounds-checking");
-
-    std::vector<helper::DimInfo> dim_infos({i64_dim_info(use_current_domain)});
-    std::vector<helper::AttrInfo> attr_infos({u32_attr_info()});
-
-    REQUIRE(!SOMADataFrame::exists(uri_, ctx_));
-
-    create(dim_infos, attr_infos);
-
->>>>>>> f5ae258c
     auto soma_dataframe = open(OpenMode::write);
 
     std::vector<int64_t> d0({old_max + 1, old_max + 2});
@@ -579,11 +461,7 @@
     soma_dataframe->close();
 
     soma_dataframe = open(OpenMode::write);
-<<<<<<< HEAD
     soma_dataframe->resize_soma_joinid_if_dim(std::vector<int64_t>({new_max}));
-=======
-    soma_dataframe->resize(std::vector<int64_t>({new_max}));
->>>>>>> f5ae258c
     soma_dataframe->close();
 
     soma_dataframe = open(OpenMode::write);
@@ -597,28 +475,16 @@
 
 TEST_CASE_METHOD(
     VariouslyIndexedDataFrameFixture,
-<<<<<<< HEAD
     "SOMADataFrame: variant-indexed dataframe dim-sjid attr-str-u32",
     "[SOMADataFrame]") {
-    // LOG_SET_LEVEL("debug");
-=======
-    "SOMADataFrame: variant-indexed dataframe dim:sjid attr:str,u32",
-    "[SOMADataFrame]") {
->>>>>>> f5ae258c
     auto use_current_domain = GENERATE(false, true);
     std::ostringstream section;
     section << "- use_current_domain=" << use_current_domain;
     SECTION(section.str()) {
-<<<<<<< HEAD
         std::string suffix = use_current_domain ? "true" : "false";
         set_up(
             std::make_shared<SOMAContext>(),
             "mem://unit-test-variant-indexed-dataframe-1-" + suffix);
-=======
-        set_up(
-            std::make_shared<SOMAContext>(),
-            "mem://unit-test-variant-indexed-dataframe-1");
->>>>>>> f5ae258c
 
         std::vector<helper::DimInfo> dim_infos(
             {i64_dim_info(use_current_domain)});
@@ -651,7 +517,6 @@
 
         soma_dataframe->close();
 
-<<<<<<< HEAD
         write_sjid_u32_str_data_from(0);
 
         // Resize
@@ -698,42 +563,21 @@
             // Implicitly we expect no throw
             write_sjid_u32_str_data_from(SOMA_JOINID_DIM_MAX);
         }
-=======
-        write_generic_data();
-
-        // Check shape after write
-        soma_dataframe = open(OpenMode::read);
-        expect = use_current_domain ? dim_infos[0].dim_max + 1 : 2;
-        REQUIRE(soma_dataframe->shape() == std::vector<int64_t>({expect}));
-        soma_dataframe->close();
->>>>>>> f5ae258c
     }
 }
 
 TEST_CASE_METHOD(
     VariouslyIndexedDataFrameFixture,
-<<<<<<< HEAD
     "SOMADataFrame: variant-indexed dataframe dim-sjid-u32 attr-str",
     "[SOMADataFrame]") {
-    // LOG_SET_LEVEL("debug");
-=======
-    "SOMADataFrame: variant-indexed dataframe dim:sjid,u32 attr:str",
-    "[SOMADataFrame]") {
->>>>>>> f5ae258c
     auto use_current_domain = GENERATE(false, true);
     std::ostringstream section;
     section << "- use_current_domain=" << use_current_domain;
     SECTION(section.str()) {
-<<<<<<< HEAD
         std::string suffix = use_current_domain ? "true" : "false";
         set_up(
             std::make_shared<SOMAContext>(),
             "mem://unit-test-variant-indexed-dataframe-2-" + suffix);
-=======
-        set_up(
-            std::make_shared<SOMAContext>(),
-            "mem://unit-test-variant-indexed-dataframe-2");
->>>>>>> f5ae258c
 
         std::vector<helper::DimInfo> dim_infos(
             {i64_dim_info(use_current_domain),
@@ -772,18 +616,13 @@
         soma_dataframe->close();
 
         // Write
-<<<<<<< HEAD
         write_sjid_u32_str_data_from(0);
-=======
-        write_generic_data();
->>>>>>> f5ae258c
 
         // Check shape after write
         soma_dataframe = open(OpenMode::read);
         expect = use_current_domain ? dim_infos[0].dim_max + 1 : 2;
         REQUIRE(soma_dataframe->shape() == std::vector<int64_t>({expect}));
         soma_dataframe->close();
-<<<<<<< HEAD
 
         // Resize
         auto new_shape = std::vector<int64_t>({SOMA_JOINID_RESIZE_DIM_MAX});
@@ -829,35 +668,21 @@
             // Implicitly we expect no throw
             write_sjid_u32_str_data_from(SOMA_JOINID_DIM_MAX);
         }
-=======
->>>>>>> f5ae258c
     }
 }
 
 TEST_CASE_METHOD(
     VariouslyIndexedDataFrameFixture,
-<<<<<<< HEAD
     "SOMADataFrame: variant-indexed dataframe dim-sjid-str attr-u32",
     "[SOMADataFrame]") {
-    // LOG_SET_LEVEL("debug");
-=======
-    "SOMADataFrame: variant-indexed dataframe dim:sjid,str attr:u32",
-    "[SOMADataFrame]") {
->>>>>>> f5ae258c
     auto use_current_domain = GENERATE(false, true);
     std::ostringstream section;
     section << "- use_current_domain=" << use_current_domain;
     SECTION(section.str()) {
-<<<<<<< HEAD
         std::string suffix = use_current_domain ? "true" : "false";
         set_up(
             std::make_shared<SOMAContext>(),
             "mem://unit-test-variant-indexed-dataframe-3-" + suffix);
-=======
-        set_up(
-            std::make_shared<SOMAContext>(),
-            "mem://unit-test-variant-indexed-dataframe-3");
->>>>>>> f5ae258c
 
         std::vector<helper::DimInfo> dim_infos(
             {i64_dim_info(use_current_domain),
@@ -900,18 +725,13 @@
         soma_dataframe->close();
 
         // Write
-<<<<<<< HEAD
         write_sjid_u32_str_data_from(0);
-=======
-        write_generic_data();
->>>>>>> f5ae258c
 
         // Check shape after write
         soma_dataframe = open(OpenMode::read);
         expect = use_current_domain ? dim_infos[0].dim_max + 1 : 2;
         REQUIRE(soma_dataframe->shape() == std::vector<int64_t>({expect}));
         soma_dataframe->close();
-<<<<<<< HEAD
 
         // Resize
         auto new_shape = std::vector<int64_t>({SOMA_JOINID_RESIZE_DIM_MAX});
@@ -957,35 +777,21 @@
             // Implicitly we expect no throw
             write_sjid_u32_str_data_from(SOMA_JOINID_DIM_MAX);
         }
-=======
->>>>>>> f5ae258c
     }
 }
 
 TEST_CASE_METHOD(
     VariouslyIndexedDataFrameFixture,
-<<<<<<< HEAD
     "SOMADataFrame: variant-indexed dataframe dim-str-u32 attr-sjid",
     "[SOMADataFrame]") {
-    // LOG_SET_LEVEL("debug");
-=======
-    "SOMADataFrame: variant-indexed dataframe dim:str,u32 attr:sjid",
-    "[SOMADataFrame]") {
->>>>>>> f5ae258c
     auto use_current_domain = GENERATE(false, true);
     std::ostringstream section;
     section << "- use_current_domain=" << use_current_domain;
     SECTION(section.str()) {
-<<<<<<< HEAD
         std::string suffix = use_current_domain ? "true" : "false";
         set_up(
             std::make_shared<SOMAContext>(),
             "mem://unit-test-variant-indexed-dataframe-4-" + suffix);
-=======
-        set_up(
-            std::make_shared<SOMAContext>(),
-            "mem://unit-test-variant-indexed-dataframe-4");
->>>>>>> f5ae258c
 
         std::vector<helper::DimInfo> dim_infos(
             {str_dim_info(use_current_domain),
@@ -1020,10 +826,7 @@
             REQUIRE(u32_range[0] == (uint32_t)0);
             REQUIRE(u32_range[1] == (uint32_t)dim_infos[1].dim_max);
         }
-<<<<<<< HEAD
-=======
-
->>>>>>> f5ae258c
+
         // Check shape before write
         int64_t expect = 0;
         REQUIRE(soma_dataframe->shape() == std::vector<int64_t>({expect}));
@@ -1031,18 +834,13 @@
         soma_dataframe->close();
 
         // Write
-<<<<<<< HEAD
         write_sjid_u32_str_data_from(0);
-=======
-        write_generic_data();
->>>>>>> f5ae258c
 
         // Check shape after write
         soma_dataframe = open(OpenMode::read);
         expect = 2;
         REQUIRE(soma_dataframe->shape() == std::vector<int64_t>({expect}));
         soma_dataframe->close();
-<<<<<<< HEAD
 
         // Resize
         auto new_shape = std::vector<int64_t>({SOMA_JOINID_RESIZE_DIM_MAX});
@@ -1085,7 +883,5 @@
             // Implicitly we expect no throw
             write_sjid_u32_str_data_from(SOMA_JOINID_DIM_MAX);
         }
-=======
->>>>>>> f5ae258c
     }
 }