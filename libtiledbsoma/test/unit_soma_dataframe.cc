--- conflicted
+++ resolved
@@ -149,7 +149,6 @@
             platform_config,
             timestamp_range);
     }
-<<<<<<< HEAD
 
     std::unique_ptr<SOMADataFrame> open(
         OpenMode mode,
@@ -164,22 +163,6 @@
             timestamp_range);
     }
 
-=======
-
-    std::unique_ptr<SOMADataFrame> open(
-        OpenMode mode,
-        ResultOrder result_order = ResultOrder::automatic,
-        std::optional<TimestampRange> timestamp_range = std::nullopt) {
-        return SOMADataFrame::open(
-            uri_,
-            mode,
-            ctx_,
-            {},  // column_names
-            result_order,
-            timestamp_range);
-    }
-
->>>>>>> ded1e424
     void write_generic_data() {
         // No arguments -- for now.
         // In a subsequent PR we'll vary writing in-bounds vs out of bounds.
@@ -196,7 +179,6 @@
         soma_dataframe->set_column_data(
             u32_name, u32_data.size(), u32_data.data());
         soma_dataframe->write();
-<<<<<<< HEAD
 
         soma_dataframe->close();
     }
@@ -216,24 +198,6 @@
         set_up(
             std::make_shared<SOMAContext>(), "mem://unit-test-dataframe-basic");
 
-=======
-
-        soma_dataframe->close();
-    }
-};
-
-TEST_CASE_METHOD(VariouslyIndexedDataFrameFixture, "SOMADataFrame: basic") {
-    auto use_current_domain = GENERATE(false, true);
-    // TODO this could be formatted with fmt::format which is part of internal
-    // header spd/log/fmt/fmt.h and should not be used. In C++20, this can be
-    // replaced with std::format.
-    std::ostringstream section;
-    section << "- use_current_domain=" << use_current_domain;
-    SECTION(section.str()) {
-        set_up(
-            std::make_shared<SOMAContext>(), "mem://unit-test-dataframe-basic");
-
->>>>>>> ded1e424
         std::vector<helper::DimInfo> dim_infos(
             {i64_dim_info(use_current_domain)});
         std::vector<helper::AttrInfo> attr_infos({u32_attr_info()});
@@ -289,13 +253,9 @@
 }
 
 TEST_CASE_METHOD(
-<<<<<<< HEAD
     VariouslyIndexedDataFrameFixture,
     "SOMADataFrame: platform_config",
     "[SOMADataFrame]") {
-=======
-    VariouslyIndexedDataFrameFixture, "SOMADataFrame: platform_config") {
->>>>>>> ded1e424
     std::pair<std::string, tiledb_filter_type_t> filter = GENERATE(
         std::make_pair(
             R"({"name": "GZIP", "COMPRESSION_LEVEL": 3})", TILEDB_FILTER_GZIP),
@@ -399,14 +359,10 @@
     }
 }
 
-<<<<<<< HEAD
 TEST_CASE_METHOD(
     VariouslyIndexedDataFrameFixture,
     "SOMADataFrame: metadata",
     "[SOMADataFrame]") {
-=======
-TEST_CASE_METHOD(VariouslyIndexedDataFrameFixture, "SOMADataFrame: metadata") {
->>>>>>> ded1e424
     auto use_current_domain = GENERATE(false, true);
     // TODO this could be formatted with fmt::format which is part of internal
     // header spd/log/fmt/fmt.h and should not be used. In C++20, this can be
@@ -477,19 +433,14 @@
 }
 
 TEST_CASE_METHOD(
-<<<<<<< HEAD
     VariouslyIndexedDataFrameFixture,
     "SOMADataFrame: bounds-checking",
     "[SOMADataFrame]") {
-=======
-    VariouslyIndexedDataFrameFixture, "SOMADataFrame: bounds-checking") {
->>>>>>> ded1e424
     bool use_current_domain = true;
     int old_max = 100;
     int new_max = 200;
 
     set_up(std::make_shared<SOMAContext>(), "mem://unit-test-bounds-checking");
-<<<<<<< HEAD
 
     std::vector<helper::DimInfo> dim_infos({i64_dim_info(use_current_domain)});
     std::vector<helper::AttrInfo> attr_infos({u32_attr_info()});
@@ -498,16 +449,6 @@
 
     create(dim_infos, attr_infos);
 
-=======
-
-    std::vector<helper::DimInfo> dim_infos({i64_dim_info(use_current_domain)});
-    std::vector<helper::AttrInfo> attr_infos({u32_attr_info()});
-
-    REQUIRE(!SOMADataFrame::exists(uri_, ctx_));
-
-    create(dim_infos, attr_infos);
-
->>>>>>> ded1e424
     auto soma_dataframe = open(OpenMode::write);
 
     std::vector<int64_t> d0({old_max + 1, old_max + 2});
@@ -533,13 +474,8 @@
 
 TEST_CASE_METHOD(
     VariouslyIndexedDataFrameFixture,
-<<<<<<< HEAD
     "SOMADataFrame: variant-indexed dataframe dim:sjid attr:str,u32",
     "[SOMADataFrame]") {
-    // LOG_SET_LEVEL("debug");
-=======
-    "SOMADataFrame: variant-indexed dataframe dim:sjid attr:str,u32") {
->>>>>>> ded1e424
     auto use_current_domain = GENERATE(false, true);
     std::ostringstream section;
     section << "- use_current_domain=" << use_current_domain;
@@ -573,7 +509,6 @@
             REQUIRE(i64_range[1] == (int64_t)dim_infos[0].dim_max);
         }
 
-<<<<<<< HEAD
         // Check shape before write
         int64_t expect = use_current_domain ? dim_infos[0].dim_max + 1 : 0;
         REQUIRE(soma_dataframe->shape() == std::vector<int64_t>({expect}));
@@ -587,23 +522,13 @@
         expect = use_current_domain ? dim_infos[0].dim_max + 1 : 2;
         REQUIRE(soma_dataframe->shape() == std::vector<int64_t>({expect}));
         soma_dataframe->close();
-=======
-        soma_dataframe->close();
-
-        write_generic_data();
->>>>>>> ded1e424
     }
 }
 
 TEST_CASE_METHOD(
     VariouslyIndexedDataFrameFixture,
-<<<<<<< HEAD
     "SOMADataFrame: variant-indexed dataframe dim:sjid,u32 attr:str",
     "[SOMADataFrame]") {
-    // LOG_SET_LEVEL("debug");
-=======
-    "SOMADataFrame: variant-indexed dataframe dim:sjid,u32 attr:str") {
->>>>>>> ded1e424
     auto use_current_domain = GENERATE(false, true);
     std::ostringstream section;
     section << "- use_current_domain=" << use_current_domain;
@@ -642,38 +567,27 @@
             REQUIRE(u32_range[1] == (uint32_t)dim_infos[0].dim_max);
         }
 
-<<<<<<< HEAD
         // Check shape before write
         int64_t expect = use_current_domain ? dim_infos[0].dim_max + 1 : 0;
         REQUIRE(soma_dataframe->shape() == std::vector<int64_t>({expect}));
 
-=======
->>>>>>> ded1e424
         soma_dataframe->close();
 
         // Write
         write_generic_data();
-<<<<<<< HEAD
 
         // Check shape after write
         soma_dataframe = open(OpenMode::read);
         expect = use_current_domain ? dim_infos[0].dim_max + 1 : 2;
         REQUIRE(soma_dataframe->shape() == std::vector<int64_t>({expect}));
         soma_dataframe->close();
-=======
->>>>>>> ded1e424
     }
 }
 
 TEST_CASE_METHOD(
     VariouslyIndexedDataFrameFixture,
-<<<<<<< HEAD
     "SOMADataFrame: variant-indexed dataframe dim:sjid,str attr:u32",
     "[SOMADataFrame]") {
-    // LOG_SET_LEVEL("debug");
-=======
-    "SOMADataFrame: variant-indexed dataframe dim:sjid,str attr:u32") {
->>>>>>> ded1e424
     auto use_current_domain = GENERATE(false, true);
     std::ostringstream section;
     section << "- use_current_domain=" << use_current_domain;
@@ -716,38 +630,27 @@
             REQUIRE(str_range[1] > "~");
         }
 
-<<<<<<< HEAD
         // Check shape before write
         int64_t expect = use_current_domain ? dim_infos[0].dim_max + 1 : 0;
         REQUIRE(soma_dataframe->shape() == std::vector<int64_t>({expect}));
 
-=======
->>>>>>> ded1e424
         soma_dataframe->close();
 
         // Write
         write_generic_data();
-<<<<<<< HEAD
 
         // Check shape after write
         soma_dataframe = open(OpenMode::read);
         expect = use_current_domain ? dim_infos[0].dim_max + 1 : 2;
         REQUIRE(soma_dataframe->shape() == std::vector<int64_t>({expect}));
         soma_dataframe->close();
-=======
->>>>>>> ded1e424
     }
 }
 
 TEST_CASE_METHOD(
     VariouslyIndexedDataFrameFixture,
-<<<<<<< HEAD
     "SOMADataFrame: variant-indexed dataframe dim:str,u32 attr:sjid",
     "[SOMADataFrame]") {
-    // LOG_SET_LEVEL("debug");
-=======
-    "SOMADataFrame: variant-indexed dataframe dim:str,u32 attr:sjid") {
->>>>>>> ded1e424
     auto use_current_domain = GENERATE(false, true);
     std::ostringstream section;
     section << "- use_current_domain=" << use_current_domain;
@@ -790,25 +693,19 @@
             REQUIRE(u32_range[1] == (uint32_t)dim_infos[1].dim_max);
         }
 
-<<<<<<< HEAD
         // Check shape before write
         int64_t expect = 0;
         REQUIRE(soma_dataframe->shape() == std::vector<int64_t>({expect}));
 
-=======
->>>>>>> ded1e424
         soma_dataframe->close();
 
         // Write
         write_generic_data();
-<<<<<<< HEAD
 
         // Check shape after write
         soma_dataframe = open(OpenMode::read);
         expect = 2;
         REQUIRE(soma_dataframe->shape() == std::vector<int64_t>({expect}));
         soma_dataframe->close();
-=======
->>>>>>> ded1e424
     }
 }