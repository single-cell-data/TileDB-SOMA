--- conflicted
+++ resolved
@@ -1,14 +1,9 @@
 #!/usr/bin/env python
 
 import os
-<<<<<<< HEAD
-
-import tiledbsoma.libtiledbsoma as sc
-=======
 import pandas as pd
 import pyarrow as pa
 import tiledbsoma.libtiledbsoma as clib
->>>>>>> e636da55
 
 VERBOSE = False
 
