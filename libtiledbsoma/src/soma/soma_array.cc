--- conflicted
+++ resolved
@@ -1469,11 +1469,7 @@
             return std::pair(
                 false,
                 fmt::format(
-<<<<<<< HEAD
-                    "{}: array currently has no shape: please use "
-=======
                     "{}: array currently has no shape: please "
->>>>>>> 6b65790c
                     "upgrade the array.",
                     function_name_for_messages));
         }
