/**
 * @file   soma_array.cc
 *
 * @section LICENSE
 *
 * The MIT License
 *
 * @copyright Copyright (c) 2022-2024 TileDB, Inc.
 *
 * Permission is hereby granted, free of charge, to any person obtaining a copy
 * of this software and associated documentation files (the "Software"), to deal
 * in the Software without restriction, including without limitation the rights
 * to use, copy, modify, merge, publish, distribute, sublicense, and/or sell
 * copies of the Software, and to permit persons to whom the Software is
 * furnished to do so, subject to the following conditions:
 *
 * The above copyright notice and this permission notice shall be included in
 * all copies or substantial portions of the Software.
 *
 * THE SOFTWARE IS PROVIDED "AS IS", WITHOUT WARRANTY OF ANY KIND, EXPRESS OR
 * IMPLIED, INCLUDING BUT NOT LIMITED TO THE WARRANTIES OF MERCHANTABILITY,
 * FITNESS FOR A PARTICULAR PURPOSE AND NONINFRINGEMENT. IN NO EVENT SHALL THE
 * AUTHORS OR COPYRIGHT HOLDERS BE LIABLE FOR ANY CLAIM, DAMAGES OR OTHER
 * LIABILITY, WHETHER IN AN ACTION OF CONTRACT, TORT OR OTHERWISE, ARISING FROM,
 * OUT OF OR IN CONNECTION WITH THE SOFTWARE OR THE USE OR OTHER DEALINGS IN
 * THE SOFTWARE.
 *
 * @section DESCRIPTION
 *
 *   This file defines the SOMAArray class.
 */

#include "soma_array.h"
#include <tiledb/array_experimental.h>
#include "../utils/logger.h"
#include "../utils/util.h"
namespace tiledbsoma {
using namespace tiledb;

//===================================================================
//= public static
//===================================================================

std::unique_ptr<SOMAArray> SOMAArray::create(
    std::shared_ptr<SOMAContext> ctx,
    std::string_view uri,
    ArraySchema schema,
    std::string soma_type,
    std::optional<TimestampRange> timestamp) {
    Array::create(std::string(uri), schema);

    std::shared_ptr<Array> array;
    if (timestamp) {
        array = std::make_shared<Array>(
            *ctx->tiledb_ctx(),
            std::string(uri),
            TILEDB_WRITE,
            TemporalPolicy(
                TimestampStartEnd, timestamp->first, timestamp->second));
    } else {
        array = std::make_shared<Array>(
            *ctx->tiledb_ctx(), std::string(uri), TILEDB_WRITE);
    }

    array->put_metadata(
        SOMA_OBJECT_TYPE_KEY,
        TILEDB_STRING_UTF8,
        static_cast<uint32_t>(soma_type.length()),
        soma_type.c_str());

    array->put_metadata(
        ENCODING_VERSION_KEY,
        TILEDB_STRING_UTF8,
        static_cast<uint32_t>(ENCODING_VERSION_VAL.length()),
        ENCODING_VERSION_VAL.c_str());

    return std::make_unique<SOMAArray>(ctx, array, timestamp);
}

std::unique_ptr<SOMAArray> SOMAArray::open(
    OpenMode mode,
    std::string_view uri,
    std::string_view name,
    std::map<std::string, std::string> platform_config,
    std::vector<std::string> column_names,
    std::string_view batch_size,
    ResultOrder result_order,
    std::optional<TimestampRange> timestamp) {
    LOG_DEBUG(
        fmt::format("[SOMAArray] static method 'cfg' opening array '{}'", uri));
    return std::make_unique<SOMAArray>(
        mode,
        uri,
        std::make_shared<SOMAContext>(platform_config),
        name,
        column_names,
        batch_size,
        result_order,
        timestamp);
}

std::unique_ptr<SOMAArray> SOMAArray::open(
    OpenMode mode,
    std::string_view uri,
    std::shared_ptr<SOMAContext> ctx,
    std::string_view name,
    std::vector<std::string> column_names,
    std::string_view batch_size,
    ResultOrder result_order,
    std::optional<TimestampRange> timestamp) {
    LOG_DEBUG(
        fmt::format("[SOMAArray] static method 'ctx' opening array '{}'", uri));
    return std::make_unique<SOMAArray>(
        mode,
        uri,
        ctx,
        name,
        column_names,
        batch_size,
        result_order,
        timestamp);
}

//===================================================================
//= public non-static
//===================================================================

SOMAArray::SOMAArray(
    OpenMode mode,
    std::string_view uri,
    std::string_view name,
    std::map<std::string, std::string> platform_config,
    std::vector<std::string> column_names,
    std::string_view batch_size,
    ResultOrder result_order,
    std::optional<TimestampRange> timestamp)
    : uri_(util::rstrip_uri(uri))
    , result_order_(result_order)
    , timestamp_(timestamp) {
    ctx_ = std::make_shared<SOMAContext>(platform_config);
    validate(mode, name, timestamp);
    reset(column_names, batch_size, result_order);
    fill_metadata_cache();
}

SOMAArray::SOMAArray(
    OpenMode mode,
    std::string_view uri,
    std::shared_ptr<SOMAContext> ctx,
    std::string_view name,
    std::vector<std::string> column_names,
    std::string_view batch_size,
    ResultOrder result_order,
    std::optional<TimestampRange> timestamp)
    : uri_(util::rstrip_uri(uri))
    , ctx_(ctx)
    , result_order_(result_order)
    , timestamp_(timestamp) {
    validate(mode, name, timestamp);
    reset(column_names, batch_size, result_order);
    fill_metadata_cache();
}

SOMAArray::SOMAArray(
    std::shared_ptr<SOMAContext> ctx,
    std::shared_ptr<Array> arr,
    std::optional<TimestampRange> timestamp)
    : uri_(util::rstrip_uri(arr->uri()))
    , ctx_(ctx)
    , batch_size_("auto")
    , result_order_(ResultOrder::automatic)
    , timestamp_(timestamp)
    , mq_(std::make_unique<ManagedQuery>(arr, ctx_->tiledb_ctx(), name_))
    , arr_(arr) {
    reset({}, batch_size_, result_order_);
    fill_metadata_cache();
}

void SOMAArray::fill_metadata_cache() {
    if (arr_->query_type() == TILEDB_WRITE) {
        meta_cache_arr_ = std::make_shared<Array>(
            *ctx_->tiledb_ctx(),
            uri_,
            TILEDB_READ,
            TemporalPolicy(
                TimestampStartEnd, timestamp()->first, timestamp()->second));
    } else {
        meta_cache_arr_ = arr_;
    }

    metadata_.clear();

    for (uint64_t idx = 0; idx < meta_cache_arr_->metadata_num(); ++idx) {
        std::string key;
        tiledb_datatype_t value_type;
        uint32_t value_num;
        const void* value;
        meta_cache_arr_->get_metadata_from_index(
            idx, &key, &value_type, &value_num, &value);
        MetadataValue mdval(value_type, value_num, value);
        std::pair<std::string, const MetadataValue> mdpair(key, mdval);
        metadata_.insert(mdpair);
    }
}

const std::string SOMAArray::uri() const {
    return uri_;
};

std::shared_ptr<SOMAContext> SOMAArray::ctx() {
    return ctx_;
};

void SOMAArray::open(OpenMode mode, std::optional<TimestampRange> timestamp) {
    timestamp_ = timestamp;

    validate(mode, name_, timestamp);
    reset(column_names(), batch_size_, result_order_);
    fill_metadata_cache();
}

std::unique_ptr<SOMAArray> SOMAArray::reopen(
    OpenMode mode, std::optional<TimestampRange> timestamp) {
    return std::make_unique<SOMAArray>(
        mode,
        uri_,
        ctx_,
        name_,
        column_names(),
        batch_size_,
        result_order_,
        timestamp);
}

void SOMAArray::close() {
    if (arr_->query_type() == TILEDB_WRITE)
        meta_cache_arr_->close();

    // Close the array through the managed query to ensure any pending queries
    // are completed.
    mq_->close();
    metadata_.clear();
}

void SOMAArray::reset(
    std::vector<std::string> column_names,
    std::string_view batch_size,
    ResultOrder result_order) {
    // Reset managed query
    mq_->reset();

    if (!column_names.empty()) {
        mq_->select_columns(column_names);
    }

    switch (result_order) {
        case ResultOrder::automatic:
            if (arr_->schema().array_type() == TILEDB_SPARSE)
                mq_->set_layout(TILEDB_UNORDERED);
            else
                mq_->set_layout(TILEDB_ROW_MAJOR);
            break;
        case ResultOrder::rowmajor:
            mq_->set_layout(TILEDB_ROW_MAJOR);
            break;
        case ResultOrder::colmajor:
            mq_->set_layout(TILEDB_COL_MAJOR);
            break;
        default:
            throw std::invalid_argument(fmt::format(
                "[SOMAArray] invalid ResultOrder({}) passed",
                static_cast<int>(result_order)));
    }

    batch_size_ = batch_size;
    result_order_ = result_order;
    first_read_next_ = true;
    submitted_ = false;
}

std::optional<std::shared_ptr<ArrayBuffers>> SOMAArray::read_next() {
    // If the query is complete, return `std::nullopt`
    if (mq_->is_complete(true)) {
        return std::nullopt;
    }

    // Configure query and allocate result buffers
    mq_->setup_read();

    // Continue to submit the empty query on first read to return empty results
    if (mq_->is_empty_query()) {
        if (first_read_next_) {
            first_read_next_ = false;
            return mq_->results();
        } else {
            return std::nullopt;
        }
    }

    first_read_next_ = false;

    mq_->submit_read();

    // Return the results, possibly incomplete
    return mq_->results();
}

bool SOMAArray::_extend_enumeration(
    ArrowSchema* value_schema,
    ArrowArray* value_array,
    ArrowSchema* index_schema,
    ArrowArray* index_array,
    ArraySchemaEvolution se) {
    auto enmr = ArrayExperimental::get_enumeration(
        *ctx_->tiledb_ctx(), *arr_, index_schema->name);
    auto value_type = enmr.type();

    switch (value_type) {
        case TILEDB_STRING_ASCII:
        case TILEDB_STRING_UTF8:
        case TILEDB_CHAR:
            return SOMAArray::_extend_and_evolve_schema_str(
                value_schema, value_array, index_schema, index_array, se);
        case TILEDB_BOOL:
            _cast_bit_to_uint8(value_schema, value_array);
            return SOMAArray::_extend_and_evolve_schema<uint8_t>(
                value_array, index_schema, index_array, se);
        case TILEDB_INT8:
            return SOMAArray::_extend_and_evolve_schema<uint8_t>(
                value_array, index_schema, index_array, se);
        case TILEDB_UINT8:
            return SOMAArray::_extend_and_evolve_schema<uint8_t>(
                value_array, index_schema, index_array, se);
        case TILEDB_INT16:
            return SOMAArray::_extend_and_evolve_schema<int16_t>(
                value_array, index_schema, index_array, se);
        case TILEDB_UINT16:
            return SOMAArray::_extend_and_evolve_schema<uint16_t>(
                value_array, index_schema, index_array, se);
        case TILEDB_INT32:
            return SOMAArray::_extend_and_evolve_schema<int32_t>(
                value_array, index_schema, index_array, se);
        case TILEDB_UINT32:
            return SOMAArray::_extend_and_evolve_schema<uint32_t>(
                value_array, index_schema, index_array, se);
        case TILEDB_INT64:
            return SOMAArray::_extend_and_evolve_schema<int64_t>(
                value_array, index_schema, index_array, se);
        case TILEDB_UINT64:
            return SOMAArray::_extend_and_evolve_schema<uint64_t>(
                value_array, index_schema, index_array, se);
        case TILEDB_FLOAT32:
            return SOMAArray::_extend_and_evolve_schema<float>(
                value_array, index_schema, index_array, se);
        case TILEDB_FLOAT64:
            return SOMAArray::_extend_and_evolve_schema<double>(
                value_array, index_schema, index_array, se);
        default:
            throw TileDBSOMAError(fmt::format(
                "ArrowAdapter: Unsupported TileDB dict datatype: {} ",
                tiledb::impl::type_to_str(value_type)));
    }
}

bool SOMAArray::_extend_and_evolve_schema_str(
    ArrowSchema* value_schema,
    ArrowArray* value_array,
    ArrowSchema* index_schema,
    ArrowArray* index_array,
    ArraySchemaEvolution se) {
    uint64_t num_elems = value_array->length;

    std::vector<uint64_t> offsets_v;
    if ((strcmp(value_schema->format, "U") == 0) ||
        (strcmp(value_schema->format, "Z") == 0)) {
        uint64_t* offsets = (uint64_t*)value_array->buffers[1];
        offsets_v.resize(num_elems + 1);
        offsets_v.assign(offsets, offsets + num_elems + 1);
    } else {
        uint32_t* offsets = (uint32_t*)value_array->buffers[1];
        std::vector<uint32_t> offset_holder(offsets, offsets + num_elems + 1);
        for (auto offset : offset_holder) {
            offsets_v.push_back((uint64_t)offset);
        }
    }

    char* data = (char*)value_array->buffers[2];
    std::string data_v(data, data + offsets_v[offsets_v.size() - 1]);

    std::vector<std::string> enums_in_write;
    for (size_t offset_idx = 0; offset_idx < offsets_v.size() - 1;
         ++offset_idx) {
        auto beg = offsets_v[offset_idx];
        auto sz = offsets_v[offset_idx + 1] - beg;
        enums_in_write.push_back(data_v.substr(beg, sz));
    }

    std::string column_name = index_schema->name;
    auto enmr = ArrayExperimental::get_enumeration(
        *ctx_->tiledb_ctx(), *arr_, column_name);
    std::vector<std::string> extend_values;
    auto enums_existing = enmr.as_vector<std::string>();
    for (auto enum_val : enums_in_write) {
        if (std::find(enums_existing.begin(), enums_existing.end(), enum_val) ==
            enums_existing.end()) {
            extend_values.push_back(enum_val);
        }
    }

    if (extend_values.size() != 0) {
        // Check that we extend the enumeration values without
        // overflowing
        auto disk_index_type = tiledb_schema()->attribute(column_name).type();
        uint64_t max_capacity = SOMAArray::_get_max_capacity(disk_index_type);
        auto free_capacity = max_capacity - enums_existing.size();
        if (free_capacity < extend_values.size()) {
            throw TileDBSOMAError(
                "Cannot extend enumeration; reached maximum capacity");
        }

        auto extended_enmr = enmr.extend(extend_values);
        se.extend_enumeration(extended_enmr);

        SOMAArray::_remap_indexes(
            column_name,
            extended_enmr,
            enums_in_write,
            index_schema,
            index_array);

        index_schema->format = ArrowAdapter::to_arrow_format(disk_index_type)
                                   .data();
        return true;
    } else {
        // Example:
        //
        // * Already on storage/schema there are values a,b,c with indices
        //   0,1,2.
        // * User appends values b,c which, within the Arrow data coming in
        //   from the user, have indices 0,1.
        // * We need to remap those to 1,2.

        SOMAArray::_remap_indexes(
            column_name, enmr, enums_in_write, index_schema, index_array);
    }
    return false;
}

uint64_t SOMAArray::_get_max_capacity(tiledb_datatype_t index_type) {
    switch (index_type) {
        case TILEDB_INT8:
            return std::numeric_limits<int8_t>::max();
        case TILEDB_UINT8:
            return std::numeric_limits<uint8_t>::max();
        case TILEDB_INT16:
            return std::numeric_limits<int16_t>::max();
        case TILEDB_UINT16:
            return std::numeric_limits<uint16_t>::max();
        case TILEDB_INT32:
            return std::numeric_limits<int32_t>::max();
        case TILEDB_UINT32:
            return std::numeric_limits<uint32_t>::max();
        case TILEDB_INT64:
            return std::numeric_limits<int64_t>::max();
        case TILEDB_UINT64:
            return std::numeric_limits<uint64_t>::max();
        default:
            throw TileDBSOMAError(
                "Saw invalid enumeration index type when trying to extend "
                "enumeration");
    }
}

ArraySchemaEvolution SOMAArray::_make_se() {
    ArraySchemaEvolution se(*ctx_->tiledb_ctx());
    return se;
}

void SOMAArray::set_column_data(
    std::string_view name,
    uint64_t num_elems,
    const void* data,
    uint64_t* offsets,
    uint8_t* validity) {
    auto column = SOMAArray::_setup_column_data(name);
    column->set_data(num_elems, data, offsets, validity);
    mq_->set_column_data(column);
};

void SOMAArray::set_column_data(
    std::string_view name,
    uint64_t num_elems,
    const void* data,
    uint32_t* offsets,
    uint8_t* validity) {
    auto column = SOMAArray::_setup_column_data(name);
    column->set_data(num_elems, data, offsets, validity);
    mq_->set_column_data(column);
};

std::shared_ptr<ColumnBuffer> SOMAArray::_setup_column_data(
    std::string_view name) {
    if (mq_->query_type() != TILEDB_WRITE) {
        throw TileDBSOMAError("[SOMAArray] array must be opened in write mode");
    }

    // Create the array_buffer_ as necessary
    if (array_buffer_ == nullptr) {
        array_buffer_ = std::make_shared<ArrayBuffers>();
    }

    // Create a ColumnBuffer object instead of passing it in as an argument to
    // `set_column_data` because ColumnBuffer::create requires a TileDB Array
    // argument which should remain a private member of SOMAArray
    auto column = ColumnBuffer::create(arr_, name);

    // Keep the ColumnBuffer alive by attaching it to the ArrayBuffers class
    // member. Otherwise, the data held by the ColumnBuffer will be garbage
    // collected before it is submitted to the write query
    array_buffer_->emplace(std::string(name), column);

    return column;
};

void SOMAArray::set_array_data(
    std::unique_ptr<ArrowSchema> arrow_schema,
    std::unique_ptr<ArrowArray> arrow_array) {
    if (mq_->query_type() != TILEDB_WRITE) {
        throw TileDBSOMAError("[SOMAArray] array must be opened in write mode");
    }

    // Create the array_buffer_ as necessary
    if (array_buffer_ == nullptr) {
        array_buffer_ = std::make_shared<ArrayBuffers>();
    }

    auto [casted_array, casted_schema] = SOMAArray::_cast_table(
        std::move(arrow_schema), std::move(arrow_array));

    for (auto i = 0; i < casted_schema->n_children; ++i) {
        auto arrow_sch_ = casted_schema->children[i];
        auto arrow_arr_ = casted_array->children[i];

        // Create a ColumnBuffer object instead of passing it in as an argument
        // to `set_column_data` because ColumnBuffer::create requires a TileDB
        // Array argument which should remain a private member of SOMAArray
        auto column = ColumnBuffer::create(arr_, arrow_sch_->name);

        const void* data;
        uint8_t* validities = nullptr;
        auto table_offset = arrow_arr_->offset;
        auto data_size = tiledb::impl::type_size(
            ArrowAdapter::to_tiledb_format(arrow_sch_->format));

        if (arrow_arr_->null_count != 0) {
            validities = (uint8_t*)arrow_arr_->buffers[0] + table_offset;
        }

        if (arrow_arr_->n_buffers == 3) {
            data = arrow_arr_->buffers[2];
            uint64_t* offsets = (uint64_t*)arrow_arr_->buffers[1] +
                                table_offset;
            column->set_data(
                arrow_arr_->length,
                (char*)data + table_offset * data_size,
                offsets,
                validities);
        } else {
            data = arrow_arr_->buffers[1];
            column->set_data(
                arrow_arr_->length,
                (char*)data + table_offset * data_size,
                static_cast<uint64_t*>(nullptr),
                validities);
        }
        // Keep the ColumnBuffer alive by attaching it to the ArrayBuffers class
        // member. Otherwise, the data held by the ColumnBuffer will be garbage
        // collected before it is submitted to the write query
        array_buffer_->emplace(std::string(arrow_sch_->name), column);

        mq_->set_column_data(column);
    }
};

template <>
void SOMAArray::_cast_dictionary_values<std::string>(
    ArrowSchema* orig_column_schema,
    ArrowArray* orig_column_array,
    ArrowArray* new_column_array) {
    auto value_schema = orig_column_schema->dictionary;
    auto value_array = orig_column_array->dictionary;

    new_column_array->n_buffers = 3;
    new_column_array->buffers = new const void*[3];

    uint64_t num_elems = value_array->length;

    std::vector<uint64_t> offsets_v;
    if ((strcmp(value_schema->format, "U") == 0) ||
        (strcmp(value_schema->format, "Z") == 0)) {
        uint64_t* offsets = (uint64_t*)value_array->buffers[1];
        offsets_v.resize(num_elems + 1);
        offsets_v.assign(offsets, offsets + num_elems + 1);
    } else {
        uint32_t* offsets = (uint32_t*)value_array->buffers[1];
        std::vector<uint32_t> offset_holder(offsets, offsets + num_elems + 1);
        for (auto offset : offset_holder) {
            offsets_v.push_back((uint64_t)offset);
        }
    }

    char* data = (char*)value_array->buffers[2];
    std::string data_v(data, data + offsets_v[offsets_v.size() - 1]);

    std::vector<std::string> values;
    for (size_t offset_idx = 0; offset_idx < offsets_v.size() - 1;
         ++offset_idx) {
        auto beg = offsets_v[offset_idx];
        auto sz = offsets_v[offset_idx + 1] - beg;
        values.push_back(data_v.substr(beg, sz));
    }

    std::vector<int64_t> indexes = SOMAArray::_get_index_vector(
        orig_column_schema, orig_column_array);

    uint64_t offset_sum = 0;
    std::vector<uint64_t> value_offsets = {0};
    std::string index_to_value;
    for (auto i : indexes) {
        auto value = values[i];
        offset_sum += value.size();
        value_offsets.push_back(offset_sum);
        index_to_value.insert(index_to_value.end(), value.begin(), value.end());
    }
    new_column_array->buffers[0] = orig_column_array->buffers[0];

    new_column_array->buffers[1] = malloc(
        sizeof(uint64_t) * value_offsets.size());
    std::memcpy(
        (void*)new_column_array->buffers[1],
        value_offsets.data(),
        sizeof(uint64_t) * value_offsets.size());

    new_column_array->buffers[2] = strdup(index_to_value.c_str());
}

void SOMAArray::_promote_indexes_to_values(
    ArrowSchema* orig_column_schema,
    ArrowArray* orig_column_array,
    ArrowArray* new_column_array) {
    auto value_type = ArrowAdapter::to_tiledb_format(
        orig_column_schema->dictionary->format);
    switch (value_type) {
        case TILEDB_STRING_ASCII:
        case TILEDB_STRING_UTF8:
        case TILEDB_CHAR:
            return SOMAArray::_cast_dictionary_values<std::string>(
                orig_column_schema, orig_column_array, new_column_array);
        case TILEDB_BOOL:
        case TILEDB_INT8:
            return SOMAArray::_cast_dictionary_values<int8_t>(
                orig_column_schema, orig_column_array, new_column_array);
        case TILEDB_UINT8:
            return SOMAArray::_cast_dictionary_values<uint8_t>(
                orig_column_schema, orig_column_array, new_column_array);
        case TILEDB_INT16:
            return SOMAArray::_cast_dictionary_values<int16_t>(
                orig_column_schema, orig_column_array, new_column_array);
        case TILEDB_UINT16:
            return SOMAArray::_cast_dictionary_values<uint16_t>(
                orig_column_schema, orig_column_array, new_column_array);
        case TILEDB_INT32:
            return SOMAArray::_cast_dictionary_values<int32_t>(
                orig_column_schema, orig_column_array, new_column_array);
        case TILEDB_UINT32:
            return SOMAArray::_cast_dictionary_values<uint32_t>(
                orig_column_schema, orig_column_array, new_column_array);
        case TILEDB_INT64:
            return SOMAArray::_cast_dictionary_values<int64_t>(
                orig_column_schema, orig_column_array, new_column_array);
        case TILEDB_DATETIME_YEAR:
        case TILEDB_DATETIME_MONTH:
        case TILEDB_DATETIME_WEEK:
        case TILEDB_DATETIME_DAY:
        case TILEDB_DATETIME_HR:
        case TILEDB_DATETIME_MIN:
        case TILEDB_DATETIME_SEC:
        case TILEDB_DATETIME_MS:
        case TILEDB_DATETIME_US:
        case TILEDB_DATETIME_NS:
        case TILEDB_DATETIME_PS:
        case TILEDB_DATETIME_FS:
        case TILEDB_DATETIME_AS:
        case TILEDB_TIME_HR:
        case TILEDB_TIME_MIN:
        case TILEDB_TIME_SEC:
        case TILEDB_TIME_MS:
        case TILEDB_TIME_US:
        case TILEDB_TIME_NS:
        case TILEDB_TIME_PS:
        case TILEDB_TIME_FS:
        case TILEDB_TIME_AS:
        case TILEDB_UINT64:
            return SOMAArray::_cast_dictionary_values<uint64_t>(
                orig_column_schema, orig_column_array, new_column_array);
        case TILEDB_FLOAT32:
            return SOMAArray::_cast_dictionary_values<float>(
                orig_column_schema, orig_column_array, new_column_array);
        case TILEDB_FLOAT64:
            return SOMAArray::_cast_dictionary_values<double>(
                orig_column_schema, orig_column_array, new_column_array);
        default:
            throw TileDBSOMAError(fmt::format(
                "Saw invalid TileDB value type when attempting to "
                "promote indexes to values: {}",
                tiledb::impl::type_to_str(value_type)));
    }
}

ArrowTable SOMAArray::_cast_table(
    std::unique_ptr<ArrowSchema> arrow_schema,
    std::unique_ptr<ArrowArray> arrow_array) {
    // Create the new ArrowSchema and ArrowArray for the ArrowTable that we
    // will deep copy to
    auto casted_arrow_schema = std::make_unique<ArrowSchema>();
    casted_arrow_schema->format = strdup("+s");
    casted_arrow_schema->n_children = arrow_schema->n_children;
    casted_arrow_schema->dictionary = nullptr;
    casted_arrow_schema->release = &ArrowAdapter::release_schema;
    casted_arrow_schema->children = (ArrowSchema**)malloc(
        arrow_schema->n_children * sizeof(ArrowSchema*));

    auto casted_arrow_array = std::make_unique<ArrowArray>();
    casted_arrow_array->length = 0;
    casted_arrow_array->null_count = 0;
    casted_arrow_array->offset = 0;
    casted_arrow_array->n_buffers = 0;
    casted_arrow_array->buffers = nullptr;
    casted_arrow_array->n_children = arrow_array->n_children;
    casted_arrow_array->release = &ArrowAdapter::release_array;
    casted_arrow_array->children = (ArrowArray**)malloc(
        arrow_array->n_children * sizeof(ArrowArray*));

    // Go through all columns in the ArrowTable and cast the values to what is
    // in the ArraySchema on disk
    ArraySchemaEvolution se = _make_se();
    bool evolve_schema = false;
    for (auto i = 0; i < arrow_schema->n_children; ++i) {
        auto orig_arrow_sch_ = arrow_schema->children[i];
        auto orig_arrow_arr_ = arrow_array->children[i];
        auto new_arrow_sch_ = casted_arrow_schema
                                  ->children[i] = new ArrowSchema;
        auto new_arrow_arr_ = casted_arrow_array->children[i] = new ArrowArray;

        bool enmr_extended = SOMAArray::_create_and_cast_column(
            orig_arrow_sch_,
            orig_arrow_arr_,
            new_arrow_sch_,
            new_arrow_arr_,
            se);
        evolve_schema = evolve_schema || enmr_extended;
    }
    if (evolve_schema) {
        se.array_evolve(uri_);
    }

    return ArrowTable(
        std::move(casted_arrow_array), std::move(casted_arrow_schema));
}

bool SOMAArray::_create_and_cast_column(
    ArrowSchema* orig_column_schema,
    ArrowArray* orig_column_array,
    ArrowSchema* new_column_schema,
    ArrowArray* new_column_array,
    ArraySchemaEvolution se) {
    std::string column_name(orig_column_schema->name);

    std::optional<std::string> enmr_name = std::nullopt;
    if (tiledb_schema()->has_attribute(column_name)) {
        auto attr = tiledb_schema()->attribute(column_name);
        enmr_name = AttributeExperimental::get_enumeration_name(
            *ctx_->tiledb_ctx(), attr);
    }

    SOMAArray::_create_column(
        orig_column_schema,
        orig_column_array,
        new_column_schema,
        new_column_array);

    // if the attribute is not enumerated, but the provided column is, then we
    // need to map the indexes to the correct value
    if (!enmr_name.has_value() && orig_column_schema->dictionary != nullptr) {
        SOMAArray::_promote_indexes_to_values(
            orig_column_schema, orig_column_array, new_column_array);
    } else {
        SOMAArray::_cast_column(
            orig_column_schema,
            orig_column_array,
            new_column_schema,
            new_column_array);
    }

    // if the attribute is enumerated, ensure that the index values also
    // match is in the ArraySchema on disk
    if (enmr_name.has_value()) {
        auto value_schema = new_column_schema->dictionary;
        auto value_array = new_column_array->dictionary;
        auto index_schema = new_column_schema;
        auto index_array = new_column_array;

        if (value_array == nullptr) {
            throw std::invalid_argument(fmt::format(
                "[SOMAArray] {} requires dictionary entry", column_name));
        }

        return _extend_enumeration(
            value_schema, value_array, index_schema, index_array, se);
    }
    return false;
}

void SOMAArray::_create_column(
    ArrowSchema* orig_column_schema,
    ArrowArray* orig_column_array,
    ArrowSchema* new_column_schema,
    ArrowArray* new_column_array) {
    std::string name(orig_column_schema->name);
    tiledb_datatype_t disk_type;
    if (tiledb_schema()->has_attribute(name)) {
        disk_type = tiledb_schema()->attribute(name).type();
    } else {
        disk_type = tiledb_schema()->domain().dimension(name).type();
    }

    // Create the new ArrowSchema and ArrowArray for the column
    new_column_schema->format = strdup(
        ArrowAdapter::to_arrow_format(disk_type).data());
    new_column_schema->name = strdup(orig_column_schema->name);
    new_column_schema->n_children = orig_column_schema->n_children;
    new_column_schema->release = &ArrowAdapter::release_schema;
    new_column_schema->children = (ArrowSchema**)malloc(
        orig_column_schema->n_children * sizeof(ArrowSchema*));
    new_column_schema->dictionary = orig_column_schema->dictionary;

    new_column_array->length = orig_column_array->length;
    new_column_array->null_count = orig_column_array->null_count;
    new_column_array->offset = 0;
    new_column_array->n_buffers = orig_column_array->n_buffers;
    new_column_array->buffers = new const void*[orig_column_array->n_buffers];
    new_column_array->n_children = orig_column_array->n_children;
    new_column_array->release = &ArrowAdapter::release_array;
    new_column_array->children = (ArrowArray**)malloc(
        orig_column_array->n_children * sizeof(ArrowArray*));
    new_column_array->dictionary = orig_column_array->dictionary;
}

void SOMAArray::_cast_column(
    ArrowSchema* orig_column_schema,
    ArrowArray* orig_column_array,
    ArrowSchema* new_column_schema,
    ArrowArray* new_column_array) {
    tiledb_datatype_t user_type = ArrowAdapter::to_tiledb_format(
        orig_column_schema->format);

    // Cast values and deep copy to the newly created column
    switch (user_type) {
        case TILEDB_STRING_ASCII:
        case TILEDB_STRING_UTF8:
        case TILEDB_CHAR: {
            std::vector<uint64_t> offsets_v;
            if ((strcmp(orig_column_schema->format, "U") == 0) ||
                (strcmp(orig_column_schema->format, "Z") == 0)) {
                uint64_t* offsets = (uint64_t*)orig_column_array->buffers[1];
                offsets_v.resize(orig_column_array->length + 1);
                offsets_v.assign(
                    offsets, offsets + orig_column_array->length + 1);
            } else {
                uint32_t* offsets = (uint32_t*)orig_column_array->buffers[1];
                std::vector<uint32_t> offset_holder(
                    offsets, offsets + orig_column_array->length + 1);
                for (auto offset : offset_holder) {
                    offsets_v.push_back((uint64_t)offset);
                }
            }

            new_column_array->buffers[0] = orig_column_array->buffers[0];

            new_column_array->buffers[1] = malloc(
                sizeof(uint64_t) * offsets_v.size());
            std::memcpy(
                (void*)new_column_array->buffers[1],
                offsets_v.data(),
                sizeof(uint64_t) * offsets_v.size());

            new_column_array->buffers[2] = malloc(
                sizeof(char) * offsets_v.back());
            std::memcpy(
                (void*)new_column_array->buffers[2],
                orig_column_array->buffers[2],
                sizeof(char) * offsets_v.back());

            break;
        }
        case TILEDB_BOOL: {
            new_column_array->buffers[0] = orig_column_array->buffers[0];
            auto sz = orig_column_array->length +
                      (orig_column_array->length % 8 == 0 ? 0 : 1);

            if (orig_column_array->n_buffers == 3) {
                new_column_array->buffers[2] = malloc(sz);
                std::memcpy(
                    (void*)new_column_array->buffers[2],
                    orig_column_array->buffers[2],
                    sz);
            } else {
                new_column_array->buffers[1] = malloc(sz);
                std::memcpy(
                    (void*)new_column_array->buffers[1],
                    orig_column_array->buffers[1],
                    sz);
            }

            _cast_bit_to_uint8(new_column_schema, new_column_array);
            break;
        }
        case TILEDB_INT8:
            SOMAArray::_cast_column_aux<int8_t>(
                orig_column_schema, orig_column_array, new_column_array);
            break;
        case TILEDB_UINT8:
            SOMAArray::_cast_column_aux<uint8_t>(
                orig_column_schema, orig_column_array, new_column_array);
            break;
        case TILEDB_INT16:
            SOMAArray::_cast_column_aux<int16_t>(
                orig_column_schema, orig_column_array, new_column_array);
            break;
        case TILEDB_UINT16:
            SOMAArray::_cast_column_aux<uint16_t>(
                orig_column_schema, orig_column_array, new_column_array);
            break;
        case TILEDB_INT32:
            SOMAArray::_cast_column_aux<int32_t>(
                orig_column_schema, orig_column_array, new_column_array);
            break;
        case TILEDB_UINT32:
            SOMAArray::_cast_column_aux<uint32_t>(
                orig_column_schema, orig_column_array, new_column_array);
            break;
        case TILEDB_INT64:
        case TILEDB_DATETIME_YEAR:
        case TILEDB_DATETIME_MONTH:
        case TILEDB_DATETIME_WEEK:
        case TILEDB_DATETIME_DAY:
        case TILEDB_DATETIME_HR:
        case TILEDB_DATETIME_MIN:
        case TILEDB_DATETIME_SEC:
        case TILEDB_DATETIME_MS:
        case TILEDB_DATETIME_US:
        case TILEDB_DATETIME_NS:
        case TILEDB_DATETIME_PS:
        case TILEDB_DATETIME_FS:
        case TILEDB_DATETIME_AS:
        case TILEDB_TIME_HR:
        case TILEDB_TIME_MIN:
        case TILEDB_TIME_SEC:
        case TILEDB_TIME_MS:
        case TILEDB_TIME_US:
        case TILEDB_TIME_NS:
        case TILEDB_TIME_PS:
        case TILEDB_TIME_FS:
        case TILEDB_TIME_AS:
            SOMAArray::_cast_column_aux<int64_t>(
                orig_column_schema, orig_column_array, new_column_array);
            break;
        case TILEDB_UINT64:
            SOMAArray::_cast_column_aux<uint64_t>(
                orig_column_schema, orig_column_array, new_column_array);
            break;
        case TILEDB_FLOAT32:
            SOMAArray::_cast_column_aux<float>(
                orig_column_schema, orig_column_array, new_column_array);
            break;
        case TILEDB_FLOAT64:
            SOMAArray::_cast_column_aux<double>(
                orig_column_schema, orig_column_array, new_column_array);
            break;
        default:
            throw TileDBSOMAError(fmt::format(
                "Saw invalid TileDB user type when attempting to "
                "cast table: {}",
                tiledb::impl::type_to_str(user_type)));
    }
}

void SOMAArray::_cast_bit_to_uint8(
    ArrowSchema* arrow_schema, ArrowArray* arrow_array) {
    const void* data;
    if (arrow_array->n_buffers == 3) {
        data = arrow_array->buffers[2];
    } else {
        data = arrow_array->buffers[1];
    }

    auto sz = arrow_array->length;

    std::vector<uint8_t> casted;
    for (int64_t i = 0; i * 8 < sz; ++i) {
        uint8_t byte = ((uint8_t*)data)[i];
        for (int64_t j = 0; j < 8; ++j) {
            casted.push_back((uint8_t)((byte >> j) & 0x01));
        }
    }

    arrow_schema->format = "C";
    if (arrow_array->n_buffers == 3) {
        arrow_array->buffers[2] = malloc(sizeof(uint8_t) * sz);
        std::memcpy(
            (void*)arrow_array->buffers[2],
            casted.data(),
            sizeof(uint8_t) * sz);
    } else {
        arrow_array->buffers[1] = malloc(sizeof(uint8_t) * sz);
        std::memcpy(
            (void*)arrow_array->buffers[1],
            casted.data(),
            sizeof(uint8_t) * sz);
    }
}

void SOMAArray::write(bool sort_coords) {
    if (mq_->query_type() != TILEDB_WRITE) {
        throw TileDBSOMAError("[SOMAArray] array must be opened in write mode");
    }
    mq_->submit_write(sort_coords);

    mq_->reset();
    array_buffer_ = nullptr;
}

void SOMAArray::consolidate_and_vacuum(std::vector<std::string> modes) {
    for (auto mode : modes) {
        auto cfg = ctx_->tiledb_ctx()->config();
        cfg["sm.consolidation.mode"] = mode;
        Array::consolidate(Context(cfg), uri_);
        Array::vacuum(Context(cfg), uri_);
    }
}

uint64_t SOMAArray::nnz() {
    // Verify array is sparse
    if (mq_->schema()->array_type() != TILEDB_SPARSE) {
        throw TileDBSOMAError(
            "[SOMAArray] nnz is only supported for sparse arrays");
    }

    // Load fragment info
    FragmentInfo fragment_info(*ctx_->tiledb_ctx(), uri_);
    fragment_info.load();

    LOG_DEBUG(fmt::format("[SOMAArray] Fragment info for array '{}'", uri_));
    if (LOG_DEBUG_ENABLED()) {
        fragment_info.dump();
    }

    // Find the subset of fragments contained within the read timestamp range
    // [if any]
    std::vector<uint32_t> relevant_fragments;
    for (uint32_t fid = 0; fid < fragment_info.fragment_num(); fid++) {
        auto frag_ts = fragment_info.timestamp_range(fid);
        assert(frag_ts.first <= frag_ts.second);
        if (timestamp_) {
            if (frag_ts.first > timestamp_->second ||
                frag_ts.second < timestamp_->first) {
                // fragment is fully outside the read timestamp range: skip it
                continue;
            } else if (!(frag_ts.first >= timestamp_->first &&
                         frag_ts.second <= timestamp_->second)) {
                // fragment overlaps read timestamp range, but isn't fully
                // contained within: fall back to count_cells to sort that out.
                return nnz_slow();
            }
        }
        // fall through: fragment is fully contained within the read timestamp
        // range
        relevant_fragments.push_back(fid);

        // If any relevant fragment is a consolidated fragment, fall back to
        // counting cells, because the fragment may contain duplicates.
        // If the application is allowing duplicates (in which case it's the
        // application's job to otherwise ensure uniqueness), then
        // sum-over-fragments is the right thing to do.
        if (!mq_->schema()->allows_dups() && frag_ts.first != frag_ts.second) {
            return nnz_slow();
        }
    }

    auto fragment_count = relevant_fragments.size();

    if (fragment_count == 0) {
        // No data have been written [in the read timestamp range]
        return 0;
    }

    if (fragment_count == 1) {
        // Only one fragment; return its cell_num
        return fragment_info.cell_num(relevant_fragments[0]);
    }

    // Check for overlapping fragments on the first dimension and
    // compute total_cell_num while going through the loop
    uint64_t total_cell_num = 0;
    std::vector<std::array<uint64_t, 2>> non_empty_domains(fragment_count);
    for (uint32_t i = 0; i < fragment_count; i++) {
        // TODO[perf]: Reading fragment info is not supported on TileDB Cloud
        // yet, but reading one fragment at a time will be slow. Is there
        // another way?
        total_cell_num += fragment_info.cell_num(relevant_fragments[i]);
        fragment_info.get_non_empty_domain(
            relevant_fragments[i], 0, &non_empty_domains[i]);
        LOG_DEBUG(fmt::format(
            "[SOMAArray] fragment {} non-empty domain = [{}, {}]",
            i,
            non_empty_domains[i][0],
            non_empty_domains[i][1]));
    }

    // Sort non-empty domains by the start of their ranges
    std::sort(non_empty_domains.begin(), non_empty_domains.end());

    // After sorting, if the end of a non-empty domain is >= the beginning of
    // the next non-empty domain, there is an overlap
    bool overlap = false;
    for (uint32_t i = 0; i < fragment_count - 1; i++) {
        LOG_DEBUG(fmt::format(
            "[SOMAArray] Checking {} < {}",
            non_empty_domains[i][1],
            non_empty_domains[i + 1][0]));
        if (non_empty_domains[i][1] >= non_empty_domains[i + 1][0]) {
            overlap = true;
            break;
        }
    }

    // If relevant fragments do not overlap, return the total cell_num
    if (!overlap) {
        return total_cell_num;
    }
    // Found relevant fragments with overlap, count cells
    return nnz_slow();
}

uint64_t SOMAArray::nnz_slow() {
    LOG_DEBUG(
        "[SOMAArray] nnz() found consolidated or overlapping fragments, "
        "counting cells...");

    auto sr = SOMAArray::open(
        OpenMode::read,
        uri_,
        ctx_,
        "count_cells",
        {mq_->schema()->domain().dimension(0).name()},
        batch_size_,
        result_order_,
        timestamp_);

    uint64_t total_cell_num = 0;
    while (auto batch = sr->read_next()) {
        total_cell_num += (*batch)->num_rows();
    }

    return total_cell_num;
}

std::vector<int64_t> SOMAArray::shape() {
    // There are two reasons for this:
    // * Transitional, non-monolithic, phased, careful development for the
    //   new-shape feature
    // * Even after the new-shape feature is fully released, there will be old
    //   arrays on disk that were created before this feature existed.
    // So this is long-term code.
    auto current_domain = _get_current_domain();
    return current_domain.is_empty() ? _tiledb_domain() :
                                       _tiledb_current_domain();
}

std::vector<int64_t> SOMAArray::maxshape() {
    return _tiledb_domain();
}

std::optional<int64_t> SOMAArray::_shape_slot_if_soma_joinid_dim() {
    const std::string dim_name = "soma_joinid";

    if (!arr_->schema().domain().has_dimension(dim_name)) {
        return std::nullopt;
    }

    auto current_domain = _get_current_domain();
    if (current_domain.is_empty()) {
        return std::nullopt;
    }

    auto t = current_domain.type();
    if (t != TILEDB_NDRECTANGLE) {
        throw TileDBSOMAError("current_domain type is not NDRECTANGLE");
    }

    NDRectangle ndrect = current_domain.ndrectangle();

    auto range = ndrect.range<int64_t>(dim_name);
    auto max = range[1] + 1;
    return std::optional<int64_t>(max);
}

std::vector<int64_t> SOMAArray::_tiledb_domain() {
    // Variant-indexed dataframes must use a separate path
    _assert_dims_are_int64();

    std::vector<int64_t> result;
    auto dimensions = mq_->schema()->domain().dimensions();

    for (const auto& dim : dimensions) {
        // Callers inquiring about non-int64 shapes should not be here.
        //
        // In the SOMA data model:
        // * SparseNDArray has dims which are all necessarily int64_t
        // * DenseNDArray has dims which are all necessarily int64_t
        // * DataFrame _default_ indexing is one dim named "soma_dim_0" of type
        //   int64_t, however:
        //   * Users can (and do) add other additional dims
        //   * The SOMA data model requires that soma_joinid be present in each
        //     DataFrame either as a dim or an attr -- and there are DataFrame
        //     objects for which soma_joinid is not a dim at all
        //   * These cases are all actively unit-tested within apis/python/tests
        if (dim.type() != TILEDB_INT64) {
            throw TileDBSOMAError("Found unexpected non-int64 dimension type.");
        }
        result.push_back(
            dim.domain<int64_t>().second - dim.domain<int64_t>().first + 1);
    }

    return result;
}

std::vector<int64_t> SOMAArray::_tiledb_current_domain() {
    // Variant-indexed dataframes must use a separate path
    _assert_dims_are_int64();

    std::vector<int64_t> result;

    auto current_domain = tiledb::ArraySchemaExperimental::current_domain(
        *ctx_->tiledb_ctx(), arr_->schema());

    if (current_domain.is_empty()) {
        throw TileDBSOMAError(
            "Internal error: current domain requested for an array which does "
            "not support it");
    }

    auto t = current_domain.type();
    if (t != TILEDB_NDRECTANGLE) {
        throw TileDBSOMAError("current_domain type is not NDRECTANGLE");
    }

    NDRectangle ndrect = current_domain.ndrectangle();

    for (auto dimension_name : dimension_names()) {
        auto range = ndrect.range<int64_t>(dimension_name);
        result.push_back(range[1] + 1);
    }
    return result;
}

void SOMAArray::resize(const std::vector<int64_t>& newshape) {
    if (_get_current_domain().is_empty()) {
        throw TileDBSOMAError(
            "[SOMAArray::resize] array must already have a shape");
    }
    _set_current_domain_from_shape(newshape);
}

void SOMAArray::upgrade_shape(const std::vector<int64_t>& newshape) {
    if (!_get_current_domain().is_empty()) {
        throw TileDBSOMAError(
            "[SOMAArray::resize] array must not already have a shape");
    }
    _set_current_domain_from_shape(newshape);
}

void SOMAArray::_set_current_domain_from_shape(
    const std::vector<int64_t>& newshape) {
    if (mq_->query_type() != TILEDB_WRITE) {
        throw TileDBSOMAError(
            "[SOMAArray::resize] array must be opened in write mode");
    }

<<<<<<< HEAD
    // Variant-indexed dataframes must use a separate path
    _assert_dims_are_int64();
=======
    if (_get_current_domain().is_empty()) {
        throw TileDBSOMAError(
            "[SOMAArray::resize] array must already be sized");
    }
>>>>>>> 7983df07

    auto tctx = ctx_->tiledb_ctx();
    ArraySchema schema = arr_->schema();
    Domain domain = schema.domain();
    ArraySchemaEvolution schema_evolution(*tctx);
    CurrentDomain new_current_domain(*tctx);

    NDRectangle ndrect(*tctx, domain);

    unsigned n = domain.ndim();
    if ((unsigned)newshape.size() != n) {
        throw TileDBSOMAError(fmt::format(
            "[SOMAArray::resize]: newshape has dimension count {}; array has "
            "{} ",
            newshape.size(),
            n));
    }

    for (unsigned i = 0; i < n; i++) {
        ndrect.set_range<int64_t>(
            domain.dimension(i).name(), 0, newshape[i] - 1);
    }

    new_current_domain.set_ndrectangle(ndrect);
    schema_evolution.expand_current_domain(new_current_domain);
    schema_evolution.array_evolve(uri_);
}

<<<<<<< HEAD
bool SOMAArray::_dims_are_int64() {
    ArraySchema schema = arr_->schema();
    Domain domain = schema.domain();
    for (auto dimension : domain.dimensions()) {
        if (dimension.type() != TILEDB_INT64) {
            return false;
        }
    }
    return true;
}

void SOMAArray::_assert_dims_are_int64() {
    if (!_dims_are_int64()) {
        throw TileDBSOMAError(
            "[SOMAArray] internal coding error: expected all dims to be int64");
    }
=======
void SOMAArray::resize_soma_joinid_if_dim(
    const std::vector<int64_t>& newshape) {
    if (mq_->query_type() != TILEDB_WRITE) {
        throw TileDBSOMAError(
            "[SOMAArray::resize] array must be opened in write mode");
    }

    ArraySchema schema = arr_->schema();
    Domain domain = schema.domain();
    unsigned ndim = domain.ndim();
    if (newshape.size() != 1) {
        throw TileDBSOMAError(fmt::format(
            "[SOMAArray::resize]: newshape has dimension count {}; needed 1",
            newshape.size(),
            ndim));
    }

    auto tctx = ctx_->tiledb_ctx();
    CurrentDomain old_current_domain = ArraySchemaExperimental::current_domain(
        *tctx, schema);
    NDRectangle ndrect = old_current_domain.ndrectangle();

    CurrentDomain new_current_domain(*tctx);
    ArraySchemaEvolution schema_evolution(*tctx);

    for (unsigned i = 0; i < ndim; i++) {
        if (domain.dimension(i).name() == "soma_joinid") {
            ndrect.set_range<int64_t>(
                domain.dimension(i).name(), 0, newshape[0] - 1);
        }
    }

    new_current_domain.set_ndrectangle(ndrect);
    schema_evolution.expand_current_domain(new_current_domain);
    schema_evolution.array_evolve(uri_);
>>>>>>> 7983df07
}

uint64_t SOMAArray::ndim() const {
    return tiledb_schema()->domain().ndim();
}

std::vector<std::string> SOMAArray::dimension_names() const {
    std::vector<std::string> result;
    auto dimensions = tiledb_schema()->domain().dimensions();
    for (const auto& dim : dimensions) {
        result.push_back(dim.name());
    }
    return result;
}

std::map<std::string, Enumeration> SOMAArray::get_attr_to_enum_mapping() {
    std::map<std::string, Enumeration> result;
    for (uint32_t i = 0; i < arr_->schema().attribute_num(); ++i) {
        auto attr = arr_->schema().attribute(i);
        if (attr_has_enum(attr.name())) {
            auto enmr_label = *get_enum_label_on_attr(attr.name());
            auto enmr = ArrayExperimental::get_enumeration(
                *ctx_->tiledb_ctx(), *arr_, enmr_label);
            result.insert({attr.name(), enmr});
        }
    }
    return result;
}

std::optional<std::string> SOMAArray::get_enum_label_on_attr(
    std::string attr_name) {
    auto attr = arr_->schema().attribute(attr_name);
    return AttributeExperimental::get_enumeration_name(
        *ctx_->tiledb_ctx(), attr);
}

bool SOMAArray::attr_has_enum(std::string attr_name) {
    return get_enum_label_on_attr(attr_name).has_value();
}

void SOMAArray::set_metadata(
    const std::string& key,
    tiledb_datatype_t value_type,
    uint32_t value_num,
    const void* value,
    bool force) {
    if (!force && key.compare(SOMA_OBJECT_TYPE_KEY) == 0)
        throw TileDBSOMAError(SOMA_OBJECT_TYPE_KEY + " cannot be modified.");

    if (!force && key.compare(ENCODING_VERSION_KEY) == 0)
        throw TileDBSOMAError(ENCODING_VERSION_KEY + " cannot be modified.");

    arr_->put_metadata(key, value_type, value_num, value);

    MetadataValue mdval(value_type, value_num, value);
    std::pair<std::string, const MetadataValue> mdpair(key, mdval);
    metadata_.insert(mdpair);
}

void SOMAArray::delete_metadata(const std::string& key) {
    if (key.compare(SOMA_OBJECT_TYPE_KEY) == 0) {
        throw TileDBSOMAError(SOMA_OBJECT_TYPE_KEY + " cannot be deleted.");
    }

    if (key.compare(ENCODING_VERSION_KEY) == 0) {
        throw TileDBSOMAError(ENCODING_VERSION_KEY + " cannot be deleted.");
    }

    arr_->delete_metadata(key);
    metadata_.erase(key);
}

std::optional<MetadataValue> SOMAArray::get_metadata(const std::string& key) {
    if (metadata_.count(key) == 0) {
        return std::nullopt;
    }

    return metadata_[key];
}

std::map<std::string, MetadataValue> SOMAArray::get_metadata() {
    return metadata_;
}

bool SOMAArray::has_metadata(const std::string& key) {
    return metadata_.count(key) != 0;
}

uint64_t SOMAArray::metadata_num() const {
    return metadata_.size();
}

void SOMAArray::validate(
    OpenMode mode,
    std::string_view name,
    std::optional<TimestampRange> timestamp) {
    // Validate parameters
    auto tdb_mode = mode == OpenMode::read ? TILEDB_READ : TILEDB_WRITE;

    try {
        LOG_DEBUG(fmt::format("[SOMAArray] opening array '{}'", uri_));
        if (timestamp) {
            arr_ = std::make_shared<Array>(
                *ctx_->tiledb_ctx(),
                uri_,
                tdb_mode,
                TemporalPolicy(
                    TimestampStartEnd, timestamp->first, timestamp->second));
        } else {
            arr_ = std::make_shared<Array>(*ctx_->tiledb_ctx(), uri_, tdb_mode);
        }
        LOG_TRACE(fmt::format("[SOMAArray] loading enumerations"));
        ArrayExperimental::load_all_enumerations(
            *ctx_->tiledb_ctx(), *(arr_.get()));
        mq_ = std::make_unique<ManagedQuery>(arr_, ctx_->tiledb_ctx(), name);
    } catch (const std::exception& e) {
        throw TileDBSOMAError(
            fmt::format("Error opening array: '{}'\n  {}", uri_, e.what()));
    }
}

std::optional<TimestampRange> SOMAArray::timestamp() {
    return timestamp_;
}

}  // namespace tiledbsoma<|MERGE_RESOLUTION|>--- conflicted
+++ resolved
@@ -1297,15 +1297,13 @@
             "[SOMAArray::resize] array must be opened in write mode");
     }
 
-<<<<<<< HEAD
     // Variant-indexed dataframes must use a separate path
     _assert_dims_are_int64();
-=======
-    if (_get_current_domain().is_empty()) {
+
+  if (_get_current_domain().is_empty()) {
         throw TileDBSOMAError(
             "[SOMAArray::resize] array must already be sized");
     }
->>>>>>> 7983df07
 
     auto tctx = ctx_->tiledb_ctx();
     ArraySchema schema = arr_->schema();
@@ -1334,7 +1332,6 @@
     schema_evolution.array_evolve(uri_);
 }
 
-<<<<<<< HEAD
 bool SOMAArray::_dims_are_int64() {
     ArraySchema schema = arr_->schema();
     Domain domain = schema.domain();
@@ -1351,7 +1348,7 @@
         throw TileDBSOMAError(
             "[SOMAArray] internal coding error: expected all dims to be int64");
     }
-=======
+
 void SOMAArray::resize_soma_joinid_if_dim(
     const std::vector<int64_t>& newshape) {
     if (mq_->query_type() != TILEDB_WRITE) {
@@ -1387,7 +1384,6 @@
     new_current_domain.set_ndrectangle(ndrect);
     schema_evolution.expand_current_domain(new_current_domain);
     schema_evolution.array_evolve(uri_);
->>>>>>> 7983df07
 }
 
 uint64_t SOMAArray::ndim() const {
