--- conflicted
+++ resolved
@@ -998,10 +998,6 @@
 
         // Shift the dictionary indexes to match the on-disk extended
         // enumerations
-<<<<<<< HEAD
-=======
-        std::vector<IndexType> shifted_indexes;
->>>>>>> 13de2c7b
         auto enmr_vec = _enumeration_values_view<ValueType>(extended_enmr);
         std::unordered_map<ValueType, IndexType> enmr_map;
         IndexType idx = 0;
@@ -1010,7 +1006,6 @@
             ++idx;
         }
 
-<<<<<<< HEAD
         std::vector<IndexType> shifted_indexes(original_indexes.size());
         for (size_t i = 0; i < original_indexes.size(); i++) {
             IndexType oi = original_indexes[i];
@@ -1018,16 +1013,6 @@
                 shifted_indexes[i] = oi;
             } else {
                 shifted_indexes[i] = enmr_map[enums_in_write[oi]];
-=======
-        for (auto i : original_indexes) {
-            // For nullable columns, when the value is NULL, the associated
-            // index may be a negative integer, so do not index into
-            // enum_values_in_write or it will segfault
-            if (0 > i) {
-                shifted_indexes.push_back(i);
-            } else {
-                shifted_indexes.push_back(enmr_map[enum_values_in_write[i]]);
->>>>>>> 13de2c7b
             }
         }
 
@@ -1087,7 +1072,6 @@
 
         // Shift the dictionary indexes to match the on-disk extended
         // enumerations
-<<<<<<< HEAD
         auto enmr_vec = extended_enmr.as_vector<ValueType>();
         std::unordered_map<ValueType, IndexType> enmr_map;
         IndexType idx = 0;
@@ -1103,19 +1087,6 @@
                 shifted_indexes[i] = oi;
             } else {
                 shifted_indexes[i] = enmr_map[enums_in_write[oi]];
-=======
-        std::vector<IndexType> shifted_indexes;
-        auto enmr_vec = extended_enmr.as_vector<ValueType>();
-        for (auto i : original_indexes) {
-            // For nullable columns, when the value is NULL, the associated
-            // index may be a negative integer, so do not index into
-            // enum_values_in_write or it will segfault
-            if (0 > i) {
-                shifted_indexes.push_back(i);
-            } else {
-                auto it = _find_enum_match(enmr_vec, enum_values_in_write[i]);
-                shifted_indexes.push_back(it - enmr_vec.begin());
->>>>>>> 13de2c7b
             }
         }
 
