/**
 * @file   soma_array.h
 *
 * @section LICENSE
 *
 * The MIT License
 *
 * @copyright Copyright (c) 2022-2023 TileDB, Inc.
 *
 * Permission is hereby granted, free of charge, to any person obtaining a copy
 * of this software and associated documentation files (the "Software"), to deal
 * in the Software without restriction, including without limitation the rights
 * to use, copy, modify, merge, publish, distribute, sublicense, and/or sell
 * copies of the Software, and to permit persons to whom the Software is
 * furnished to do so, subject to the following conditions:
 *
 * The above copyright notice and this permission notice shall be included in
 * all copies or substantial portions of the Software.
 *
 * THE SOFTWARE IS PROVIDED "AS IS", WITHOUT WARRANTY OF ANY KIND, EXPRESS OR
 * IMPLIED, INCLUDING BUT NOT LIMITED TO THE WARRANTIES OF MERCHANTABILITY,
 * FITNESS FOR A PARTICULAR PURPOSE AND NONINFRINGEMENT. IN NO EVENT SHALL THE
 * AUTHORS OR COPYRIGHT HOLDERS BE LIABLE FOR ANY CLAIM, DAMAGES OR OTHER
 * LIABILITY, WHETHER IN AN ACTION OF CONTRACT, TORT OR OTHERWISE, ARISING FROM,
 * OUT OF OR IN CONNECTION WITH THE SOFTWARE OR THE USE OR OTHER DEALINGS IN
 * THE SOFTWARE.
 *
 * @section DESCRIPTION
 *
 *   This declares the SOMAArray class.
 */

#ifndef SOMA_ARRAY
#define SOMA_ARRAY

#include <stdexcept>  // for windows: error C2039: 'runtime_error': is not a member of 'std'

#include <future>

#include <tiledb/tiledb>
#include <tiledb/tiledb_experimental>
#include "enums.h"
#include "managed_query.h"

namespace tiledbsoma {
using namespace tiledb;

class SOMAArray {
   public:
    //===================================================================
    //= public static
    //===================================================================

    /**
     * @brief Create a SOMAArray object at the given URI.
     *
     * @param ctx TileDB context
     * @param uri URI to create the SOMAArray
     * @param schema TileDB ArraySchema
     * @param soma_type SOMADataFrame, SOMADenseNDArray, or
     * SOMASparseNDArray
     */
    static void create(
        std::shared_ptr<Context> ctx,
        std::string_view uri,
        ArraySchema schema,
        std::string soma_type);

    /**
     * @brief Open an array at the specified URI and return SOMAArray
     * object.
     *
     * @param mode read or write
     * @param uri URI of the array
     * @param name Name of the array
     * @param platform_config Config parameter dictionary
     * @param column_names Columns to read
     * @param batch_size Read batch size
     * @param result_order Read result order: automatic (default), rowmajor,
     * or colmajor
     * @param timestamp Optional pair indicating timestamp start and end
     * @return std::unique_ptr<SOMAArray> SOMAArray
     */
    static std::unique_ptr<SOMAArray> open(
        OpenMode mode,
        std::string_view uri,
        std::string_view name = "unnamed",
        std::map<std::string, std::string> platform_config = {},
        std::vector<std::string> column_names = {},
        std::string_view batch_size = "auto",
        ResultOrder result_order = ResultOrder::automatic,
        std::optional<std::pair<uint64_t, uint64_t>> timestamp = std::nullopt);

    /**
     * @brief Open an array at the specified URI and return SOMAArray
     * object.
     *
     * @param mode read or write
     * @param ctx TileDB context
     * @param uri URI of the array
     * @param name Name of the array
     * @param column_names Columns to read
     * @param batch_size Read batch size
     * @param result_order Read result order: automatic (default), rowmajor,
     * or colmajor
     * @param timestamp Optional pair indicating timestamp start and end
     * @return std::unique_ptr<SOMAArray> SOMAArray
     */
    static std::unique_ptr<SOMAArray> open(
        OpenMode mode,
        std::shared_ptr<Context> ctx,
        std::string_view uri,
        std::string_view name = "unnamed",
        std::vector<std::string> column_names = {},
        std::string_view batch_size = "auto",
        ResultOrder result_order = ResultOrder::automatic,
        std::optional<std::pair<uint64_t, uint64_t>> timestamp = std::nullopt);

    //===================================================================
    //= public non-static
    //===================================================================

    /**
     * @brief Construct a new SOMAArray object
     *
     * @param mode read or write
     * @param uri URI of the array
     * @param name name of the array
     * @param platform_config Config parameter dictionary
     * @param column_names Columns to read
     * @param batch_size Batch size
     * @param result_order Result order
     * @param timestamp Timestamp
     */
    SOMAArray(
        OpenMode mode,
        std::string_view uri,
        std::string_view name,
        std::map<std::string, std::string> platform_config,
        std::vector<std::string> column_names,
        std::string_view batch_size,
        ResultOrder result_order,
        std::optional<std::pair<uint64_t, uint64_t>> timestamp = std::nullopt);

    /**
     * @brief Construct a new SOMAArray object
     *
     * @param mode read or write
     * @param uri URI of the array
     * @param name name of the array
     * @param ctx TileDB context
     * @param column_names Columns to read
     * @param batch_size Batch size
     * @param result_order Read result order: automatic (default), rowmajor,
     * or colmajor
     * @param timestamp Timestamp
     */
    SOMAArray(
        OpenMode mode,
        std::string_view uri,
        std::string_view name,
        std::shared_ptr<Context> ctx,
        std::vector<std::string> column_names,
        std::string_view batch_size,
        ResultOrder result_order,
        std::optional<std::pair<uint64_t, uint64_t>> timestamp = std::nullopt);

    SOMAArray() = delete;
    SOMAArray(const SOMAArray&) = delete;
    SOMAArray(SOMAArray&&) = default;
    ~SOMAArray() = default;

    /**
     * @brief Get URI of the SOMAArray.
     *
     * @return std::string URI
     */
    const std::string& uri() const;

    /**
     * @brief Get URI of the SOMAArray.
     *
     * @return std::string URI
     */
    std::shared_ptr<Context> ctx();

    /**
     * Open the SOMAArray object.
     *
     * @param mode read or write
     * @param timestamp Timestamp
     */
    void open(
        OpenMode mode,
        std::optional<std::pair<uint64_t, uint64_t>> timestamp = std::nullopt);

    /**
     * Close the SOMAArray object.
     */
    void close();

    /**
     * Check if the SOMAArray is open.
     *
     * @return bool true if open
     */
    bool is_open() const {
        return arr_->is_open();
    }

    /**
     * @brief Reset the state of this SOMAArray object to prepare for a
     * new query, while holding the array open.
     *
     * @param column_names
     * @param batch_size
     * @param result_order
     */
    void reset(
        std::vector<std::string> column_names = {},
        std::string_view batch_size = "auto",
        ResultOrder result_order = ResultOrder::automatic);

    /**
     * @brief Set the dimension slice using one point
     *
     * @note Partitioning is not supported
     *
     * @tparam T
     * @param dim
     * @param point
     */
    template <typename T>
    void set_dim_point(const std::string& dim, const T& point) {
        mq_->select_point(dim, point);
    }

    /**
     * @brief Set the dimension slice using multiple points, with support
     * for partitioning.
     *
     * @tparam T
     * @param dim
     * @param points
     */
    template <typename T>
    void set_dim_points(
        const std::string& dim,
        const tcb::span<T> points,
        int partition_index,
        int partition_count) {
        // Validate partition inputs
        if (partition_index >= partition_count) {
            throw TileDBSOMAError(fmt::format(
                "[SOMAArray] partition_index ({}) must be < "
                "partition_count "
                "({})",
                partition_index,
                partition_count));
        }

        if (partition_count > 1) {
            auto partition_size = points.size() / partition_count;
            auto start = partition_index * partition_size;

            // If this is the last partition, cover the rest of the points.
            if (partition_index == partition_count - 1) {
                partition_size = points.size() - start;
            }

            LOG_DEBUG(fmt::format(
                "[SOMAArray] set_dim_points partitioning: sizeof(T)={} "
                "dim={} "
                "index={} "
                "count={} "
                "range=[{}, {}] of {} points",
                sizeof(T),
                dim,
                partition_index,
                partition_count,
                start,
                start + partition_size - 1,
                points.size()));

            mq_->select_points(
                dim, tcb::span<T>{&points[start], partition_size});
        } else {
            mq_->select_points(dim, points);
        }
    }

    /**
     * @brief Set the dimension slice using multiple points
     *
     * @note Partitioning is not supported
     *
     * @tparam T
     * @param dim
     * @param points
     */
    template <typename T>
    void set_dim_points(const std::string& dim, const std::vector<T>& points) {
        LOG_DEBUG(
            fmt::format("[SOMAArray] set_dim_points: sizeof(T)={}", sizeof(T)));
        mq_->select_points(dim, points);
    }

    /**
     * @brief Set the dimension slice using multiple ranges
     *
     * @note Partitioning is not supported
     *
     * @tparam T
     * @param dim
     * @param ranges
     */
    template <typename T>
    void set_dim_ranges(
        const std::string& dim, const std::vector<std::pair<T, T>>& ranges) {
        mq_->select_ranges(dim, ranges);
    }

    /**
     * @brief Set a query condition.
     *
     * @param qc Query condition
     */
    void set_condition(QueryCondition& qc) {
        mq_->set_condition(qc);
    }

    /**
     * @brief Select columns names to query (dim and attr). If the
     * `if_not_empty` parameter is `true`, the column will be selected iff
     * the list of selected columns is empty. This prevents a
     * `select_columns` call from changing an empty list (all columns) to a
     * subset of columns.
     *
     * @param names Vector of column names
     * @param if_not_empty Prevent changing an "empty" selection of all
     * columns
     */
    void select_columns(
        const std::vector<std::string>& names, bool if_not_empty = false) {
        mq_->select_columns(names, if_not_empty);
    }

    /**
     * @brief Submit the query
     *
     */
    void submit();

    /**
     * @brief Read the next chunk of results from the query. If all results
     * have already been read, std::nullopt is returned.
     *
     * An example use model:
     *
     *   auto reader = SOMAArray::open(TILEDB_READ, uri);
     *   reader->submit();
     *   while (auto batch = x_data->read_next()) {
     *       ...process batch ...
     *   }
     *
     * @return std::optional<std::shared_ptr<ArrayBuffers>>
     */
    std::optional<std::shared_ptr<ArrayBuffers>> read_next();

    /**
     * @brief Set the write data for a column.
     *
     * @param column_name Column name
     * @param buff Buffer array pointer with elements of the column type.
     * @param nelements Number of array elements in buffer
     */
    void set_column_data(
        std::string_view column_name,
        std::shared_ptr<ColumnBuffer> column_buffer) {
        mq_->set_column_data(std::string(column_name), column_buffer);
    }

    /**
     * @brief Write ArrayBuffers data to the array.
     *
     * An example use model:
     *
     *   auto writer = SOMAArray::open(TILEDB_WRITE, uri);
     *
     *   std::vector<int> att{0, 1, 2, 3, 4, 5};
     *   std::vector<int> dim{0, 1, 2, 3, 4, 5};
     *
     *   auto schema = *soma_array->schema();
     *   auto array_buffer = std::make_shared<ArrayBuffers>();
     *   array_buffer->emplace("att", ColumnBuffer::create(schema, "att",
     * att)); array_buffer->emplace("dim", ColumnBuffer::create(schema,
     * "dim", dim));
     *
     *   std::vector<int> x(10, 1);
     *   writer->submit();
     *   writer->write(array_buffer);
     *   writer->close();
     *
     * @param buffers The ArrayBuffers to write to the array
     */
    void write(std::shared_ptr<ArrayBuffers> buffers);

    /**
     * @brief Check if the query is complete.
     *
     * If `query_status_only` is true, return true if the query status is
     * complete.
     *
     * If `query_status_only` is false, return true if the query status
     * is complete or if the query is empty (no ranges have been added to
     * the query).
     *
     * @param query_status_only Query complete mode.
     * @return true if the query is complete, as described above
     */
    bool is_complete(bool query_status_only = false) {
        return mq_->is_complete(query_status_only);
    }

    /**
     * @brief Return true if `read_next` returned all results from the
     * query. The return value is false if the query was incomplete.
     *
     * @return True if last call to `read_next` returned all results of the
     * query
     */
    bool results_complete() {
        return mq_->results_complete();
    }

    /**
     * @brief Return the total number of cells read so far, including any
     * previous incomplete queries.
     *
     * @return size_t Total number of cells read
     */
    size_t total_num_cells() {
        return mq_->total_num_cells();
    }

    /**
     * @brief Return whether next read is the initial read, or a subsequent
     * read of a previous incomplete query.
     *
     * @return bool Logical value if initial read or not
     */
    bool is_initial_read() {
        return first_read_next_;
    }

    /**
     * @brief Get the total number of unique cells in the array.
     *
     * @return uint64_t Total number of unique cells
     */
    uint64_t nnz();

    /**
     * @brief Get the schema of the array.
     *
     * @return std::shared_ptr<ArraySchema> Schema
     */
    std::shared_ptr<ArraySchema> schema() const {
        return mq_->schema();
    }

    /**
     * @brief Get the capacity of each dimension.
     *
     * @return A vector with length equal to the number of dimensions; each
     * value in the vector is the capcity of each dimension.
     */
    std::vector<int64_t> shape();

    /**
     * @brief Get the number of dimensions.
     *
     * @return uint64_t Number of dimensions.
     */
    uint64_t ndim() const;

    /**
     * @brief Get the name of each dimensions.
     *
     * @return std::vector<std::string> Name of each dimensions.
     */
    std::vector<std::string> dimension_names() const;

    /**
     * @brief Get the mapping of attributes to Enumerations.
     *
     * @return std::map<std::string, Enumeration>
     */
    std::map<std::string, Enumeration> get_attr_to_enum_mapping();

    /**
     * @brief Get the Enumeration name associated with the given Attr.
     *
     * @return std::optional<std::string> The enumeration name if one exists.
     */
    std::optional<std::string> get_enum_label_on_attr(std::string attr_name);

    /**
     * @brief Check if the given attribute has an associated enumeration.
     *
     * @return bool
     */
    bool attr_has_enum(std::string attr_name);

    /**
     * Set metadata key-value items to an open array. The array must
     * opened in WRITE mode, otherwise the function will error out.
     *
     * @param key The key of the metadata item to be added. UTF-8 encodings
     *     are acceptable.
     * @param value_type The datatype of the value.
     * @param value_num The value may consist of more than one items of the
     *     same datatype. This argument indicates the number of items in the
     *     value component of the metadata.
     * @param value The metadata value in binary form.
     *
     * @note The writes will take effect only upon closing the array.
     */
    void set_metadata(
        const std::string& key,
        tiledb_datatype_t value_type,
        uint32_t value_num,
        const void* value);

    /**
     * Delete a metadata key-value item from an open array. The array must
     * be opened in WRITE mode, otherwise the function will error out.
     *
     * @param key The key of the metadata item to be deleted.
     *
     * @note The writes will take effect only upon closing the array.
     *
     * @note If the key does not exist, this will take no effect
     *     (i.e., the function will not error out).
     */
    void delete_metadata(const std::string& key);

    /**
     * @brief Given a key, get the associated value datatype, number of
     * values, and value in binary form. The array must be opened in READ
     mode,
     * otherwise the function will error out.
     *
     * The value may consist of more than one items of the same datatype.
     Keys
     * that do not exist in the metadata will be return NULL for the value.
     *
     * **Example:**
     * @code{.cpp}
     * // Open the array for reading
     * tiledbsoma::SOMAArray soma_array = SOMAArray::open(TILEDB_READ,
     "s3://bucket-name/group-name");
     * tiledbsoma::MetadataValue meta_val = soma_array->get_metadata("key");
     * std::string key = std::get<MetadataInfo::key>(meta_val);
     * tiledb_datatype_t dtype = std::get<MetadataInfo::dtype>(meta_val);
     * uint32_t num = std::get<MetadataInfo::num>(meta_val);
     * const void* value = *((const
     int32_t*)std::get<MetadataInfo::value>(meta_val));
     * @endcode
     *
     * @param key The key of the metadata item to be retrieved. UTF-8
     encodings
     *     are acceptable.
     * @return MetadataValue (std::tuple<std::string, tiledb_datatype_t,
     * uint32_t, const void*>)
     */
    std::optional<MetadataValue> get_metadata(const std::string& key);

    /**
<<<<<<< HEAD
     * @brief Given an index, get the associated value datatype, number of
     * values, and value in binary form. The array must be opened in READ
     * mode, otherwise the function will error out.
=======
     * Get a mapping of all metadata keys with its associated value datatype,
     * number of values, and value in binary form.
>>>>>>> aa98410f
     *
     * @return std::map<std::string, MetadataValue>
     */
    std::map<std::string, MetadataValue> get_metadata();

    /**
     * Check if the key exists in metadata from an open array. The array
     * must be opened in READ mode, otherwise the function will error out.
     *
     * @param key The key of the metadata item to be checked. UTF-8
     * encodings are acceptable.
     * @return true if the key exists, else false.
     */
    bool has_metadata(const std::string& key);

    /**
     * Return then number of metadata items in an open array. The array must
     * be opened in READ mode, otherwise the function will error out.
     */
    uint64_t metadata_num() const;

    /**
     * Validates input parameters before opening array.
     */
    void validate(
        OpenMode mode,
        std::string_view name,
        std::optional<std::pair<uint64_t, uint64_t>> timestamp);

   private:
    //===================================================================
    //= private non-static
    //===================================================================

    /**
     * Fills the metadata cache upon opening the array.
     */
    void fill_metadata_cache();

    // TileDB context
    std::shared_ptr<Context> ctx_;

    // SOMAArray URI
    std::string uri_;

    // Batch size
    std::string batch_size_;

    // Result order
    ResultOrder result_order_;

    // Metadata cache
    std::map<std::string, MetadataValue> metadata_;

    // Read timestamp range (start, end)
    std::optional<std::pair<uint64_t, uint64_t>> timestamp_;

    // Managed query for the array
    std::unique_ptr<ManagedQuery> mq_;

    // Array associated with mq_
    std::shared_ptr<Array> arr_;

    // True if this is the first call to read_next()
    bool first_read_next_ = true;

    // True if the query was submitted
    bool submitted_ = false;

    // Unoptimized method for computing nnz() (issue `count_cells` query)
    uint64_t nnz_slow();
};

}  // namespace tiledbsoma

#endif  // SOMA_ARRAY<|MERGE_RESOLUTION|>--- conflicted
+++ resolved
@@ -577,14 +577,8 @@
     std::optional<MetadataValue> get_metadata(const std::string& key);
 
     /**
-<<<<<<< HEAD
-     * @brief Given an index, get the associated value datatype, number of
-     * values, and value in binary form. The array must be opened in READ
-     * mode, otherwise the function will error out.
-=======
      * Get a mapping of all metadata keys with its associated value datatype,
      * number of values, and value in binary form.
->>>>>>> aa98410f
      *
      * @return std::map<std::string, MetadataValue>
      */
