/**
 * @file   soma_array.h
 *
 * @section LICENSE
 *
 * The MIT License
 *
 * @copyright Copyright (c) 2022-2024 TileDB, Inc.
 *
 * Permission is hereby granted, free of charge, to any person obtaining a copy
 * of this software and associated documentation files (the "Software"), to deal
 * in the Software without restriction, including without limitation the rights
 * to use, copy, modify, merge, publish, distribute, sublicense, and/or sell
 * copies of the Software, and to permit persons to whom the Software is
 * furnished to do so, subject to the following conditions:
 *
 * The above copyright notice and this permission notice shall be included in
 * all copies or substantial portions of the Software.
 *
 * THE SOFTWARE IS PROVIDED "AS IS", WITHOUT WARRANTY OF ANY KIND, EXPRESS OR
 * IMPLIED, INCLUDING BUT NOT LIMITED TO THE WARRANTIES OF MERCHANTABILITY,
 * FITNESS FOR A PARTICULAR PURPOSE AND NONINFRINGEMENT. IN NO EVENT SHALL THE
 * AUTHORS OR COPYRIGHT HOLDERS BE LIABLE FOR ANY CLAIM, DAMAGES OR OTHER
 * LIABILITY, WHETHER IN AN ACTION OF CONTRACT, TORT OR OTHERWISE, ARISING FROM,
 * OUT OF OR IN CONNECTION WITH THE SOFTWARE OR THE USE OR OTHER DEALINGS IN
 * THE SOFTWARE.
 *
 * @section DESCRIPTION
 *
 *   This declares the SOMAArray class.
 */

#ifndef SOMA_ARRAY
#define SOMA_ARRAY

#include <stdexcept>  // for windows: error C2039: 'runtime_error': is not a member of 'std'

#include <future>

#include <tiledb/tiledb>
#include <tiledb/tiledb_experimental>
#include "../utils/arrow_adapter.h"
#include "enums.h"
#include "logger_public.h"
#include "managed_query.h"
#include "soma_object.h"

namespace tiledbsoma {
using namespace tiledb;

class SOMAArray : public SOMAObject {
   public:
    //===================================================================
    //= public static
    //===================================================================

    /**
     * @brief Create a SOMAArray object at the given URI.
     *
     * @param ctx SOMAContext
     * @param uri URI to create the SOMAArray
     * @param schema TileDB ArraySchema
     * @param soma_type SOMADataFrame, SOMADenseNDArray, or
     * SOMASparseNDArray
     */
    static std::unique_ptr<SOMAArray> create(
        std::shared_ptr<SOMAContext> ctx,
        std::string_view uri,
        ArraySchema schema,
        std::string soma_type,
        std::optional<TimestampRange> timestamp = std::nullopt);

    /**
     * @brief Open an array at the specified URI and return SOMAArray
     * object.
     *
     * @param mode read or write
     * @param uri URI of the array
     * @param name Name of the array
     * @param platform_config Config parameter dictionary
     * @param column_names Columns to read
     * @param batch_size Read batch size
     * @param result_order Read result order: automatic (default), rowmajor,
     * or colmajor
     * @param timestamp Optional pair indicating timestamp start and end
     * @return std::unique_ptr<SOMAArray> SOMAArray
     */
    static std::unique_ptr<SOMAArray> open(
        OpenMode mode,
        std::string_view uri,
        std::string_view name = "unnamed",
        std::map<std::string, std::string> platform_config = {},
        std::vector<std::string> column_names = {},
        std::string_view batch_size = "auto",
        ResultOrder result_order = ResultOrder::automatic,
        std::optional<TimestampRange> timestamp = std::nullopt);

    /**
     * @brief Open an array at the specified URI and return SOMAArray
     * object.
     *
     * @param mode read or write
     * @param uri URI of the array
     * @param ctx SOMAContext
     * @param column_names Columns to read
     * @param batch_size Read batch size
     * @param result_order Read result order: automatic (default), rowmajor,
     * or colmajor
     * @param timestamp Optional pair indicating timestamp start and end
     * @return std::unique_ptr<SOMAArray> SOMAArray
     */
    static std::unique_ptr<SOMAArray> open(
        OpenMode mode,
        std::string_view uri,
        std::shared_ptr<SOMAContext> ctx,
        std::string_view name = "unnamed",
        std::vector<std::string> column_names = {},
        std::string_view batch_size = "auto",
        ResultOrder result_order = ResultOrder::automatic,
        std::optional<TimestampRange> timestamp = std::nullopt);

    //===================================================================
    //= public non-static
    //===================================================================

    /**
     * @brief Construct a new SOMAArray object
     *
     * @param mode read or write
     * @param uri URI of the array
     * @param name name of the array
     * @param platform_config Config parameter dictionary
     * @param column_names Columns to read
     * @param batch_size Batch size
     * @param result_order Result order
     * @param timestamp Timestamp
     */
    SOMAArray(
        OpenMode mode,
        std::string_view uri,
        std::string_view name,
        std::map<std::string, std::string> platform_config,
        std::vector<std::string> column_names,
        std::string_view batch_size,
        ResultOrder result_order,
        std::optional<TimestampRange> timestamp = std::nullopt);

    /**
     * @brief Construct a new SOMAArray object
     *
     * @param mode read or write
     * @param uri URI of the array
     * @param ctx SOMAContext
     * @param name name of the array
     * @param column_names Columns to read
     * @param batch_size Batch size
     * @param result_order Result order
     * @param timestamp Timestamp
     */
    SOMAArray(
        OpenMode mode,
        std::string_view uri,
        std::shared_ptr<SOMAContext> ctx,
        std::string_view name,
        std::vector<std::string> column_names,
        std::string_view batch_size,
        ResultOrder result_order,
        std::optional<TimestampRange> timestamp = std::nullopt);

    SOMAArray(const SOMAArray& other)
        : uri_(other.uri_)
        , name_(other.name_)
        , ctx_(other.ctx_)
        , batch_size_(other.batch_size_)
        , result_order_(other.result_order_)
        , metadata_(other.metadata_)
        , timestamp_(other.timestamp_)
        , mq_(std::make_unique<ManagedQuery>(
              other.arr_, other.ctx_->tiledb_ctx(), other.name_))
        , arr_(other.arr_)
        , meta_cache_arr_(other.meta_cache_arr_)
        , first_read_next_(other.first_read_next_)
        , submitted_(other.submitted_)
        , array_buffer_(other.array_buffer_) {
        fill_metadata_cache();
    }

    SOMAArray(
        std::shared_ptr<SOMAContext> ctx,
        std::shared_ptr<Array> arr,
        std::optional<TimestampRange> timestamp);

    SOMAArray(SOMAArray&&) = default;

    SOMAArray(const SOMAObject& other)
        : SOMAObject(other) {
    }

    SOMAArray() = delete;
    ~SOMAArray() = default;

    /**
     * @brief Get URI of the SOMAArray.
     *
     * @return std::string URI
     */
    const std::string uri() const;

    /**
     * @brief Get context of the SOMAArray.
     *
     * @return SOMAContext
     */
    std::shared_ptr<SOMAContext> ctx();

    /**
     * Open the SOMAArray object.
     *
     * @param mode read or write
     * @param timestamp Timestamp
     */
    void open(
        OpenMode mode, std::optional<TimestampRange> timestamp = std::nullopt);

    /**
     * Return a new SOMAArray with the given mode at the current Unix timestamp.
     *
     * @param mode if the OpenMode is not given, If the SOMAObject was opened in
     * READ mode, reopen it in WRITE mode and vice versa
     * @param timestamp Timestamp
     */
    std::unique_ptr<SOMAArray> reopen(
        OpenMode mode, std::optional<TimestampRange> timestamp = std::nullopt);

    /**
     * Close the SOMAArray object.
     */
    void close();

    /**
     * Check if the SOMAArray is open.
     *
     * @return bool true if open
     */
    bool is_open() const {
        return arr_->is_open();
    }

    /**
     * Get whether the SOMAArray was open in read or write mode.
     *
     * @return OpenMode
     */
    OpenMode mode() const {
        return mq_->query_type() == TILEDB_READ ? OpenMode::read :
                                                  OpenMode::write;
    }

    /**
     * @brief Reset the state of this SOMAArray object to prepare for a
     * new query, while holding the array open.
     *
     * @param column_names
     * @param batch_size
     * @param result_order
     */
    void reset(
        std::vector<std::string> column_names = {},
        std::string_view batch_size = "auto",
        ResultOrder result_order = ResultOrder::automatic);

    /**
     * @brief Set the dimension slice using one point
     *
     * @note Partitioning is not supported
     *
     * @tparam T
     * @param dim
     * @param point
     */
    template <typename T>
    void set_dim_point(const std::string& dim, const T& point) {
        mq_->select_point(dim, point);
    }

    /**
     * @brief Set the dimension slice using multiple points, with support
     * for partitioning.
     *
     * @tparam T
     * @param dim
     * @param points
     */
    template <typename T>
    void set_dim_points(
        const std::string& dim,
        const tcb::span<T> points,
        int partition_index,
        int partition_count) {
        // Validate partition inputs
        if (partition_index >= partition_count) {
            // TODO this use to be formatted with fmt::format which is part of
            // internal header spd/log/fmt/fmt.h and should not be used.
            // In C++20, this can be replaced with std::format.
            std::ostringstream err;
            err << "[SOMAArray] partition_index (" << partition_index
                << ") must be < partition_count (" << partition_count;
            throw TileDBSOMAError(err.str());
        }

        if (partition_count > 1) {
            auto partition_size = points.size() / partition_count;
            auto start = partition_index * partition_size;

            // If this is the last partition, cover the rest of the points.
            if (partition_index == partition_count - 1) {
                partition_size = points.size() - start;
            }

            // TODO this use to be formatted with fmt::format which is part of
            // internal header spd/log/fmt/fmt.h and should not be used.
            // In C++20, this can be replaced with std::format.
            std::ostringstream log_dbg;
            log_dbg << "[SOMAArray] set_dim_points partitioning:"
                    << " sizeof(T)=" << sizeof(T) << " dim=" << dim
                    << " index=" << partition_index
                    << " count=" << partition_count << " range =[" << start
                    << ", " << start + partition_size - 1 << "] of "
                    << points.size() << "points";
            LOG_DEBUG(log_dbg.str());

            mq_->select_points(
                dim, tcb::span<T>{&points[start], partition_size});
        } else {
            mq_->select_points(dim, points);
        }
    }

    /**
     * @brief Set the dimension slice using multiple points
     *
     * @note Partitioning is not supported
     *
     * @tparam T
     * @param dim
     * @param points
     */
    template <typename T>
    void set_dim_points(const std::string& dim, const std::vector<T>& points) {
        LOG_DEBUG(
            "[SOMAArray] set_dim_points: sizeof(T)=" +
            std::to_string(sizeof(T)));
        mq_->select_points(dim, points);
    }

    /**
     * @brief Set the dimension slice using multiple ranges
     *
     * @note Partitioning is not supported
     *
     * @tparam T
     * @param dim
     * @param ranges
     */
    template <typename T>
    void set_dim_ranges(
        const std::string& dim, const std::vector<std::pair<T, T>>& ranges) {
        mq_->select_ranges(dim, ranges);
    }

    /**
     * @brief Set a query condition.
     *
     * @param qc Query condition
     */
    void set_condition(QueryCondition& qc) {
        mq_->set_condition(qc);
    }

    /**
     * @brief Select columns names to query (dim and attr). If the
     * `if_not_empty` parameter is `true`, the column will be selected iff
     * the list of selected columns is empty. This prevents a
     * `select_columns` call from changing an empty list (all columns) to a
     * subset of columns.
     *
     * @param names Vector of column names
     * @param if_not_empty Prevent changing an "empty" selection of all
     * columns
     */
    void select_columns(
        const std::vector<std::string>& names, bool if_not_empty = false) {
        mq_->select_columns(names, if_not_empty);
    }

    /**
     * @brief Returns the column names set by the query.
     *
     * @return std::vector<std::string>
     */
    std::vector<std::string> column_names() {
        return mq_->column_names();
    }

    /**
     * @brief Returns the result order set by the query.
     *
     * @return ResultOrder
     */
    ResultOrder result_order() {
        return result_order_;
    }

    /**
     * @brief Read the next chunk of results from the query. If all results
     * have already been read, std::nullopt is returned.
     *
     * An example use model:
     *
     *   auto reader = SOMAArray::open(TILEDB_READ, uri);
     *   while (auto batch = x_data->read_next()) {
     *       ...process batch ...
     *   }
     *
     * @return std::optional<std::shared_ptr<ArrayBuffers>>
     */
    std::optional<std::shared_ptr<ArrayBuffers>> read_next();

    /**
     * @brief Set the write buffers for a single column.
     *
     * @param name Name of the column
     * @param num_elems Number of elements to write
     * @param data Pointer to the beginning of the data buffer
     * @param offsets Optional pointer to the beginning of the offsets buffer
     * @param validity Optional pointer to the beginning of the validities
     * buffer
     */
    void set_column_data(
        std::string_view name,
        uint64_t num_elems,
        const void* data,
        uint64_t* offsets = nullptr,
        uint8_t* validity = nullptr);

    /**
     * @brief Set the write buffers for string or binary with 32-bit offsets
     * (as opposed to large string or large binary with 64-bit offsets).
     *
     * @param name Name of the column
     * @param num_elems Number of elements to write
     * @param data Pointer to the beginning of the data buffer
     * @param offsets Pointer to the beginning of the offsets buffer
     * @param validity Optional pointer to the beginning of the validities
     * buffer
     */
    void set_column_data(
        std::string_view name,
        uint64_t num_elems,
        const void* data,
        uint32_t* offsets,
        uint8_t* validity = nullptr);

    /**
     * @brief Set the write buffers for an Arrow Table or Batch as represented
     * by an ArrowSchema and ArrowArray.
     *
     * @param arrow_schema
     * @param arrow_array
     */
    void set_array_data(
        std::unique_ptr<ArrowSchema> arrow_schema,
        std::unique_ptr<ArrowArray> arrow_array);

    /**
     * @brief Write ArrayBuffers data to the array after setting write buffers.
     *
     * An example use model:
     *
     *   auto array = SOMAArray::open(TILEDB_WRITE, uri);
     *   array.set_array_data(
     *      std::make_unique<ArrowSchema>(arrow_schema),
     *      std::make_unique<ArrowArray>(arrow_array));
     *   array.write();
     *   array.close();
     */
    void write(bool sort_coords = true);

    /**
     * @brief Consolidates and vacuums fragment metadata and commit files.
     *
     * @param modes List of modes to apply. By default, apply to fragment_meta
     * and commits
     */
    void consolidate_and_vacuum(
        std::vector<std::string> modes = {"fragment_meta", "commits"});

    /**
     * @brief Check if the query is complete.
     *
     * If `query_status_only` is true, return true if the query status is
     * complete.
     *
     * If `query_status_only` is false, return true if the query status
     * is complete or if the query is empty (no ranges have been added to
     * the query).
     *
     * @param query_status_only Query complete mode.
     * @return true if the query is complete, as described above
     */
    bool is_complete(bool query_status_only = false) {
        return mq_->is_complete(query_status_only);
    }

    /**
     * @brief Return true if `read_next` returned all results from the
     * query. The return value is false if the query was incomplete.
     *
     * @return True if last call to `read_next` returned all results of the
     * query
     */
    bool results_complete() {
        return mq_->results_complete();
    }

    /**
     * @brief Return the total number of cells read so far, including any
     * previous incomplete queries.
     *
     * @return size_t Total number of cells read
     */
    size_t total_num_cells() {
        return mq_->total_num_cells();
    }

    /**
     * @brief Return whether next read is the initial read, or a subsequent
     * read of a previous incomplete query.
     *
     * @return bool Logical value if initial read or not
     */
    bool is_initial_read() {
        return first_read_next_;
    }

    /**
     * @brief Get the total number of unique cells in the array.
     *
     * @return uint64_t Total number of unique cells
     */
    uint64_t nnz();

    /**
     * @brief Get the TileDB ArraySchema. This should eventually
     * be removed in lieu of arrow_schema below.
     *
     * @return std::shared_ptr<ArraySchema> Schema
     */
    std::shared_ptr<ArraySchema> tiledb_schema() const {
        return mq_->schema();
    }

    /**
     * @brief Get the Arrow schema of the array.
     *
     * @return std::unique_ptr<ArrowSchema> Schema
     */
    std::unique_ptr<ArrowSchema> arrow_schema() const {
        return ArrowAdapter::arrow_schema_from_tiledb_array(
            ctx_->tiledb_ctx(), arr_);
    }

    /**
     * @brief Get the current capacity of each dimension.
     *
     * This applies to arrays all of whose dims are of type int64_t: this
     * includes SOMASparseNDArray and SOMADenseNDArray, and default-indexed
     * SOMADataFrame.
     *
     * At the TileDB-SOMA level we call this "shape". At the TileDB Core
     * storage level this maps to "current domain".
     *
     * Further, we map this single n to the pair (0, n-1) since core permits a
     * doubly inclusive pair (lo, hi) on each dimension slot.
     *
     * @return A vector with length equal to the number of dimensions; each
     * value in the vector is the capacity of each dimension.
     */
    std::vector<int64_t> shape();

    /**
     * @brief Get the maximum resizable capacity of each dimension.
     *
     * This applies to arrays all of whose dims are of type int64_t: this
     * includes SOMASparseNDArray and SOMADenseNDArray, and default-indexed
     * SOMADataFrame.
     *
     * At the TileDB-SOMA level we call this "maxshape". At the TileDB Core
     * storage level this maps to "domain".
     *
     * Further, we map this single n to the pair (0, n-1) since core permits a
     * doubly inclusive pair (lo, hi) on each dimension slot.
     *
     * @return A vector with length equal to the number of dimensions; each
     * value in the vector is the maximum capacity of each dimension.
     */
    std::vector<int64_t> maxshape();

    /**
     * @brief Resize the shape (what core calls "current domain") up to the
     * maxshape (what core calls "domain").
     *
     * This applies to arrays all of whose dims are of type int64_t: this
     * includes SOMASparseNDArray and SOMADenseNDArray, and default-indexed
     * SOMADataFrame.
     *
     * @return Nothing. Raises an exception if the resize would be a downsize,
     * which is not supported.
     */
    void resize(const std::vector<int64_t>& newshape);

    /**
     * @brief Increases the tiledbsoma shape up to at most the maxshape,
     * resizing the soma_joinid dimension if it is a dimension.
     *
     * While SOMA SparseNDArray and DenseNDArray, along with default-indexed
     * DataFrame, have int64_t dims, non-default-indexed DataFrame objects need
     * not: it is only required that they have a dim _or_ an attr called
     * soma_joinid. If soma_joinid is one of the dims, it will be resized while
     * the others will be preserved. If soma_joinid is not one of the dims,
     * nothing will be changed, as nothing _needs_ to be changed.
     *
     * @return Throws if the requested shape exceeds the array's create-time
     * maxshape. Throws if the array does not have current-domain support.
     */
    void resize_soma_joinid_if_dim(const std::vector<int64_t>& newshape);

    /**
     * @brief Get the number of dimensions.
     *
     * @return uint64_t Number of dimensions.
     */
    uint64_t ndim() const;

    /**
     * Retrieves the non-empty domain from the array. This is the union of the
     * non-empty domains of the array fragments.
     */
    template <typename T>
    std::pair<T, T> non_empty_domain(const std::string& name) {
        try {
            return arr_->non_empty_domain<T>(name);
        } catch (const std::exception& e) {
            throw TileDBSOMAError(e.what());
        }
    }

    /**
     * Retrieves the non-empty domain from the array on the given dimension.
     * This is the union of the non-empty domains of the array fragments.
     * Applicable only to var-sized dimensions.
     */
    std::pair<std::string, std::string> non_empty_domain_var(
        const std::string& name) {
        try {
            return arr_->non_empty_domain_var(name);
        } catch (const std::exception& e) {
            throw TileDBSOMAError(e.what());
        }
    }

    /**
     * Returns the domain of the given dimension.
     *
     * @tparam T Domain datatype
     * @return Pair of [lower, upper] inclusive bounds.
     */
    template <typename T>
    std::pair<T, T> domain(const std::string& name) const {
        return arr_->schema().domain().dimension(name).domain<T>();
    }

    /**
     * @brief Get the name of each dimensions.
     *
     * @return std::vector<std::string> Name of each dimensions.
     */
    std::vector<std::string> dimension_names() const;

    /**
     * @brief Get the mapping of attributes to Enumerations.
     *
     * @return std::map<std::string, Enumeration>
     */
    std::map<std::string, Enumeration> get_attr_to_enum_mapping();

    /**
     * @brief Get the Enumeration name associated with the given Attr.
     *
     * @return std::optional<std::string> The enumeration name if one exists.
     */
    std::optional<std::string> get_enum_label_on_attr(std::string attr_name);

    /**
     * @brief Check if the given attribute has an associated enumeration.
     *
     * @return bool
     */
    bool attr_has_enum(std::string attr_name);

    /**
     * Set metadata key-value items to an open array. The array must
     * opened in WRITE mode, otherwise the function will error out.
     *
     * @param key The key of the metadata item to be added. UTF-8 encodings
     *     are acceptable.
     * @param value_type The datatype of the value.
     * @param value_num The value may consist of more than one items of the
     *     same datatype. This argument indicates the number of items in the
     *     value component of the metadata.
     * @param value The metadata value in binary form.
     * @param force A boolean toggle to suppress internal checks, defaults to
     *     false.
     *
     * @note The writes will take effect only upon closing the array.
     */
    void set_metadata(
        const std::string& key,
        tiledb_datatype_t value_type,
        uint32_t value_num,
        const void* value,
        bool force = false);

    /**
     * Delete a metadata key-value item from an open array. The array must
     * be opened in WRITE mode, otherwise the function will error out.
     *
     * @param key The key of the metadata item to be deleted.
     *
     * @note The writes will take effect only upon closing the array.
     *
     * @note If the key does not exist, this will take no effect
     *     (i.e., the function will not error out).
     */
    void delete_metadata(const std::string& key);

    /**
     * @brief Given a key, get the associated value datatype, number of
     * values, and value in binary form. The array must be opened in READ
     mode,
     * otherwise the function will error out.
     *
     * The value may consist of more than one items of the same datatype.
     Keys
     * that do not exist in the metadata will be return NULL for the value.
     *
     * **Example:**
     * @code{.cpp}
     * // Open the array for reading
     * tiledbsoma::SOMAArray soma_array = SOMAArray::open(TILEDB_READ,
     "s3://bucket-name/group-name");
     * tiledbsoma::MetadataValue meta_val = soma_array->get_metadata("key");
     * std::string key = std::get<MetadataInfo::key>(meta_val);
     * tiledb_datatype_t dtype = std::get<MetadataInfo::dtype>(meta_val);
     * uint32_t num = std::get<MetadataInfo::num>(meta_val);
     * const void* value = *((const
     int32_t*)std::get<MetadataInfo::value>(meta_val));
     * @endcode
     *
     * @param key The key of the metadata item to be retrieved. UTF-8
     encodings
     *     are acceptable.
     * @return MetadataValue (std::tuple<std::string, tiledb_datatype_t,
     * uint32_t, const void*>)
     */
    std::optional<MetadataValue> get_metadata(const std::string& key);

    /**
     * Get a mapping of all metadata keys with its associated value datatype,
     * number of values, and value in binary form.
     *
     * @return std::map<std::string, MetadataValue>
     */
    std::map<std::string, MetadataValue> get_metadata();

    /**
     * Check if the key exists in metadata from an open array. The array
     * must be opened in READ mode, otherwise the function will error out.
     *
     * @param key The key of the metadata item to be checked. UTF-8
     * encodings are acceptable.
     * @return true if the key exists, else false.
     */
    bool has_metadata(const std::string& key);

    /**
     * Return then number of metadata items in an open array. The array must
     * be opened in READ mode, otherwise the function will error out.
     */
    uint64_t metadata_num() const;

    /**
     * Validates input parameters before opening array.
     */
    void validate(
        OpenMode mode,
        std::string_view name,
        std::optional<TimestampRange> timestamp);

    /**
     * Return optional timestamp pair SOMAArray was opened with.
     */
    std::optional<TimestampRange> timestamp();

    /**
     * Exposed for testing purposes.
     */
    CurrentDomain get_current_domain() {
        return _get_current_domain();
    }

   protected:
<<<<<<< HEAD
    // For use nominally by SOMADataFrame. This could be moved in its entrety to
    // SOMADataFrame, but it would entail moving several SOMAArray attributes
    // from private to protected, which has knock-on effects on the order of
    // constructor initializers, etc.: in total it's simplest to place this
    // here, and have SOMADataFrame invoke it.
=======
    // For use nominally by SOMADataFrame. This could be moved in its entirety
    // to SOMADataFrame, but it would entail moving several SOMAArray attributes
    // from private to protected, which has knock-on effects on the order of
    // constructor initializers, etc.: in total it's simplest to place this
    // here and have SOMADataFrame invoke it.
>>>>>>> f5ae258c
    std::optional<int64_t> _shape_slot_if_soma_joinid_dim();

   private:
    //===================================================================
    //= private non-static
    //===================================================================

    uint64_t _get_max_capacity(tiledb_datatype_t index_type);

    /**
     * Convenience function for creating an ArraySchemaEvolution object
     * referencing this array's context pointer, along with its open-at
     * timestamp (if any).
     */
    ArraySchemaEvolution _make_se();

    /**
     * The caller must check the return value for .is_empty() to see if this is
     * a new-style array with current-domain support (.is_empty() is false) , or
     * an old-style array without current-domain support (.is_empty() is true).
     * We could implement this as a std::optional<CurrentDomain> return value
     * here, but, that would be a redundant indicator.
     */
    CurrentDomain _get_current_domain() {
        return tiledb::ArraySchemaExperimental::current_domain(
            *ctx_->tiledb_ctx(), arr_->schema());
    }

    /**
     * With old shape: core domain mapped to tiledbsoma shape; core current
     * domain did not exist.
     *
     * With new shape: core domain maps to tiledbsoma maxshape;
     * core current_domain maps to tiledbsoma shape.
     *
     * Here we distinguish between user-side API, and core-side implementation.
     */
    std::vector<int64_t> _tiledb_domain();
    std::vector<int64_t> _tiledb_current_domain();

    bool _extend_enumeration(
        ArrowSchema* value_schema,
        ArrowArray* value_array,
        ArrowSchema* index_schema,
        ArrowArray* index_array,
        ArraySchemaEvolution se);

    template <typename ValueType>
    bool _extend_and_evolve_schema(
        ArrowArray* value_array,
        ArrowSchema* index_schema,
        ArrowArray* index_array,
        ArraySchemaEvolution se) {
        std::string column_name = index_schema->name;
        auto disk_index_type = tiledb_schema()->attribute(column_name).type();
        auto enmr = ArrayExperimental::get_enumeration(
            *ctx_->tiledb_ctx(), *arr_, column_name);
        uint64_t max_capacity = SOMAArray::_get_max_capacity(disk_index_type);

        const void* data;
        uint64_t num_elems = value_array->length;
        if (value_array->n_buffers == 3) {
            data = value_array->buffers[2];
        } else {
            data = value_array->buffers[1];
        }

        std::vector<ValueType> enums_in_write(
            (ValueType*)data, (ValueType*)data + num_elems);
        auto enums_existing = enmr.as_vector<ValueType>();
        std::vector<ValueType> extend_values;
        for (auto enum_val : enums_in_write) {
            if (std::find(
                    enums_existing.begin(), enums_existing.end(), enum_val) ==
                enums_existing.end()) {
                extend_values.push_back(enum_val);
            }
        }

        if (extend_values.size() != 0) {
            auto free_capacity = max_capacity - enums_existing.size();
            if (free_capacity < extend_values.size()) {
                throw TileDBSOMAError(
                    "Cannot extend enumeration; reached maximum capacity");
            }
            auto extended_enmr = enmr.extend(extend_values);
            se.extend_enumeration(extended_enmr);
            SOMAArray::_remap_indexes(
                column_name,
                extended_enmr,
                enums_in_write,
                index_schema,
                index_array);

            index_schema->format = ArrowAdapter::to_arrow_format(
                                       disk_index_type)
                                       .data();
            return true;
        }
        return false;
    }

    bool _extend_and_evolve_schema_str(
        ArrowSchema* value_schema,
        ArrowArray* value_array,
        ArrowSchema* index_schema,
        ArrowArray* index_array,
        ArraySchemaEvolution se);

    bool _create_and_cast_column(
        ArrowSchema* orig_column_schema,
        ArrowArray* orig_column_array,
        ArrowSchema* new_column_schema,
        ArrowArray* new_column_array,
        ArraySchemaEvolution se);

    void _create_column(
        ArrowSchema* orig_column_schema,
        ArrowArray* orig_column_array,
        ArrowSchema* new_column_schema,
        ArrowArray* new_column_array);

    void _cast_column(
        ArrowSchema* orig_column_schema,
        ArrowArray* orig_column_array,
        ArrowSchema* new_column_schema,
        ArrowArray* new_column_array);

    template <typename UserType>
    void _cast_column_aux(
        ArrowSchema* orig_column_schema,
        ArrowArray* orig_column_array,
        ArrowArray* new_column_array) {
        tiledb_datatype_t disk_type;
        std::string name(orig_column_schema->name);
        if (tiledb_schema()->has_attribute(name)) {
            disk_type = tiledb_schema()->attribute(name).type();
        } else {
            disk_type = tiledb_schema()->domain().dimension(name).type();
        }

        switch (disk_type) {
            case TILEDB_STRING_ASCII:
            case TILEDB_STRING_UTF8:
            case TILEDB_CHAR:
                break;
            case TILEDB_BOOL:
            case TILEDB_INT8:
                return SOMAArray::_copy_column<UserType, int8_t>(
                    orig_column_array, new_column_array);
            case TILEDB_UINT8:
                return SOMAArray::_copy_column<UserType, uint8_t>(
                    orig_column_array, new_column_array);
            case TILEDB_INT16:
                return SOMAArray::_copy_column<UserType, int16_t>(
                    orig_column_array, new_column_array);
            case TILEDB_UINT16:
                return SOMAArray::_copy_column<UserType, uint16_t>(
                    orig_column_array, new_column_array);
            case TILEDB_INT32:
                return SOMAArray::_copy_column<UserType, int32_t>(
                    orig_column_array, new_column_array);
            case TILEDB_UINT32:
                return SOMAArray::_copy_column<UserType, uint32_t>(
                    orig_column_array, new_column_array);
            case TILEDB_INT64:
            case TILEDB_DATETIME_YEAR:
            case TILEDB_DATETIME_MONTH:
            case TILEDB_DATETIME_WEEK:
            case TILEDB_DATETIME_DAY:
            case TILEDB_DATETIME_HR:
            case TILEDB_DATETIME_MIN:
            case TILEDB_DATETIME_SEC:
            case TILEDB_DATETIME_MS:
            case TILEDB_DATETIME_US:
            case TILEDB_DATETIME_NS:
            case TILEDB_DATETIME_PS:
            case TILEDB_DATETIME_FS:
            case TILEDB_DATETIME_AS:
            case TILEDB_TIME_HR:
            case TILEDB_TIME_MIN:
            case TILEDB_TIME_SEC:
            case TILEDB_TIME_MS:
            case TILEDB_TIME_US:
            case TILEDB_TIME_NS:
            case TILEDB_TIME_PS:
            case TILEDB_TIME_FS:
            case TILEDB_TIME_AS:
                return SOMAArray::_copy_column<UserType, int64_t>(
                    orig_column_array, new_column_array);
            case TILEDB_UINT64:
                return SOMAArray::_copy_column<UserType, uint64_t>(
                    orig_column_array, new_column_array);
            case TILEDB_FLOAT32:
                return SOMAArray::_copy_column<UserType, float>(
                    orig_column_array, new_column_array);
            case TILEDB_FLOAT64:
                return SOMAArray::_copy_column<UserType, double>(
                    orig_column_array, new_column_array);
            default:
                throw TileDBSOMAError(
                    "Saw invalid TileDB disk type when attempting to cast "
                    "table: " +
                    tiledb::impl::type_to_str(disk_type));
        }
    }

    template <typename UserType, typename DiskType>
    void _copy_column(
        ArrowArray* orig_column_array, ArrowArray* new_column_array) {
        UserType* buf;
        if (orig_column_array->n_buffers == 3) {
            buf = (UserType*)orig_column_array->buffers[2] +
                  orig_column_array->offset;
        } else {
            buf = (UserType*)orig_column_array->buffers[1] +
                  orig_column_array->offset;
        }
        std::vector<UserType> original_values(
            buf, buf + orig_column_array->length);
        std::vector<DiskType> casted_values;
        for (auto val : original_values) {
            casted_values.push_back(val);
        }

        new_column_array->buffers[0] = orig_column_array->buffers[0];

        if (orig_column_array->n_buffers == 3) {
            new_column_array->buffers[2] = malloc(
                sizeof(DiskType) * casted_values.size());
            std::memcpy(
                (void*)new_column_array->buffers[2],
                casted_values.data(),
                sizeof(DiskType) * casted_values.size());
        } else {
            new_column_array->buffers[1] = malloc(
                sizeof(DiskType) * casted_values.size());
            std::memcpy(
                (void*)new_column_array->buffers[1],
                casted_values.data(),
                sizeof(DiskType) * casted_values.size());
        }
    }

    template <typename ValueType>
    void _remap_indexes(
        std::string column_name,
        Enumeration extended_enmr,
        std::vector<ValueType> enums_in_write,
        ArrowSchema* index_schema,
        ArrowArray* index_array) {
        auto user_index_type = ArrowAdapter::to_tiledb_format(
            index_schema->format);
        switch (user_index_type) {
            case TILEDB_INT8:
                SOMAArray::_remap_indexes_aux<ValueType, int8_t>(
                    column_name, extended_enmr, enums_in_write, index_array);
                break;
            case TILEDB_UINT8:
                SOMAArray::_remap_indexes_aux<ValueType, uint8_t>(
                    column_name, extended_enmr, enums_in_write, index_array);
                break;
            case TILEDB_INT16:
                SOMAArray::_remap_indexes_aux<ValueType, int16_t>(
                    column_name, extended_enmr, enums_in_write, index_array);
                break;
            case TILEDB_UINT16:
                SOMAArray::_remap_indexes_aux<ValueType, uint16_t>(
                    column_name, extended_enmr, enums_in_write, index_array);
                break;
            case TILEDB_INT32:
                SOMAArray::_remap_indexes_aux<ValueType, int32_t>(
                    column_name, extended_enmr, enums_in_write, index_array);
                break;
            case TILEDB_UINT32:
                SOMAArray::_remap_indexes_aux<ValueType, uint32_t>(
                    column_name, extended_enmr, enums_in_write, index_array);
                break;
            case TILEDB_INT64:
                SOMAArray::_remap_indexes_aux<ValueType, int64_t>(
                    column_name, extended_enmr, enums_in_write, index_array);
                break;
            case TILEDB_UINT64:
                SOMAArray::_remap_indexes_aux<ValueType, uint64_t>(
                    column_name, extended_enmr, enums_in_write, index_array);
                break;
            default:
                throw TileDBSOMAError(
                    "Saw invalid enumeration index type when trying to extend"
                    "enumeration");
        }
    }

    template <typename ValueType, typename IndexType>
    void _remap_indexes_aux(
        std::string column_name,
        Enumeration extended_enmr,
        std::vector<ValueType> enums_in_write,
        ArrowArray* index_array) {
        IndexType* idxbuf;
        if (index_array->n_buffers == 3) {
            idxbuf = (IndexType*)index_array->buffers[2];
        } else {
            idxbuf = (IndexType*)index_array->buffers[1];
        }

        auto enmr_vec = extended_enmr.as_vector<ValueType>();
        auto beg = enmr_vec.begin();
        auto end = enmr_vec.end();
        std::vector<IndexType> original_indexes(
            idxbuf, idxbuf + index_array->length);
        std::vector<IndexType> shifted_indexes;
        for (auto i : original_indexes) {
            // For nullable columns, when the value is NULL, the associated
            // index may be a negative integer, so do not index into
            // enums_in_write or it will segfault
            if (0 > i) {
                shifted_indexes.push_back(i);
            } else {
                auto it = std::find(beg, end, enums_in_write[i]);
                shifted_indexes.push_back(it - beg);
            }
        }

        auto attr = tiledb_schema()->attribute(column_name);
        switch (attr.type()) {
            case TILEDB_INT8:
                return SOMAArray::_cast_shifted_indexes<IndexType, int8_t>(
                    shifted_indexes, index_array);
            case TILEDB_UINT8:
                return SOMAArray::_cast_shifted_indexes<IndexType, uint8_t>(
                    shifted_indexes, index_array);
            case TILEDB_INT16:
                return SOMAArray::_cast_shifted_indexes<IndexType, int16_t>(
                    shifted_indexes, index_array);
            case TILEDB_UINT16:
                return SOMAArray::_cast_shifted_indexes<IndexType, uint16_t>(
                    shifted_indexes, index_array);
            case TILEDB_INT32:
                return SOMAArray::_cast_shifted_indexes<IndexType, int32_t>(
                    shifted_indexes, index_array);
            case TILEDB_UINT32:
                return SOMAArray::_cast_shifted_indexes<IndexType, uint32_t>(
                    shifted_indexes, index_array);
            case TILEDB_INT64:
                return SOMAArray::_cast_shifted_indexes<IndexType, int64_t>(
                    shifted_indexes, index_array);
            case TILEDB_UINT64:
                return SOMAArray::_cast_shifted_indexes<IndexType, uint64_t>(
                    shifted_indexes, index_array);
            default:
                throw TileDBSOMAError(
                    "Saw invalid enumeration index type when trying to extend"
                    "enumeration");
        }
    }

    template <typename UserIndexType, typename DiskIndexType>
    void _cast_shifted_indexes(
        std::vector<UserIndexType> shifted_indexes, ArrowArray* index_array) {
        std::vector<DiskIndexType> casted_indexes;
        for (auto i : shifted_indexes) {
            casted_indexes.push_back(i);
        }

        if (index_array->n_buffers == 3) {
            index_array->buffers[2] = malloc(
                sizeof(DiskIndexType) * casted_indexes.size());
            std::memcpy(
                (void*)index_array->buffers[2],
                casted_indexes.data(),
                sizeof(DiskIndexType) * casted_indexes.size());
        } else {
            index_array->buffers[1] = malloc(
                sizeof(DiskIndexType) * casted_indexes.size());
            std::memcpy(
                (void*)index_array->buffers[1],
                casted_indexes.data(),
                sizeof(DiskIndexType) * casted_indexes.size());
        }
    }

    void _promote_indexes_to_values(
        ArrowSchema* orig_column_schema,
        ArrowArray* orig_column_array,
        ArrowArray* new_column_array);

    template <typename T>
    void _cast_dictionary_values(
        ArrowSchema* orig_column_schema,
        ArrowArray* orig_column_array,
        ArrowArray* new_column_array) {
        auto value_array = orig_column_array->dictionary;

        T* valbuf;
        if (value_array->n_buffers == 3) {
            valbuf = (T*)value_array->buffers[2];
        } else {
            valbuf = (T*)value_array->buffers[1];
        }
        std::vector<T> values(valbuf, valbuf + value_array->length);

        std::vector<int64_t> indexes = SOMAArray::_get_index_vector(
            orig_column_schema, orig_column_array);

        std::vector<T> index_to_value;
        for (auto i : indexes) {
            index_to_value.push_back(values[i]);
        }

        new_column_array->buffers[0] = orig_column_array->buffers[0];

        if (value_array->n_buffers == 3) {
            new_column_array->buffers[2] = malloc(
                sizeof(T) * index_to_value.size());
            std::memcpy(
                (void*)new_column_array->buffers[2],
                index_to_value.data(),
                sizeof(T) * index_to_value.size());
        } else {
            new_column_array->buffers[1] = malloc(
                sizeof(T) * index_to_value.size());
            std::memcpy(
                (void*)new_column_array->buffers[1],
                index_to_value.data(),
                sizeof(T) * index_to_value.size());
        }
    }

    std::vector<int64_t> _get_index_vector(
        ArrowSchema* orig_column_schema, ArrowArray* orig_column_array) {
        auto index_type = ArrowAdapter::to_tiledb_format(
            orig_column_schema->format);
        auto len = orig_column_array->length;

        switch (index_type) {
            case TILEDB_INT8: {
                int8_t* idxbuf = (int8_t*)orig_column_array->buffers[1];
                return std::vector<int64_t>(idxbuf, idxbuf + len);
            }
            case TILEDB_UINT8: {
                uint8_t* idxbuf = (uint8_t*)orig_column_array->buffers[1];
                return std::vector<int64_t>(idxbuf, idxbuf + len);
            }
            case TILEDB_INT16: {
                int16_t* idxbuf = (int16_t*)orig_column_array->buffers[1];
                return std::vector<int64_t>(idxbuf, idxbuf + len);
            }
            case TILEDB_UINT16: {
                uint16_t* idxbuf = (uint16_t*)orig_column_array->buffers[1];
                return std::vector<int64_t>(idxbuf, idxbuf + len);
            }
            case TILEDB_INT32: {
                int32_t* idxbuf = (int32_t*)orig_column_array->buffers[1];
                return std::vector<int64_t>(idxbuf, idxbuf + len);
            }
            case TILEDB_UINT32: {
                uint32_t* idxbuf = (uint32_t*)orig_column_array->buffers[1];
                return std::vector<int64_t>(idxbuf, idxbuf + len);
            }
            case TILEDB_INT64: {
                int64_t* idxbuf = (int64_t*)orig_column_array->buffers[1];
                return std::vector<int64_t>(idxbuf, idxbuf + len);
            }
            case TILEDB_UINT64: {
                uint64_t* idxbuf = (uint64_t*)orig_column_array->buffers[1];
                return std::vector<int64_t>(idxbuf, idxbuf + len);
            }
            default:
                throw TileDBSOMAError(
                    "Saw invalid index type when trying to promote indexes to "
                    "values");
        }
    }

    // Helper function to cast Boolean of bits (Arrow) to uint8 (TileDB)
    void _cast_bit_to_uint8(ArrowSchema* arrow_schema, ArrowArray* arrow_array);

    // Helper function for set_column_data
    std::shared_ptr<ColumnBuffer> _setup_column_data(std::string_view name);

    // Fills the metadata cache upon opening the array.
    void fill_metadata_cache();

    // Helper function for set_array_data
    ArrowTable _cast_table(
        std::unique_ptr<ArrowSchema> arrow_schema,
        std::unique_ptr<ArrowArray> arrow_array);

    // SOMAArray URI
    std::string uri_;

    // SOMAArray name for debugging
    std::string_view name_;

    // SOMA context
    std::shared_ptr<SOMAContext> ctx_;

    // Batch size
    std::string batch_size_;

    // Result order
    ResultOrder result_order_;

    // Metadata cache
    std::map<std::string, MetadataValue> metadata_;

    // Read timestamp range (start, end)
    std::optional<TimestampRange> timestamp_;

    // Managed query for the array
    std::unique_ptr<ManagedQuery> mq_;

    // Array associated with mq_
    std::shared_ptr<Array> arr_;

    // Array associated with metadata_. Metadata values need to be
    // accessible in write mode as well. We need to keep this read-mode
    // array alive in order for the metadata value pointers in the cache to
    // be accessible
    std::shared_ptr<Array> meta_cache_arr_;

    // True if this is the first call to read_next()
    bool first_read_next_ = true;

    // True if the query was submitted
    bool submitted_ = false;

    // Unoptimized method for computing nnz() (issue `count_cells` query)
    uint64_t nnz_slow();

    // ArrayBuffers to hold ColumnBuffers alive when submitting to write
    // query
    std::shared_ptr<ArrayBuffers> array_buffer_ = nullptr;
};

}  // namespace tiledbsoma

#endif  // SOMA_ARRAY<|MERGE_RESOLUTION|>--- conflicted
+++ resolved
@@ -820,19 +820,11 @@
     }
 
    protected:
-<<<<<<< HEAD
-    // For use nominally by SOMADataFrame. This could be moved in its entrety to
-    // SOMADataFrame, but it would entail moving several SOMAArray attributes
-    // from private to protected, which has knock-on effects on the order of
-    // constructor initializers, etc.: in total it's simplest to place this
-    // here, and have SOMADataFrame invoke it.
-=======
     // For use nominally by SOMADataFrame. This could be moved in its entirety
     // to SOMADataFrame, but it would entail moving several SOMAArray attributes
     // from private to protected, which has knock-on effects on the order of
     // constructor initializers, etc.: in total it's simplest to place this
     // here and have SOMADataFrame invoke it.
->>>>>>> f5ae258c
     std::optional<int64_t> _shape_slot_if_soma_joinid_dim();
 
    private:
