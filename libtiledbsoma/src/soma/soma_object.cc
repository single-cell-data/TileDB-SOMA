--- conflicted
+++ resolved
@@ -164,10 +164,6 @@
     if (iTileDBType == typeMap.end())
         return tiledb_object_t::TILEDB_INVALID;
     return iTileDBType->second;
-<<<<<<< HEAD
-}
-=======
 };
->>>>>>> c0d6f468
 
 }  // namespace tiledbsoma