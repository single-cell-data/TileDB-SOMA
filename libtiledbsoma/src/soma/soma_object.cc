#include <map>
#include <string>
#include <tiledb/tiledb>

#include "soma_array.h"
#include "soma_collection.h"
#include "soma_dataframe.h"
#include "soma_dense_ndarray.h"
#include "soma_experiment.h"
#include "soma_measurement.h"
#include "soma_multiscale_image.h"
<<<<<<< HEAD
#include "soma_point_cloud.h"
=======
#include "soma_point_cloud_dataframe.h"
>>>>>>> 40e21784
#include "soma_scene.h"
#include "soma_sparse_ndarray.h"

namespace tiledbsoma {

using namespace tiledb;

std::unique_ptr<SOMAObject> SOMAObject::open(
    std::string_view uri,
    OpenMode mode,
    std::shared_ptr<SOMAContext> ctx,
    std::optional<TimestampRange> timestamp,
    std::optional<std::string> soma_type) {
    if (soma_type == std::nullopt) {
        auto tiledb_type = Object::object(*ctx->tiledb_ctx(), std::string(uri))
                               .type();
        switch (tiledb_type) {
            case Object::Type::Array:
                soma_type = "SOMAArray";
                break;
            case Object::Type::Group:
                soma_type = "SOMAGroup";
                break;
            default:
                throw TileDBSOMAError("Saw invalid TileDB type");
        }
    }

    if (soma_type == "SOMAArray") {
        auto array_ = SOMAArray::open(
            mode, uri, ctx, "", {}, "auto", ResultOrder::automatic, timestamp);
        auto array_type = array_->type();

        if (!array_type.has_value())
            throw TileDBSOMAError("SOMAArray has no type info");

        std::transform(
            array_type->begin(),
            array_type->end(),
            array_type->begin(),
            [](unsigned char c) { return std::tolower(c); });

        if (array_type == "somadataframe") {
            return std::make_unique<SOMADataFrame>(*array_);
        } else if (array_type == "somasparsendarray") {
            return std::make_unique<SOMASparseNDArray>(*array_);
        } else if (array_type == "somadensendarray") {
            return std::make_unique<SOMADenseNDArray>(*array_);
<<<<<<< HEAD
        } else if (array_type == "somapointcloud") {
            return std::make_unique<SOMAPointCloud>(*array_);
=======
        } else if (array_type == "somapointclouddataframe") {
            return std::make_unique<SOMAPointCloudDataFrame>(*array_);
        } else if (array_type == "somageometrydataframe") {
            throw TileDBSOMAError(
                "Support for SOMAGeometryDataFrame is not yet implemented");
>>>>>>> 40e21784
        } else {
            throw TileDBSOMAError("Saw invalid SOMAArray type");
        }
    } else if (soma_type == "SOMAGroup") {
        auto group_ = SOMAGroup::open(mode, uri, ctx, "", timestamp);
        auto group_type = group_->type();

        if (!group_type.has_value())
            throw TileDBSOMAError("SOMAGroup has no type info");

        std::transform(
            group_type->begin(),
            group_type->end(),
            group_type->begin(),
            [](unsigned char c) { return std::tolower(c); });

        if (group_type == "somacollection") {
            return std::make_unique<SOMACollection>(*group_);
        } else if (group_type == "somaexperiment") {
            return std::make_unique<SOMAExperiment>(*group_);
        } else if (group_type == "somameasurement") {
            return std::make_unique<SOMAMeasurement>(*group_);
        } else if (group_type == "somascene") {
            return std::make_unique<SOMAScene>(*group_);
        } else if (group_type == "somamultiscaleimage") {
            return std::make_unique<SOMAMultiscaleImage>(*group_);
        } else {
            throw TileDBSOMAError("Saw invalid SOMAGroup type");
        }
    }

    throw TileDBSOMAError("Invalid TileDB object passed to SOMAObject::open");
}

const std::optional<std::string> SOMAObject::type() {
    auto soma_object_type = this->get_metadata(SOMA_OBJECT_TYPE_KEY);

    if (!soma_object_type.has_value())
        return std::nullopt;

    const char* dtype = (const char*)std::get<MetadataInfo::value>(
        *soma_object_type);
    uint32_t sz = std::get<MetadataInfo::num>(*soma_object_type);

    return std::string(dtype, sz);
}

}  // namespace tiledbsoma<|MERGE_RESOLUTION|>--- conflicted
+++ resolved
@@ -9,11 +9,7 @@
 #include "soma_experiment.h"
 #include "soma_measurement.h"
 #include "soma_multiscale_image.h"
-<<<<<<< HEAD
-#include "soma_point_cloud.h"
-=======
 #include "soma_point_cloud_dataframe.h"
->>>>>>> 40e21784
 #include "soma_scene.h"
 #include "soma_sparse_ndarray.h"
 
@@ -62,16 +58,11 @@
             return std::make_unique<SOMASparseNDArray>(*array_);
         } else if (array_type == "somadensendarray") {
             return std::make_unique<SOMADenseNDArray>(*array_);
-<<<<<<< HEAD
-        } else if (array_type == "somapointcloud") {
-            return std::make_unique<SOMAPointCloud>(*array_);
-=======
         } else if (array_type == "somapointclouddataframe") {
             return std::make_unique<SOMAPointCloudDataFrame>(*array_);
         } else if (array_type == "somageometrydataframe") {
             throw TileDBSOMAError(
                 "Support for SOMAGeometryDataFrame is not yet implemented");
->>>>>>> 40e21784
         } else {
             throw TileDBSOMAError("Saw invalid SOMAArray type");
         }
