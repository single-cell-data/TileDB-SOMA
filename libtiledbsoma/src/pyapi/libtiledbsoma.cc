--- conflicted
+++ resolved
@@ -131,7 +131,6 @@
                         std::string_view batch_size,
                         std::string_view result_order,
                         std::map<std::string, std::string> platform_config) {
-<<<<<<< HEAD
                 // Handle optional args
                 std::vector<std::string> column_names;
                 if (column_names_in) {
@@ -146,8 +145,6 @@
                     batch_size,
                     result_order);
 
-=======
->>>>>>> 23d63458
                 // Handle query condition based on
                 // TileDB-Py::PyQuery::set_attr_cond()
                 QueryCondition* qc = nullptr;
