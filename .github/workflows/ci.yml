name: TileDB-SOMA Python CI

on:
  pull_request:
  push:
    branches: [main]
  release:
    types: [published]

jobs:
  build:
    runs-on: ${{ matrix.os }}
    strategy:
      fail-fast: false
      matrix:
        # TODO: restore Windows build once we have C++/libtiledbsoma integration supported there
        os: [ubuntu-22.04, macos-12]
        # os: [ubuntu-22.04, macos-12, windows-2019]
        python-version: ['3.8', '3.9']
        include:
          - runs-on: ubuntu-22.04
            cc: gcc-11
            cxx: g++-11
          - runs-on: macos-12
            cc: gcc-11
            cxx: g++-11

    steps:
    - name: Select XCode version
      uses: maxim-lobanov/setup-xcode@v1
      with:
        # Pending https://github.com/actions/runner-images/issues/6350
        xcode-version: '13.4'
      if: ${{ runner.os == 'macOS' }}

    - name: Checkout TileDB-SOMA
      uses: actions/checkout@v3

    - name: Set up Python ${{ matrix.python-version }}
      uses: actions/setup-python@v4
      with:
        python-version: ${{ matrix.python-version }}

    - name: Install Python packages
<<<<<<< HEAD
      run: python -m pip -v install pytest pytest-cov pybind11 typeguard apis/python
=======
      run: python -m pip -v install pytest typeguard apis/python
>>>>>>> a3c83e58
      env:
        CC: ${{ matrix.cc }}
        CXX: ${{ matrix.cxx }}

    - name: Show package versions
      run: python scripts/show-versions.py

    - name: Show XCode version
      run: clang --version

    - name: Generate test data
      shell: bash
      run: |
        mkdir -p test/soco
        ./apis/python/tools/ingestor --soco -o test/soco -n data/pbmc3k_processed.h5ad data/10x-pbmc-multiome-v1.0/subset_100_100.h5ad

    - name: Run pytests
<<<<<<< HEAD
      # Setting PYTHONPATH ensures the tests load the in-tree source code unde apis/python/src
      # instead of copy we `pip install`ed to site-packages above. That's needed for the code
      # coverage analysis to work.
      run: PYTHONPATH=$(pwd)/apis/python/src python -m pytest --cov=apis/python/src --cov-report=xml apis/python/tests

    - name: Report coverage to Codecov
      if: matrix.os == 'ubuntu-22.04' && matrix.python-version == '3.9'
      uses: codecov/codecov-action@v3
      with:
        flags: python
        token: ${{ secrets.CODECOV_TOKEN }}
        fail_ci_if_error: true
=======
      run: python -m pytest apis/python/tests libtiledbsoma/test

    - name: Run libtiledbsoma unit tests
      run: ctest --test-dir build/libtiledbsoma -C Release --verbose
>>>>>>> a3c83e58

    - name: Build wheel distribution
      run: python -m pip -v wheel --no-deps --wheel-dir=dist-wheel apis/python
      env:
        CC: ${{ matrix.cc }}
        CXX: ${{ matrix.cxx }}

    - name: Publish package to TestPyPI
      if: matrix.os == 'ubuntu-22.04' && github.event_name == 'release'
      uses: pypa/gh-action-pypi-publish@master
      continue-on-error: true
      with:
        repository_url: https://test.pypi.org/legacy/
        user: __token__
        password: ${{ secrets.TEST_PYPI_TOKEN }}
        packages_dir: dist-wheel
        verbose: true

    # Until general release of the main branch of tiledbsoma we'll follow the convention of tagging releases
    # 0.5.0a1, 0.5.1a1, etc -- always with the "a1" suffix -- that way PyPI will automagically make these
    # "prereleases". Then:
    # pip install tiledbsoma -> 0.1.12 (or whatever the main-old branch is at)
    # pip install --pre tiledbsoma -> 0.5.0a1 (or whatever the main branch is at)

    # When we're ready for prime time:
    # if: matrix.os == 'ubuntu-22.04' && github.event_name == 'release' && !github.event.release.prerelease

#    # For now:
#    - name: Publish package to PyPI
#      if: matrix.os == 'ubuntu-22.04' && github.event_name == 'release' && (contains(${{github.event.release.tag_name}}, "a") || contains(${github.event.release.tag_name}}, "b"))
#      uses: pypa/gh-action-pypi-publish@master
#      with:
#        user: __token__
#        password: ${{ secrets.PYPI_TOKEN }}
#        packages_dir: dist-wheel
#        verbose: true

# Notes:
# The above is fine for releases; notes here are for manual ops.
# https://towardsdatascience.com/create-your-own-python-package-and-publish-it-into-pypi-9306a29bc116
# TL;DR:
# o cd apis/python
# o python setup.py sdist
# o python -m twine upload --repository-url https://test.pypi.org/legacy/ dist/*
#   - Be sure to use username __token__ and password being the token you set up at test.pypi.org
# o pip install --index-url https://test.pypi.org/simple/ --extra-index-url https://pypi.org/simple tiledbsoma<|MERGE_RESOLUTION|>--- conflicted
+++ resolved
@@ -42,11 +42,7 @@
         python-version: ${{ matrix.python-version }}
 
     - name: Install Python packages
-<<<<<<< HEAD
-      run: python -m pip -v install pytest pytest-cov pybind11 typeguard apis/python
-=======
-      run: python -m pip -v install pytest typeguard apis/python
->>>>>>> a3c83e58
+      run: python -m pip -v install pytest pytest-cov typeguard apis/python
       env:
         CC: ${{ matrix.cc }}
         CXX: ${{ matrix.cxx }}
@@ -64,11 +60,13 @@
         ./apis/python/tools/ingestor --soco -o test/soco -n data/pbmc3k_processed.h5ad data/10x-pbmc-multiome-v1.0/subset_100_100.h5ad
 
     - name: Run pytests
-<<<<<<< HEAD
       # Setting PYTHONPATH ensures the tests load the in-tree source code unde apis/python/src
       # instead of copy we `pip install`ed to site-packages above. That's needed for the code
       # coverage analysis to work.
-      run: PYTHONPATH=$(pwd)/apis/python/src python -m pytest --cov=apis/python/src --cov-report=xml apis/python/tests
+      run: PYTHONPATH=$(pwd)/apis/python/src python -m pytest --cov=apis/python/src --cov-report=xml apis/python/tests libtiledbsoma/test
+
+    - name: Run libtiledbsoma unit tests
+      run: ctest --test-dir build/libtiledbsoma -C Release --verbose
 
     - name: Report coverage to Codecov
       if: matrix.os == 'ubuntu-22.04' && matrix.python-version == '3.9'
@@ -77,12 +75,6 @@
         flags: python
         token: ${{ secrets.CODECOV_TOKEN }}
         fail_ci_if_error: true
-=======
-      run: python -m pytest apis/python/tests libtiledbsoma/test
-
-    - name: Run libtiledbsoma unit tests
-      run: ctest --test-dir build/libtiledbsoma -C Release --verbose
->>>>>>> a3c83e58
 
     - name: Build wheel distribution
       run: python -m pip -v wheel --no-deps --wheel-dir=dist-wheel apis/python
