--- conflicted
+++ resolved
@@ -48,10 +48,6 @@
       run: python -m pip install apis/python[ci]
 
     - name: Run pytests
-<<<<<<< HEAD
-      run: |
-        python -m pytest apis/python/tests
-=======
       run: python -m pytest apis/python/tests
 
     - name: Build wheel distribution
@@ -73,27 +69,4 @@
       with:
         user: __token__
         password: ${{ secrets.PYPI_TOKEN }}
-        verbose: true
-
-    - name: Build libtiledbsc
-      shell: pwsh
-      run: |
-        $env:pybind11_DIR = python -m pybind11 --cmakedir
-        echo "pybind11_DIR is: ${env:pybind11_DIR}"
-        mkdir build
-        cmake -B $env:GITHUB_WORKSPACE/build -S $env:GITHUB_WORKSPACE/libtiledbsc -Dpybind11_DIR=$env:pybind11_DIR
-        cmake --build $env:GITHUB_WORKSPACE/build --target check-format
-        cmake --build $env:GITHUB_WORKSPACE/build --config Release -j $env:NUMBER_OF_PROCESSORS 2>&1
-        cmake --build $env:GITHUB_WORKSPACE/build --config Release -j $env:NUMBER_OF_PROCESSORS 2>&1
-        cmake --build $env:GITHUB_WORKSPACE/build/libtiledbsc --config Release -j $env:NUMBER_OF_PROCESSORS -t build_tests 2>&1
-      env:
-        CC: ${{ matrix.cc }}
-        CXX: ${{ matrix.cxx }}
-
-    - name: Run libtiledbsc tests
-      shell: pwsh
-      run: |
-        $env:PATH += "$([IO.Path]::PathSeparator)${env:GITHUB_WORKSPACE}/build/externals/install/bin"
-        pushd $env:GITHUB_WORKSPACE/build/libtiledbsc
-        ctest -C Release --verbose
->>>>>>> c26d58a9
+        verbose: true