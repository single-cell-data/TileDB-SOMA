name: TileDB-SOMA R CI

on:
  pull_request:
    paths-ignore:
      - "apis/python/**"
      - ".pre-commit-config.yaml"
  push:
    branches:
      - main
      - 'release-*'
  workflow_dispatch:
  
env:
  COVERAGE_FLAGS: "r"
  COVERAGE_TOKEN: ${{ secrets.CODECOV_TOKEN }}

jobs:
  ci:
    strategy:
      matrix:
        include:
          - name: linux
            os: ubuntu-latest
            covr: 'no'
          - name: macos
            os: macOS-latest
            covr: 'no'
          - name: coverage
            os: ubuntu-latest
            covr: 'yes'

    runs-on: ${{ matrix.os }}

    steps:
      - uses: actions/checkout@v3

      - name: Bootstrap
        run: cd apis/r && tools/r-ci.sh bootstrap

      - name: Install BioConductor package SingleCellExperiment
        run: cd apis/r && tools/r-ci.sh install_bioc SingleCellExperiment

<<<<<<< HEAD
      - name: Install rc version of tiledb-r (macOS)
        if: ${{ matrix.os == 'macOS-latest' }}
        run: cd apis/r && Rscript -e "install.packages('tiledb', repos = c('https://eddelbuettel.r-universe.dev', 'https://cloud.r-project.org'))"

      - name: Install rc version of tiledb-r (linux)
=======
      - name: Install r-universe build of tiledb-r (macOS)
        if: ${{ matrix.os == 'macOS-latest' }}
        run: cd apis/r && Rscript -e "install.packages('tiledb', repos = c('https://eddelbuettel.r-universe.dev', 'https://cloud.r-project.org'))"

      - name: Install r-universe build of tiledb-r (linux)
>>>>>>> 943f48df
        if: ${{ matrix.os != 'macOS-latest' }}
        run: cd apis/r && Rscript -e "options(bspm.version.check=TRUE); install.packages('tiledb', repos = c('https://eddelbuettel.r-universe.dev/bin/linux/jammy/4.3/', 'https://cloud.r-project.org'))"      
        
      - name: Dependencies
        run: cd apis/r && tools/r-ci.sh install_all

      - name: CMake
        uses: lukka/get-cmake@latest

      #- name: MkVars
      #  run: mkdir ~/.R && echo "CXX17FLAGS=-Wno-deprecated-declarations -Wno-deprecated" > ~/.R/Makevars

      #- name: Build and install libtiledbsoma
      #  run: sudo scripts/bld --prefix=/usr/local

      #- name: Call ldconfig
      #  if: ${{ matrix.os == 'ubuntu-latest' }}
      #  run: sudo ldconfig

      - name: Test
        if: ${{ matrix.covr == 'no' }}
        run: cd apis/r && tools/r-ci.sh run_tests

      - name: View Install Output
        run: cat $HOME/work/TileDB-SOMA/TileDB-SOMA/apis/r/tiledbsoma.Rcheck/00install.out
        if: failure()

      - name: Coverage
        if: ${{ matrix.os == 'ubuntu-latest' && matrix.covr == 'yes' }}
        run: cd apis/r && tools/r-ci.sh coverage<|MERGE_RESOLUTION|>--- conflicted
+++ resolved
@@ -41,19 +41,11 @@
       - name: Install BioConductor package SingleCellExperiment
         run: cd apis/r && tools/r-ci.sh install_bioc SingleCellExperiment
 
-<<<<<<< HEAD
-      - name: Install rc version of tiledb-r (macOS)
-        if: ${{ matrix.os == 'macOS-latest' }}
-        run: cd apis/r && Rscript -e "install.packages('tiledb', repos = c('https://eddelbuettel.r-universe.dev', 'https://cloud.r-project.org'))"
-
-      - name: Install rc version of tiledb-r (linux)
-=======
       - name: Install r-universe build of tiledb-r (macOS)
         if: ${{ matrix.os == 'macOS-latest' }}
         run: cd apis/r && Rscript -e "install.packages('tiledb', repos = c('https://eddelbuettel.r-universe.dev', 'https://cloud.r-project.org'))"
 
       - name: Install r-universe build of tiledb-r (linux)
->>>>>>> 943f48df
         if: ${{ matrix.os != 'macOS-latest' }}
         run: cd apis/r && Rscript -e "options(bspm.version.check=TRUE); install.packages('tiledb', repos = c('https://eddelbuettel.r-universe.dev/bin/linux/jammy/4.3/', 'https://cloud.r-project.org'))"      
         
