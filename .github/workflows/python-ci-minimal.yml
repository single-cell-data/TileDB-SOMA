name: TileDB-SOMA Python CI (Minimal)

# This workflow calls ./python-ci-single.yml on a limited subset of the
# {os} x {python version} matrix. It runs for all branches, in contrast to
# ./python-ci-full.yml, which exhausts the matrix but only for main & releases,
# since that's CI-resource-intensive.
#
# To test the full matrix on a working branch, invoke ./python-ci-full.yml from
#   https://github.com/single-cell-data/TileDB-SOMA/actions/workflows/python-ci-full.yml
on:
  pull_request:
    branches:
      - main
      - 'release-*'
    paths-ignore:
      - 'apis/r/**'
  workflow_dispatch:

jobs:
  build:
    strategy:
      fail-fast: true
      matrix:
        os: [ubuntu-22.04, macos-12]
<<<<<<< HEAD
        python-version: ['3.7', '3.12']
=======
        python-version: ['3.7', '3.11']
>>>>>>> 5647fb49
        include:
          - os: ubuntu-22.04
            cc: gcc-11
            cxx: g++-11
          - os: macos-12
            cc: clang
            cxx: clang++
    uses: ./.github/workflows/python-ci-single.yml
    with:
      os: ${{ matrix.os }}
      python_version: ${{ matrix.python-version }}
      cc: ${{ matrix.cc }}
      cxx: ${{ matrix.cxx }}
      report_codecov: ${{ matrix.python-version == '3.10' }}
      run_lint: ${{ matrix.python-version == '3.10' }}
    secrets: inherit<|MERGE_RESOLUTION|>--- conflicted
+++ resolved
@@ -22,11 +22,7 @@
       fail-fast: true
       matrix:
         os: [ubuntu-22.04, macos-12]
-<<<<<<< HEAD
-        python-version: ['3.7', '3.12']
-=======
         python-version: ['3.7', '3.11']
->>>>>>> 5647fb49
         include:
           - os: ubuntu-22.04
             cc: gcc-11
