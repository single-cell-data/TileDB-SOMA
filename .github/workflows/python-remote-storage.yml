name: TileDB-SOMA Python CI (remote storage)

on:
  push:
    branches:
      - main
      - 'release-*'
  pull_request:
    paths:
      - "libtiledbsoma/**"
      - "apis/python/**"
      - "!**.md"
      - '.github/workflows/python-remote-storage.yml'
      - ".github/workflows/build-cpp.yml" # <-- The only build file
  workflow_dispatch:

env:
  # Don't name this "TILEDB_REST_TOKEN" since that will map into a core env/config override. This
  # test should verify all config options are being properly passed with just config/context.
  TILEDB_REST_UNITTEST_TOKEN: ${{ secrets.TILEDB_REST_UNITTEST_TOKEN}}

jobs:
  build-cpp-release:
    strategy:
      fail-fast: true
      matrix:
        os: [ubuntu-latest, macos-latest]
    uses: ./.github/workflows/build-cpp.yml
    with:
      os: ${{ matrix.os }}
      build_type: 'Release'

  ci:
    needs: build-cpp-release
    strategy:
      fail-fast: false
      matrix:
        include:
          - name: linux
            os: ubuntu-latest
            python_version: 3.9 # Should match TileDB-Cloud version
            cc: gcc-13
            cxx: g++-13

    runs-on: ${{ matrix.os }}

    steps:
      - uses: actions/checkout@v4

      - name: Show matrix OS
        run: echo "matrix.os:" ${{ matrix.os }}

      - name: Linux CPU info
        if: ${{ matrix.os == 'ubuntu-latest' }}
        run: cat /proc/cpuinfo

      - name: Set up Python ${{ matrix.python_version }}
        uses: actions/setup-python@v5
        with:
          python-version: ${{ matrix.python_version }}
          cache: pip
          cache-dependency-path: ./apis/python/pyproject.toml

      - name: Check out TileDB-SOMA
        uses: actions/checkout@v4
        with:
          fetch-depth: 0  # ensure we get all tags to inform package version determination

      - name: Download pre-built C++ library
        uses: actions/download-artifact@v4
        with:
<<<<<<< HEAD
          name: cpp-build-release-${{ matrix.os }}
      
      - name: Bootstrap vcpkg
        run: |
          if [ ! -d vcpkg ]; then
            git clone --depth 1 https://github.com/microsoft/vcpkg.git vcpkg
            ./vcpkg/bootstrap-vcpkg.sh
          fi
          echo "VCPKG_ROOT=$GITHUB_WORKSPACE/vcpkg" >> $GITHUB_ENV
          echo "CMAKE_TOOLCHAIN_FILE=$GITHUB_WORKSPACE/vcpkg/scripts/buildsystems/vcpkg.cmake" >> $GITHUB_ENV
          echo "VCPKG_TARGET_TRIPLET=x64-linux-release" >> $GITHUB_ENV
          # Linux vcpkg needs this on non-Ubuntu systems or when system binaries are not available
          echo "VCPKG_FORCE_SYSTEM_BINARIES=1" >> $GITHUB_ENV
      
      - name: Copy vcpkg triplets
        run: |
          if [ -d apis/python/vcpkg_triplets ]; then
            cp -f apis/python/vcpkg_triplets/*-release.cmake vcpkg/triplets/
          fi
      
=======
          name: cpp-build-Release-${{ matrix.os }}

>>>>>>> 43c4abaf
      - name: Log pip dependencies
        run: pip list

      - name: Install tiledbsoma
        # If you'reiterating on the testing framework itself, install from PyPI to avoid the
        # time-consuming build. If you're trying to evaluate the code modified by a PR,
        # install from source.
        run: pip -v install -e apis/python[all]
        env:
          CC: ${{ matrix.cc }}

          CXX: ${{ matrix.cxx }}

      - name: Install dependencies
        run: pip install --prefer-binary pytest typeguard tiledb tiledb.cloud

      - name: Show package versions
        run: python scripts/show-versions.py

      - name: Show tiledb.cloud version
        run: python -c 'import tiledb.cloud; print(tiledb.cloud.version.version)'

      - name: Run pytests for Python
        shell: bash
        run: python -m pytest apis/python/remote_tests -v --durations=20 --maxfail=50<|MERGE_RESOLUTION|>--- conflicted
+++ resolved
@@ -69,9 +69,8 @@
       - name: Download pre-built C++ library
         uses: actions/download-artifact@v4
         with:
-<<<<<<< HEAD
-          name: cpp-build-release-${{ matrix.os }}
-      
+          name: cpp-build-Release-${{ matrix.os }}
+
       - name: Bootstrap vcpkg
         run: |
           if [ ! -d vcpkg ]; then
@@ -83,17 +82,13 @@
           echo "VCPKG_TARGET_TRIPLET=x64-linux-release" >> $GITHUB_ENV
           # Linux vcpkg needs this on non-Ubuntu systems or when system binaries are not available
           echo "VCPKG_FORCE_SYSTEM_BINARIES=1" >> $GITHUB_ENV
-      
+
       - name: Copy vcpkg triplets
         run: |
           if [ -d apis/python/vcpkg_triplets ]; then
             cp -f apis/python/vcpkg_triplets/*-release.cmake vcpkg/triplets/
           fi
-      
-=======
-          name: cpp-build-Release-${{ matrix.os }}
 
->>>>>>> 43c4abaf
       - name: Log pip dependencies
         run: pip list
 
