# This file is enables building the libtiledbsoma external package as part of the
# tiledbsoma module install process.
#
# Local non-editable install:
#   `pip install .`
#
# Local editable install:
#   `pip install -e .`
#
# Install from PyPI
#   `pip install tiledbsoma`
#
# Based on ideas from https://github.com/pybind/cmake_example
# The `bld` script here is reused for pip install, CI, and local builds.

# type: ignore

import os
import shutil
import subprocess
import sys

from setuptools import Extension, find_packages, setup
from setuptools.command.bdist_egg import bdist_egg
from setuptools.command.build_ext import build_ext
from wheel.bdist_wheel import bdist_wheel

sys.path.insert(0, os.path.dirname(__file__))
import version  # noqa E402

MODULE_NAME = "tiledbsoma"
EXT_NAME = "tiledbsoma.libtiledbsoma"


def find_or_build(setuptools_cmd):
    # Setup paths
    python_dir = os.path.abspath(os.path.dirname(__file__))
    src_dir = f"{python_dir}/src/{MODULE_NAME}"
    if os.path.islink(os.path.join(python_dir, "dist_links/scripts")):
        # in git source tree
        scripts_dir = f"{python_dir}/../../scripts"
        lib_dir = f"{python_dir}/../../dist/lib"
    else:
        # in extracted sdist, with libtiledbsoma copied into dist_links/
        scripts_dir = f"{python_dir}/dist_links/scripts"
        lib_dir = f"{python_dir}/dist_links/dist/lib"

    # Call the build script if the install library directory does not exist
    if not os.path.exists(lib_dir):
        subprocess.run("bash bld", cwd=scripts_dir, shell=True)

    # Copy native libs into the package dir so they can be found by package_data
    package_data = []
    for obj in [os.path.join(lib_dir, f) for f in os.listdir(lib_dir)]:
        # skip static library
        if not obj.endswith(".a"):
            print(f"  copying file {obj} to {src_dir}")
            shutil.copy(obj, src_dir)
            package_data.append(os.path.basename(obj))

    # Install shared libraries inside the Python module via package_data.
    print(f"  adding to package_data: {package_data}")
    setuptools_cmd.distribution.package_data.update({MODULE_NAME: package_data})


def get_ext_modules():
    return [CMakeExtension(EXT_NAME)]


class CMakeExtension(Extension):
    def __init__(self, name):
        Extension.__init__(self, name, sources=[])


class BuildExtCmd(build_ext):
    def run(self):
        find_or_build(self)


class BdistEggCmd(bdist_egg):
    def run(self):
        find_or_build(self)
        bdist_egg.run(self)


class BdistWheelCmd(bdist_wheel):
    def run(self):
        find_or_build(self)
        bdist_wheel.run(self)


if __name__ == "__main__":
    setup(
        name=MODULE_NAME,
        description="Python API for efficient storage and retrieval of single-cell data using TileDB",
        author="TileDB, Inc.",
        author_email="help@tiledb.io",
        maintainer="TileDB, Inc.",
        maintainer_email="help@tiledb.io",
        url="https://github.com/single-cell-data/TileDB-SOMA/apis/python",
        license="MIT",
        classifiers=[
            "Intended Audience :: Developers",
            "Intended Audience :: Information Technology",
            "Intended Audience :: Science/Research",
            "License :: OSI Approved :: MIT License",
            "Programming Language :: Python",
            "Topic :: Scientific/Engineering :: Bio-Informatics",
            "Operating System :: Unix",
            "Operating System :: POSIX :: Linux",
            "Operating System :: MacOS :: MacOS X",
            "Programming Language :: Python :: 3.7",
            "Programming Language :: Python :: 3.8",
            "Programming Language :: Python :: 3.9",
        ],
        package_dir={"": "src"},
        packages=find_packages("src"),
        zip_safe=False,
        install_requires=[
            "anndata",
            "pandas",
            "pyarrow",
            "scanpy",
            "scipy",
<<<<<<< HEAD
            "tiledb>=0.19.0",
            "typing_extensions",
=======
            "tiledb==0.19.0",
            "typing",
>>>>>>> d28420e2
        ],
        python_requires=">=3.7",
        ext_modules=get_ext_modules(),
        cmdclass={
            "build_ext": BuildExtCmd,
            "bdist_egg": BdistEggCmd,
            "bdist_wheel": BdistWheelCmd,
        },
        version=version.getVersion(),
    )<|MERGE_RESOLUTION|>--- conflicted
+++ resolved
@@ -122,13 +122,8 @@
             "pyarrow",
             "scanpy",
             "scipy",
-<<<<<<< HEAD
-            "tiledb>=0.19.0",
+            "tiledb==0.19.0",
             "typing_extensions",
-=======
-            "tiledb==0.19.0",
-            "typing",
->>>>>>> d28420e2
         ],
         python_requires=">=3.7",
         ext_modules=get_ext_modules(),
