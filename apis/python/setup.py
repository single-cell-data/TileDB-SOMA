# This file is enables building the libtiledbsoma external package as part of the
# tiledbsoma module install process.
#
# Local non-editable install:
#   `pip install .`
#
# Local editable install:
#   `pip install -e .`
#
# Install from PyPI
#   `pip install tiledbsoma`
#
# Based on ideas from https://github.com/pybind/cmake_example
# The `bld` script here is reused for pip install, CI, and local builds.

# type: ignore
import ctypes
import os
import pathlib
import shutil
import subprocess
import sys
from typing import Optional

import setuptools
import setuptools.command.build_ext
import wheel.bdist_wheel

try:
    from pybind11.setup_helpers import Pybind11Extension
except ImportError:
    # Explanation:
    # https://pybind11.readthedocs.io/en/stable/compiling.html#classic-setup-requires
    # This works around a catch-22 where pybind11 is a requirement to load setup.py, yet pip cannot
    # read&install our requirements without loading setup.py.
    from setuptools import Extension as Pybind11Extension

this_dir = pathlib.Path(__file__).parent.absolute()
sys.path.insert(0, str(this_dir))

import version  # noqa E402

# tiledb_dir and libtiledbsoma_dir may be specified by either environment variable
# or command-line argument. If both are provided, the latter wins.

tiledb_dir: Optional[pathlib.Path] = None
libtiledbsoma_dir: Optional[pathlib.Path] = None

tiledb_dir = pathlib.Path(os.environ.get("TILEDB_PATH", this_dir))
libtiledbsoma_dir = os.environ.get("TILEDBSOMA_PATH", None)

args = sys.argv[:]
for arg in args:
    start, eq, last = arg.partition("=")
    if (start, eq) == ("--tiledb", "="):
        tiledb_dir = pathlib.Path(last)
        sys.argv.remove(arg)
    if (start, eq) == ("--libtiledbsoma", "="):
        libtiledbsoma_dir = pathlib.Path(last)
        sys.argv.remove(arg)

if libtiledbsoma_dir is None:
    scripts_dir = this_dir / "dist_links" / "scripts"

    if scripts_dir.is_symlink():
        # in git source tree
        libtiledbsoma_dir = this_dir.parent.parent / "dist"
    else:
        # in extracted sdist, with libtiledbsoma copied into dist_links/
        libtiledbsoma_dir = this_dir / "dist_links" / "dist"
else:
    libtiledbsoma_dir = pathlib.Path(libtiledbsoma_dir)


def get_libtiledbsoma_library_name():
    """
    :return: List of TileDB shared library names.
    """
    if os.name == "posix":
        if sys.platform == "darwin":
            return "libtiledbsoma.dylib"
        else:
            return "libtiledbsoma.so"
    elif os.name == "nt":
        return "tiledbsoma.dll"
    else:
        raise RuntimeError(f"Unsupported OS name {os.name}")


def find_libtiledbsoma_full_path_on_linux(lib_name):
    # https://stackoverflow.com/questions/35682600/get-absolute-path-of-shared-library-in-python
    class LINKMAP(ctypes.Structure):
        _fields_ = [("l_addr", ctypes.c_void_p), ("l_name", ctypes.c_char_p)]

    libdl = ctypes.CDLL(lib_name)
    dlinfo = libdl.dlinfo
    dlinfo.argtypes = ctypes.c_void_p, ctypes.c_int, ctypes.c_void_p
    dlinfo.restype = ctypes.c_int

    libc = ctypes.CDLL(lib_name)
    lmptr = ctypes.c_void_p()
    dlinfo(libc._handle, 2, ctypes.byref(lmptr))

    return ctypes.cast(lmptr, ctypes.POINTER(LINKMAP)).contents.l_name.decode()


def libtiledbsoma_exists():
    """
    Returns the path to the TileDB-SOMA library, if it exists.
    :return: The path to the TileDB-SOMA library, or None.
    """
    # Check if TileDB-SOMA is installed in user given path
    dist_dirs = [libtiledbsoma_dir / "lib"]
    if sys.platform.startswith("linux"):
        dist_dirs.append(libtiledbsoma_dir / "lib64")
        dist_dirs.append(libtiledbsoma_dir / "lib" / "x86_64-linux-gnu")
    elif os.name == "nt":
        dist_dirs.append(libtiledbsoma_dir / "bin")

    for lib_dir in dist_dirs:
        full_lib_path = lib_dir / get_libtiledbsoma_library_name()
        print(f"Checking: {full_lib_path} exists: {full_lib_path.exists()}")
        if full_lib_path.exists():
            return lib_dir

    # Check to see if TileDB-SOMA is globally installed.
    lib_name = get_libtiledbsoma_library_name()

    try:
        # Note: This is a relative path on Linux
        # https://bugs.python.org/issue21042
        if os.name == "posix" and sys.platform != "darwin":
            path = find_libtiledbsoma_full_path_on_linux(lib_name)
        else:
            path = ctypes.CDLL(lib_name)
        print(f"Found globally installed {path}")
        return pathlib.Path(path).parents[0]
    except Exception as e:
        print(e)
        return None


def find_or_build_package_data(setuptools_cmd):
    # check if libtiledbsoma is installed
    lib_dir = libtiledbsoma_exists()

    # if not then build from source
    if lib_dir is None:
        # Note: The GitHub build process uses the contents of `bld` as a key
        # to cache the native binaries. Using non-default options here will
        # cause that cache to fall out of sync.
        #
        # See `.github/workflows/python-ci-single.yml` for configuration.
        subprocess.run(["./bld"], cwd=scripts_dir)
        lib_dir = libtiledbsoma_exists()
        assert lib_dir, "error when building libtiledbsoma from source"

    # Copy native libs into the package dir so they can be found by package_data
    package_data = []
    src_dir = this_dir / "src" / "tiledbsoma"
    for f in lib_dir.glob("*tiledbsoma*"):
        if f.suffix != ".a":  # skip static library
            print(f"  copying file {f} to {src_dir}")
            shutil.copy(f, src_dir)
            package_data.append(f.name)
    assert package_data, f"libtiledbsoma artifacts absent from {lib_dir}"

    # Install shared libraries inside the Python module via package_data.
    print(f"  adding to package_data: {package_data}")
    setuptools_cmd.distribution.package_data["tiledbsoma"] = package_data


class build_ext(setuptools.command.build_ext.build_ext):
    def run(self):
        find_or_build_package_data(self)
        super().run()


class bdist_wheel(wheel.bdist_wheel.bdist_wheel):
    def run(self):
        find_or_build_package_data(self)
        super().run()


INC_DIRS = [
    "dist_links/libtiledbsoma/include",
    "dist_links/libtiledbsoma/external/include",
    "../../build/externals/install/include",
    str(libtiledbsoma_dir / "include"),
    str(
        "./src/tiledbsoma"
    ),  # since pytiledbsoma.cc does #include of query_condition.cc
    str(libtiledbsoma_dir.parent / "build/externals/install/include"),
    str(tiledb_dir / "include"),
]

LIB_DIRS = [
    str(libtiledbsoma_dir / "lib"),
    str(tiledb_dir / "lib"),
]
CXX_FLAGS = [
    f'-Wl,-rpath,{str(libtiledbsoma_dir / "lib")}',
    f'-Wl,-rpath,{str(tiledb_dir / "lib")}',
]
if sys.platform == "darwin":
    CXX_FLAGS.append("-mmacosx-version-min=10.14")

if os.name == "posix" and sys.platform != "darwin":
    LIB_DIRS.append(str(libtiledbsoma_dir / "lib" / "x86_64-linux-gnu"))
    LIB_DIRS.append(str(libtiledbsoma_dir / "lib64"))
    LIB_DIRS.append(str(tiledb_dir / "lib" / "x86_64-linux-gnu"))
    LIB_DIRS.append(str(tiledb_dir / "lib64"))
    CXX_FLAGS.append(
        f'-Wl,-rpath,{str(libtiledbsoma_dir / "lib" / "x86_64-linux-gnu")}'
    )
    CXX_FLAGS.append(f'-Wl,-rpath,{str(libtiledbsoma_dir / "lib64")}')
    CXX_FLAGS.append(f'-Wl,-rpath,{str(tiledb_dir / "lib" / "x86_64-linux-gnu")}')
    CXX_FLAGS.append(f'-Wl,-rpath,{str(tiledb_dir / "lib64")}')

# ----------------------------------------------------------------
# Don't use `if __name__ == "__main__":` as the `python_requires` must
# be at top level, outside any if-block
# https://github.com/pypa/cibuildwheel/blob/7c4bbf8cb31d856a0fe547faf8edf165cd48ce74/cibuildwheel/projectfiles.py#L41-L46

setuptools.setup(
    name="tiledbsoma",
    description="Python API for efficient storage and retrieval of single-cell data using TileDB",
    long_description=open("README.md").read(),
    long_description_content_type="text/markdown",
    author="TileDB, Inc.",
    author_email="help@tiledb.io",
    maintainer="TileDB, Inc.",
    maintainer_email="help@tiledb.io",
    url="https://github.com/single-cell-data/TileDB-SOMA/tree/main/apis/python",
    license="MIT",
    classifiers=[
        "Intended Audience :: Developers",
        "Intended Audience :: Information Technology",
        "Intended Audience :: Science/Research",
        "License :: OSI Approved :: MIT License",
        "Topic :: Scientific/Engineering :: Bio-Informatics",
        "Operating System :: Unix",
        "Operating System :: POSIX :: Linux",
        "Operating System :: MacOS :: MacOS X",
        "Programming Language :: Python",
        "Programming Language :: Python :: 3.7",
        "Programming Language :: Python :: 3.8",
        "Programming Language :: Python :: 3.9",
        "Programming Language :: Python :: 3.10",
        "Programming Language :: Python :: 3.11",
    ],
    package_dir={"": "src"},
    packages=setuptools.find_packages("src"),
    # This next is necessary to avoid cibuildwheel thinking we want a python-only wheel:
    ext_modules=[
        Pybind11Extension(
            "tiledbsoma.pytiledbsoma",
            ["src/tiledbsoma/pytiledbsoma.cc"],
            include_dirs=INC_DIRS,
            library_dirs=LIB_DIRS,
            libraries=["tiledbsoma"],
            extra_link_args=CXX_FLAGS,
            extra_compile_args=["-std=c++17"] + CXX_FLAGS,
            language="c++",
        )
    ],
    zip_safe=False,
    setup_requires=["pybind11"],
    install_requires=[
        # Needed for Python 3.7 which anndata 0.9 doesn't support but we do
        "anndata < 0.9; python_version<'3.8'",
        # Tracked in https://github.com/single-cell-data/TileDB-SOMA/issues/1785
        "anndata != 0.10.0; python_version>='3.8'",
        "attrs>=22.2",
        "numba~=0.58.0; python_version>='3.8'",
        # Older numba version needed for Python3.7.
        # This older numba version was also incompatble with newer numpy
        # versions, and the old pip solver (<=2020) needed us to explicate
        # that constraint here (issue #1051).
        "numba==0.56.4; python_version<'3.8'",
        "numpy>=1.18,<1.24; python_version<'3.8'",
        "pandas",
        # TODO: once we no longer support Python 3.7, remove this and pin to pyarrow >= 14.0.1
        # https://github.com/single-cell-data/TileDB-SOMA/issues/1926
        "pyarrow_hotfix",
        # MacOS issue with import pyarrow before import tiledb at >= 13.0:
        # https://github.com/single-cell-data/TileDB-SOMA/issues/1926#issuecomment-1834695149
        "pyarrow>=9.0.0,<13.0.0; platform_system=='Darwin'",
        "pyarrow>=9.0.0; platform_system!='Darwin'",
        "scanpy>=1.9.2",
        "scipy",
        "somacore==1.0.6",
<<<<<<< HEAD
        "tiledb~=0.23.3",
=======
        "tiledb~=0.24.0",
>>>>>>> 04ab23ea
        "typing-extensions",  # Note "-" even though `import typing_extensions`
    ],
    extras_require={
        "dev": [
            "black",
            "ruff",
            "pytest",
            "typeguard<3.0",
        ]
    },
    python_requires=">=3.7",
    cmdclass={"build_ext": build_ext, "bdist_wheel": bdist_wheel},
    version=version.getVersion(),
)<|MERGE_RESOLUTION|>--- conflicted
+++ resolved
@@ -290,11 +290,7 @@
         "scanpy>=1.9.2",
         "scipy",
         "somacore==1.0.6",
-<<<<<<< HEAD
-        "tiledb~=0.23.3",
-=======
         "tiledb~=0.24.0",
->>>>>>> 04ab23ea
         "typing-extensions",  # Note "-" even though `import typing_extensions`
     ],
     extras_require={
