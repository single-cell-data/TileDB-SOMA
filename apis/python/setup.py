# This file enables building the libtiledbsoma external package as part of the
# tiledbsoma module install process.
#
# Local non-editable install:
#   `pip install .`
#
# Local editable install:
#   `pip install -e .`
#
# Install from PyPI
#   `pip install tiledbsoma`
#
# Based on ideas from https://github.com/pybind/cmake_example
# The `bld` script here is reused for pip install, CI, and local builds.

import ctypes
import os
import pathlib
import shutil
import subprocess
import sys
from typing import Optional

import setuptools.command.build_ext
import wheel.bdist_wheel

try:
    from pybind11.setup_helpers import Pybind11Extension

except ImportError:
    # Explanation:
    # https://pybind11.readthedocs.io/en/stable/compiling.html#classic-setup-requires
    # This works around a catch-22 where pybind11 is a requirement to load setup.py, yet pip cannot
    # read&install our requirements without loading setup.py.
    from setuptools import Extension as Pybind11Extension

this_dir = pathlib.Path(__file__).parent.absolute()
sys.path.insert(0, str(this_dir))

import version  # noqa E402

# tiledb_dir and tiledbsoma_dir may be specified by either environment variable
# or command-line argument. If both are provided, the latter wins.

tiledb_dir: Optional[pathlib.Path] = None
tiledbsoma_dir: Optional[pathlib.Path] = None
no_tiledb_dep: bool = False

args = sys.argv[:]
for arg in args:
    start, eq, last = arg.partition("=")
    if (start, eq) == ("--tiledb", "="):
        tiledb_dir = pathlib.Path(last)
        sys.argv.remove(arg)
    if (start, eq) == ("--libtiledbsoma", "="):
        tiledbsoma_dir = pathlib.Path(last)
        sys.argv.remove(arg)
    if (start, eq) == ("--no-tiledb-deprecated", "="):
        no_tiledb_dep = True
        sys.argv.remove(arg)


tiledb_dir = os.environ.get("TILEDB_PATH", tiledb_dir)
tiledb_given = tiledb_dir is not None
tiledbsoma_dir = os.environ.get("TILEDBSOMA_PATH", tiledbsoma_dir)

if tiledbsoma_dir is not None and tiledb_dir is None:
    raise ValueError(
        "If TILEDBSOMA_PATH is set, then TILEDB_PATH must "
        "also be set. TILEDB_PATH must be set to the location of "
        "the TileDB shared object library linked to the "
        "TileDB-SOMA shared object library"
    )

if tiledbsoma_dir is None:
    scripts_dir = this_dir / "dist_links" / "scripts"
    scripts_dir = scripts_dir.resolve()

    tiledbsoma_dir = scripts_dir.parent / "dist"
else:
    tiledbsoma_dir = pathlib.Path(tiledbsoma_dir)

if tiledb_dir is None:
    # tiledb_dir = pathlib.Path(this_dir)
    scripts_dir = this_dir / "dist_links" / "scripts"
    scripts_dir = scripts_dir.resolve()

    tiledb_dir = scripts_dir.parent / "dist"
else:
    tiledb_dir = pathlib.Path(tiledb_dir)


def get_libtiledbsoma_library_name():
    """
    :return: List of TileDB shared library names.
    """
    if os.name == "posix":
        if sys.platform == "darwin":
            return "libtiledbsoma.dylib"
        else:
            return "libtiledbsoma.so"
    elif os.name == "nt":
        return "tiledbsoma.dll"
    else:
        raise RuntimeError(f"Unsupported OS name {os.name}")


def find_libtiledbsoma_full_path_on_linux(lib_name):
    # https://stackoverflow.com/questions/35682600/get-absolute-path-of-shared-library-in-python
    class LINKMAP(ctypes.Structure):
        _fields_ = [("l_addr", ctypes.c_void_p), ("l_name", ctypes.c_char_p)]

    libdl = ctypes.CDLL(lib_name)
    dlinfo = libdl.dlinfo
    dlinfo.argtypes = ctypes.c_void_p, ctypes.c_int, ctypes.c_void_p
    dlinfo.restype = ctypes.c_int

    libc = ctypes.CDLL(lib_name)
    lmptr = ctypes.c_void_p()
    dlinfo(libc._handle, 2, ctypes.byref(lmptr))

    return ctypes.cast(lmptr, ctypes.POINTER(LINKMAP)).contents.l_name.decode()


def libtiledbsoma_exists():
    """
    Returns the path to the TileDB-SOMA library, if it exists.
    :return: The path to the TileDB-SOMA library, or None.
    """
    # Check if TileDB-SOMA is installed in user given path
    dist_dirs = [tiledbsoma_dir / "lib"]
    if sys.platform.startswith("linux"):
        dist_dirs.append(tiledbsoma_dir / "lib64")
        dist_dirs.append(tiledbsoma_dir / "lib" / "x86_64-linux-gnu")
    elif os.name == "nt":
        dist_dirs.append(tiledbsoma_dir / "bin")

    for lib_dir in dist_dirs:
        full_lib_path = lib_dir / get_libtiledbsoma_library_name()
        print(f"Checking: {full_lib_path} exists: {full_lib_path.exists()}")
        if full_lib_path.exists():
            return lib_dir

    # Check to see if TileDB-SOMA is globally installed.
    lib_name = get_libtiledbsoma_library_name()

    try:
        # Note: This is a relative path on Linux
        # https://bugs.python.org/issue21042
        if os.name == "posix" and sys.platform != "darwin":
            path = find_libtiledbsoma_full_path_on_linux(lib_name)
        else:
            path = ctypes.CDLL(lib_name)
        print(f"Found globally installed {path}")
        return pathlib.Path(path).parents[0]
    except Exception as e:
        print(e)
        return None


def find_or_build_package_data(setuptools_cmd):
    # check if libtiledbsoma is installed
    lib_dir = libtiledbsoma_exists()

    # if not then build from source
    if lib_dir is None:
        # Note: The GitHub build process uses the contents of `bld` as a key
        # to cache the native binaries. Using non-default options here will
        # cause that cache to fall out of sync.
        #
        # See `.github/workflows/python-ci-single.yml` for configuration.
        if os.name == "nt":
            bld_command = ["pwsh.exe", "./bld.ps1"]
            if tiledb_dir is not None:
                bld_command.append(f"TileDBLocation={tiledb_dir}")
            if no_tiledb_dep:
                bld_command.append("RemoveTileDBDeprecated=ON")

        else:
            bld_command = ["./bld"]
            if tiledb_dir is not None:
                bld_command.append(f"--tiledb={tiledb_dir}")
            if no_tiledb_dep:
                bld_command.append("--no-tiledb-deprecated=true")

        subprocess.run(bld_command, cwd=scripts_dir, check=True)

        lib_dir = libtiledbsoma_exists()
        assert lib_dir, "error when building libtiledbsoma from source"

        # If we are building from source, then we are likely building wheels.
        # Copy both the tiledbsoma and tiledb shared objects into the
        # package dir so they can be found by package_data
        package_data = []
        src_dir = this_dir / "src" / "tiledbsoma"
        for f in lib_dir.glob("*tiledbsoma.*"):
            if f.suffix != ".a":  # skip static library
                print(f"  copying file {f} to {src_dir}")
                shutil.copy(f, src_dir)
                package_data.append(f.name)
        assert package_data, f"tiledbsoma artifacts absent from {lib_dir}"

        if not tiledb_given:
            for f in lib_dir.glob("*tiledb.*"):
                if f.suffix != ".a":  # skip static library
                    print(f"  copying file {f} to {src_dir}")
                    shutil.copy(f, src_dir)
                    package_data.append(f.name)
                assert package_data, f"tiledb artifacts absent from {lib_dir}"

        # Install shared libraries inside the Python module via package_data.
        print(f"  adding to package_data: {package_data}")
        setuptools_cmd.distribution.package_data["tiledbsoma"] = package_data


class build_ext(setuptools.command.build_ext.build_ext):
    def run(self):
        find_or_build_package_data(self)
        super().run()


class bdist_wheel(wheel.bdist_wheel.bdist_wheel):
    def run(self):
        find_or_build_package_data(self)
        super().run()


INC_DIRS = [
    "dist_links/libtiledbsoma/include",
    "dist_links/libtiledbsoma/external/include",
    "dist_links/libtiledbsoma/src/external/include",
    "../../build/externals/install/include",
    str(tiledbsoma_dir / "include"),
    str(tiledbsoma_dir / "include/tiledbsoma"),
    str(tiledbsoma_dir.parent / "build/externals/install/include"),
    str(tiledbsoma_dir / "include"),
    str(tiledb_dir / "include"),
]

LIB_DIRS = [
    str(tiledbsoma_dir / "lib"),
    str(tiledb_dir / "lib"),
]

CXX_FLAGS = []

if os.name != "nt":
    CXX_FLAGS.append(f'-Wl,-rpath,{str(tiledbsoma_dir / "lib")}')
    CXX_FLAGS.append(f'-Wl,-rpath,{str(tiledb_dir / "lib")}')

if sys.platform == "darwin":
    CXX_FLAGS.append("-mmacosx-version-min=11.0")

if os.name == "posix" and sys.platform != "darwin":
    LIB_DIRS.append(str(tiledbsoma_dir / "lib" / "x86_64-linux-gnu"))
    LIB_DIRS.append(str(tiledbsoma_dir / "lib64"))
    LIB_DIRS.append(str(tiledb_dir / "lib" / "x86_64-linux-gnu"))
    LIB_DIRS.append(str(tiledb_dir / "lib64"))
    CXX_FLAGS.append(f'-Wl,-rpath,{str(tiledbsoma_dir / "lib" / "x86_64-linux-gnu")}')
    CXX_FLAGS.append(f'-Wl,-rpath,{str(tiledbsoma_dir / "lib64")}')
    CXX_FLAGS.append(f'-Wl,-rpath,{str(tiledb_dir / "lib" / "x86_64-linux-gnu")}')
    CXX_FLAGS.append(f'-Wl,-rpath,{str(tiledb_dir / "lib64")}')

# ----------------------------------------------------------------
# Don't use `if __name__ == "__main__":` as the `python_requires` must
# be at top level, outside any if-block
# https://github.com/pypa/cibuildwheel/blob/7c4bbf8cb31d856a0fe547faf8edf165cd48ce74/cibuildwheel/projectfiles.py#L41-L46

setuptools.setup(
    name="tiledbsoma",
    description="Python API for efficient storage and retrieval of single-cell data using TileDB",
    long_description=open("README.md", encoding="utf-8").read(),
    long_description_content_type="text/markdown",
    author="TileDB, Inc.",
    author_email="help@tiledb.io",
    maintainer="TileDB, Inc.",
    maintainer_email="help@tiledb.io",
    url="https://github.com/single-cell-data/TileDB-SOMA/tree/main/apis/python",
    license="MIT",
    classifiers=[
        "Intended Audience :: Developers",
        "Intended Audience :: Information Technology",
        "Intended Audience :: Science/Research",
        "License :: OSI Approved :: MIT License",
        "Topic :: Scientific/Engineering :: Bio-Informatics",
        "Operating System :: Unix",
        "Operating System :: POSIX :: Linux",
        "Operating System :: MacOS :: MacOS X",
        "Operating System :: Microsoft :: Windows",
        "Programming Language :: Python",
        "Programming Language :: Python :: 3.8",
        "Programming Language :: Python :: 3.9",
        "Programming Language :: Python :: 3.10",
        "Programming Language :: Python :: 3.11",
        "Programming Language :: Python :: 3.12",
    ],
    package_dir={"": "src"},
    packages=setuptools.find_packages("src"),
    # This next is necessary to avoid cibuildwheel thinking we want a python-only wheel:
    ext_modules=[
        Pybind11Extension(
            "tiledbsoma.pytiledbsoma",
            [
                "src/tiledbsoma/common.cc",
                "src/tiledbsoma/reindexer.cc",
                "src/tiledbsoma/query_condition.cc",
                "src/tiledbsoma/soma_context.cc",
                "src/tiledbsoma/soma_array.cc",
                "src/tiledbsoma/soma_object.cc",
                "src/tiledbsoma/soma_dataframe.cc",
                "src/tiledbsoma/soma_dense_ndarray.cc",
                "src/tiledbsoma/soma_sparse_ndarray.cc",
                "src/tiledbsoma/soma_point_cloud.cc",
                "src/tiledbsoma/soma_group.cc",
                "src/tiledbsoma/soma_collection.cc",
                "src/tiledbsoma/pytiledbsoma.cc",
            ],
            include_dirs=INC_DIRS,
            library_dirs=LIB_DIRS,
            libraries=["tiledbsoma"] + (["tiledb"] if os.name == "nt" else []),
            extra_link_args=CXX_FLAGS,
            extra_compile_args=["-std=c++17" if os.name != "nt" else "/std:c++17"]
            + CXX_FLAGS,
            language="c++",
        )
    ],
    zip_safe=False,
    setup_requires=["pybind11"],
    install_requires=[
        # Tracked in https://github.com/single-cell-data/TileDB-SOMA/issues/1785
        "anndata != 0.10.0; python_version>='3.8'",
        "attrs>=22.2",
        "numba>=0.58.0",
        "numpy<2.0",
        "pandas",
        # TODO: once we no longer support Python 3.7, remove this and pin to pyarrow >= 14.0.1
        # https://github.com/single-cell-data/TileDB-SOMA/issues/1926
        "pyarrow_hotfix",
        # MacOS issue with import pyarrow before import tiledb at >= 13.0:
        # https://github.com/single-cell-data/TileDB-SOMA/issues/1926#issuecomment-1834695149
        "pyarrow>=9.0.0,<13.0.0; platform_system=='Darwin'",
        "pyarrow>=9.0.0; platform_system!='Darwin'",
        "scanpy>=1.9.2",
        "scipy",
        # Note: the somacore version is in .pre-commit-config.yaml too
<<<<<<< HEAD
        "somacore @ git+https://github.com/single-cell-data/SOMA.git@224076b",  # DO NOT MERGE TO MAIN
        # TEMP WHILE WE AWAIT WHEELS
        # "tiledb~=0.32.0",
        "tiledb",
=======
        "somacore==1.0.15",
        "tiledb~=0.32.0",
>>>>>>> d55c40d2
        "typing-extensions",  # Note "-" even though `import typing_extensions`
    ],
    extras_require={
        "dev": open("requirements_dev.txt").read(),
        "spatial": ["tifffile", "pillow"],
    },
    python_requires=">=3.8",
    cmdclass={"build_ext": build_ext, "bdist_wheel": bdist_wheel},
    version=version.get_version(),
)<|MERGE_RESOLUTION|>--- conflicted
+++ resolved
@@ -343,15 +343,8 @@
         "scanpy>=1.9.2",
         "scipy",
         # Note: the somacore version is in .pre-commit-config.yaml too
-<<<<<<< HEAD
         "somacore @ git+https://github.com/single-cell-data/SOMA.git@224076b",  # DO NOT MERGE TO MAIN
-        # TEMP WHILE WE AWAIT WHEELS
-        # "tiledb~=0.32.0",
-        "tiledb",
-=======
-        "somacore==1.0.15",
         "tiledb~=0.32.0",
->>>>>>> d55c40d2
         "typing-extensions",  # Note "-" even though `import typing_extensions`
     ],
     extras_require={
