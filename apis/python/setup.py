# This file enables building the libtiledbsoma external package as part of the
# tiledbsoma module install process.
#
# Local non-editable install:
#   `pip install .`
#
# Local editable install:
#   `pip install -e .`
#
# Install from PyPI
#   `pip install tiledbsoma`
#
# Based on ideas from https://github.com/pybind/cmake_example
# The `bld` script here is reused for pip install, CI, and local builds.

import ctypes
import os
import pathlib
import shutil
import subprocess
import sys
from typing import Optional

import setuptools.command.bdist_wheel
import setuptools.command.build_ext

try:
    from pybind11.setup_helpers import Pybind11Extension

except ImportError:
    # Explanation:
    # https://pybind11.readthedocs.io/en/stable/compiling.html#classic-setup-requires
    # This works around a catch-22 where pybind11 is a requirement to load setup.py, yet pip cannot
    # read&install our requirements without loading setup.py.
    from setuptools import Extension as Pybind11Extension

this_dir = pathlib.Path(__file__).parent.absolute()
sys.path.insert(0, str(this_dir))

import version  # noqa E402

# tiledb_dir and tiledbsoma_dir may be specified by either environment variable
# or command-line argument. If both are provided, the latter wins.

tiledb_dir: Optional[pathlib.Path] = None
tiledbsoma_dir: Optional[pathlib.Path] = None
no_tiledb_dep: bool = False

args = sys.argv[:]
for arg in args:
    start, eq, last = arg.partition("=")
    if (start, eq) == ("--tiledb", "="):
        tiledb_dir = pathlib.Path(last)
        sys.argv.remove(arg)
    if (start, eq) == ("--libtiledbsoma", "="):
        tiledbsoma_dir = pathlib.Path(last)
        sys.argv.remove(arg)
    if (start, eq) == ("--no-tiledb-deprecated", "="):
        no_tiledb_dep = True
        sys.argv.remove(arg)


tiledb_dir = os.environ.get("TILEDB_PATH", tiledb_dir)
tiledb_given = tiledb_dir is not None
tiledbsoma_dir = os.environ.get("TILEDBSOMA_PATH", tiledbsoma_dir)

if tiledbsoma_dir is not None and tiledb_dir is None:
    raise ValueError(
        "If TILEDBSOMA_PATH is set, then TILEDB_PATH must "
        "also be set. TILEDB_PATH must be set to the location of "
        "the TileDB shared object library linked to the "
        "TileDB-SOMA shared object library"
    )

if tiledbsoma_dir is None:
    scripts_dir = this_dir / "dist_links" / "scripts"
    scripts_dir = scripts_dir.resolve()

    tiledbsoma_dir = scripts_dir.parent / "dist"
else:
    tiledbsoma_dir = pathlib.Path(tiledbsoma_dir)

if tiledb_dir is None:
    # tiledb_dir = pathlib.Path(this_dir)
    scripts_dir = this_dir / "dist_links" / "scripts"
    scripts_dir = scripts_dir.resolve()

    tiledb_dir = scripts_dir.parent / "dist"
else:
    tiledb_dir = pathlib.Path(tiledb_dir)


def get_libtiledbsoma_library_name():
    """
    :return: List of TileDB shared library names.
    """
    if os.name == "posix":
        if sys.platform == "darwin":
            return "libtiledbsoma.dylib"
        else:
            return "libtiledbsoma.so"
    elif os.name == "nt":
        return "tiledbsoma.dll"
    else:
        raise RuntimeError(f"Unsupported OS name {os.name}")


def find_libtiledbsoma_full_path_on_linux(lib_name):
    # https://stackoverflow.com/questions/35682600/get-absolute-path-of-shared-library-in-python
    class LINKMAP(ctypes.Structure):
        _fields_ = [("l_addr", ctypes.c_void_p), ("l_name", ctypes.c_char_p)]

    libdl = ctypes.CDLL(lib_name)
    dlinfo = libdl.dlinfo
    dlinfo.argtypes = ctypes.c_void_p, ctypes.c_int, ctypes.c_void_p
    dlinfo.restype = ctypes.c_int

    libc = ctypes.CDLL(lib_name)
    lmptr = ctypes.c_void_p()
    dlinfo(libc._handle, 2, ctypes.byref(lmptr))

    return ctypes.cast(lmptr, ctypes.POINTER(LINKMAP)).contents.l_name.decode()


def libtiledbsoma_exists():
    """
    Returns the path to the TileDB-SOMA library, if it exists.
    :return: The path to the TileDB-SOMA library, or None.
    """
    # Check if TileDB-SOMA is installed in user given path
    dist_dirs = [tiledbsoma_dir / "lib"]
    if sys.platform.startswith("linux"):
        dist_dirs.append(tiledbsoma_dir / "lib64")
        dist_dirs.append(tiledbsoma_dir / "lib" / "x86_64-linux-gnu")
    elif os.name == "nt":
        dist_dirs.append(tiledbsoma_dir / "bin")

    for lib_dir in dist_dirs:
        full_lib_path = lib_dir / get_libtiledbsoma_library_name()
        print(f"Checking: {full_lib_path} exists: {full_lib_path.exists()}")
        if full_lib_path.exists():
            return lib_dir

    # Check to see if TileDB-SOMA is globally installed.
    lib_name = get_libtiledbsoma_library_name()

    try:
        # Note: This is a relative path on Linux
        # https://bugs.python.org/issue21042
        if os.name == "posix" and sys.platform != "darwin":
            path = find_libtiledbsoma_full_path_on_linux(lib_name)
        else:
            path = ctypes.CDLL(lib_name)
        print(f"Found globally installed {path}")
        return pathlib.Path(path).parents[0]
    except Exception as e:
        print(e)
        return None


def find_or_build_package_data(setuptools_cmd):
    # check if libtiledbsoma is installed
    lib_dir = libtiledbsoma_exists()

    # if not then build from source
    if lib_dir is None:
        # Note: The GitHub build process uses the contents of `bld` as a key
        # to cache the native binaries. Using non-default options here will
        # cause that cache to fall out of sync.
        #
        # See `.github/workflows/python-ci-single.yml` for configuration.
        if os.name == "nt":
            bld_command = ["pwsh.exe", "./bld.ps1"]
            if tiledb_dir is not None:
                bld_command.append(f"TileDBLocation={tiledb_dir}")
            if no_tiledb_dep:
                bld_command.append("RemoveTileDBDeprecated=ON")

        else:
            bld_command = ["./bld"]
            if tiledb_dir is not None:
                bld_command.append(f"--tiledb={tiledb_dir}")
            if no_tiledb_dep:
                bld_command.append("--no-tiledb-deprecated=true")

        subprocess.run(bld_command, cwd=scripts_dir, check=True)

        lib_dir = libtiledbsoma_exists()
        assert lib_dir, "error when building libtiledbsoma from source"

        # If we are building from source, then we are likely building wheels.
        # Copy both the tiledbsoma and tiledb shared objects into the
        # package dir so they can be found by package_data
        package_data = []
        src_dir = this_dir / "src" / "tiledbsoma"
        for f in lib_dir.glob("*tiledbsoma.*"):
            if f.suffix != ".a":  # skip static library
                print(f"  copying file {f} to {src_dir}")
                shutil.copy(f, src_dir)
                package_data.append(f.name)
        assert package_data, f"tiledbsoma artifacts absent from {lib_dir}"

        if not tiledb_given:
            for f in lib_dir.glob("*tiledb.*"):
                if f.suffix != ".a":  # skip static library
                    print(f"  copying file {f} to {src_dir}")
                    shutil.copy(f, src_dir)
                    package_data.append(f.name)
                assert package_data, f"tiledb artifacts absent from {lib_dir}"

        # Install shared libraries inside the Python module via package_data.
        print(f"  adding to package_data: {package_data}")
        setuptools_cmd.distribution.package_data["tiledbsoma"] = package_data


class build_ext(setuptools.command.build_ext.build_ext):
    def run(self):
        find_or_build_package_data(self)
        super().run()


class bdist_wheel(setuptools.command.bdist_wheel.bdist_wheel):
    def run(self):
        find_or_build_package_data(self)
        super().run()


INC_DIRS = [
    "dist_links/libtiledbsoma/include",
    "dist_links/libtiledbsoma/external/include",
    "dist_links/libtiledbsoma/src/external/include",
    "../../build/externals/install/include",
    str(tiledbsoma_dir / "include"),
    str(tiledbsoma_dir / "include/tiledbsoma"),
    str(tiledbsoma_dir.parent / "build/externals/install/include"),
    str(tiledbsoma_dir / "include"),
    str(tiledb_dir / "include"),
]

LIB_DIRS = [
    str(tiledbsoma_dir / "lib"),
    str(tiledb_dir / "lib"),
]

CXX_FLAGS = []

if os.name != "nt":
    CXX_FLAGS.append(f'-Wl,-rpath,{str(tiledbsoma_dir / "lib")}')
    CXX_FLAGS.append(f'-Wl,-rpath,{str(tiledb_dir / "lib")}')

if sys.platform == "darwin":
    CXX_FLAGS.append("-mmacosx-version-min=11.0")

if os.name == "posix" and sys.platform != "darwin":
    LIB_DIRS.append(str(tiledbsoma_dir / "lib" / "x86_64-linux-gnu"))
    LIB_DIRS.append(str(tiledbsoma_dir / "lib64"))
    LIB_DIRS.append(str(tiledb_dir / "lib" / "x86_64-linux-gnu"))
    LIB_DIRS.append(str(tiledb_dir / "lib64"))
    CXX_FLAGS.append(f'-Wl,-rpath,{str(tiledbsoma_dir / "lib" / "x86_64-linux-gnu")}')
    CXX_FLAGS.append(f'-Wl,-rpath,{str(tiledbsoma_dir / "lib64")}')
    CXX_FLAGS.append(f'-Wl,-rpath,{str(tiledb_dir / "lib" / "x86_64-linux-gnu")}')
    CXX_FLAGS.append(f'-Wl,-rpath,{str(tiledb_dir / "lib64")}')

# ----------------------------------------------------------------
# Don't use `if __name__ == "__main__":` as the `python_requires` must
# be at top level, outside any if-block
# https://github.com/pypa/cibuildwheel/blob/7c4bbf8cb31d856a0fe547faf8edf165cd48ce74/cibuildwheel/projectfiles.py#L41-L46

setuptools.setup(
    name="tiledbsoma",
    description="Python API for efficient storage and retrieval of single-cell data using TileDB",
    long_description=open("README.md", encoding="utf-8").read(),
    long_description_content_type="text/markdown",
    author="TileDB, Inc.",
    author_email="help@tiledb.io",
    maintainer="TileDB, Inc.",
    maintainer_email="help@tiledb.io",
    url="https://github.com/single-cell-data/TileDB-SOMA/tree/main/apis/python",
    license="MIT",
    classifiers=[
        "Intended Audience :: Developers",
        "Intended Audience :: Information Technology",
        "Intended Audience :: Science/Research",
        "License :: OSI Approved :: MIT License",
        "Topic :: Scientific/Engineering :: Bio-Informatics",
        "Operating System :: Unix",
        "Operating System :: POSIX :: Linux",
        "Operating System :: MacOS :: MacOS X",
        "Operating System :: Microsoft :: Windows",
        "Programming Language :: Python",
        "Programming Language :: Python :: 3.9",
        "Programming Language :: Python :: 3.10",
        "Programming Language :: Python :: 3.11",
        "Programming Language :: Python :: 3.12",
    ],
    package_dir={"": "src"},
    packages=setuptools.find_packages("src"),
    # This next is necessary to avoid cibuildwheel thinking we want a python-only wheel:
    ext_modules=[
        Pybind11Extension(
            "tiledbsoma.pytiledbsoma",
            [
                "src/tiledbsoma/common.cc",
                "src/tiledbsoma/reindexer.cc",
                "src/tiledbsoma/query_condition.cc",
                "src/tiledbsoma/soma_context.cc",
                "src/tiledbsoma/soma_array.cc",
                "src/tiledbsoma/soma_object.cc",
                "src/tiledbsoma/soma_dataframe.cc",
                "src/tiledbsoma/soma_dense_ndarray.cc",
                "src/tiledbsoma/soma_sparse_ndarray.cc",
                "src/tiledbsoma/soma_point_cloud.cc",
                "src/tiledbsoma/soma_group.cc",
                "src/tiledbsoma/soma_collection.cc",
                "src/tiledbsoma/pytiledbsoma.cc",
            ],
            include_dirs=INC_DIRS,
            library_dirs=LIB_DIRS,
            libraries=["tiledbsoma"] + (["tiledb"] if os.name == "nt" else []),
            extra_link_args=CXX_FLAGS,
            extra_compile_args=["-std=c++17" if os.name != "nt" else "/std:c++17"]
            + CXX_FLAGS,
            language="c++",
        )
    ],
    zip_safe=False,
    setup_requires=["pybind11"],
    install_requires=[
        # Tracked in https://github.com/single-cell-data/TileDB-SOMA/issues/1785
        "anndata != 0.10.0",
        "attrs>=22.2",
        "numba>=0.58.0",
        "numpy<2.0",
        "pandas",
        "pyarrow",
        "scanpy>=1.9.2",
        "scipy",
        # Note: the somacore version is in .pre-commit-config.yaml too
<<<<<<< HEAD
        "somacore==1.0.18",
=======
        "somacore==1.0.19",
>>>>>>> 40e21784
        "tiledb~=0.32.0",
        "typing-extensions",  # Note "-" even though `import typing_extensions`
    ],
    extras_require={
        "dev": open("requirements_dev.txt").read(),
        "spatial": ["tifffile", "pillow"],
    },
    python_requires=">=3.9",
    cmdclass={"build_ext": build_ext, "bdist_wheel": bdist_wheel},
    version=version.get_version(),
)<|MERGE_RESOLUTION|>--- conflicted
+++ resolved
@@ -307,9 +307,9 @@
                 "src/tiledbsoma/soma_array.cc",
                 "src/tiledbsoma/soma_object.cc",
                 "src/tiledbsoma/soma_dataframe.cc",
+                "src/tiledbsoma/soma_point_cloud_dataframe.cc",
                 "src/tiledbsoma/soma_dense_ndarray.cc",
                 "src/tiledbsoma/soma_sparse_ndarray.cc",
-                "src/tiledbsoma/soma_point_cloud.cc",
                 "src/tiledbsoma/soma_group.cc",
                 "src/tiledbsoma/soma_collection.cc",
                 "src/tiledbsoma/pytiledbsoma.cc",
@@ -336,17 +336,12 @@
         "scanpy>=1.9.2",
         "scipy",
         # Note: the somacore version is in .pre-commit-config.yaml too
-<<<<<<< HEAD
-        "somacore==1.0.18",
-=======
         "somacore==1.0.19",
->>>>>>> 40e21784
         "tiledb~=0.32.0",
         "typing-extensions",  # Note "-" even though `import typing_extensions`
     ],
     extras_require={
         "dev": open("requirements_dev.txt").read(),
-        "spatial": ["tifffile", "pillow"],
     },
     python_requires=">=3.9",
     cmdclass={"build_ext": build_ext, "bdist_wheel": bdist_wheel},
