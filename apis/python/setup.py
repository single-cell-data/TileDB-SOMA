# This file is enables building the libtiledbsoma external package as part of the
# tiledbsoma module install process.
#
# Local non-editable install:
#   `pip install .`
#
# Local editable install:
#   `pip install -e .`
#
# Install from PyPI
#   `pip install tiledbsoma`
#
# Based on ideas from https://github.com/pybind/cmake_example
# The `bld` script here is reused for pip install, CI, and local builds.

# type: ignore

import os
import shutil
import subprocess
import sys

from setuptools import Extension, find_packages, setup
from setuptools.command.bdist_egg import bdist_egg
from setuptools.command.build_ext import build_ext
from wheel.bdist_wheel import bdist_wheel

sys.path.insert(0, os.path.dirname(__file__))
import version  # noqa E402

MODULE_NAME = "tiledbsoma"
EXT_NAME = "tiledbsoma.libtiledbsoma"


def find_or_build(setuptools_cmd):
    # Setup paths
    python_dir = os.path.abspath(os.path.dirname(__file__))
    src_dir = f"{python_dir}/src/{MODULE_NAME}"
    if os.path.islink(os.path.join(python_dir, "dist_links/scripts")):
        # in git source tree
        scripts_dir = f"{python_dir}/../../scripts"
        lib_dir = f"{python_dir}/../../dist/lib"
    else:
        # in extracted sdist, with libtiledbsoma copied into dist_links/
        scripts_dir = f"{python_dir}/dist_links/scripts"
        lib_dir = f"{python_dir}/dist_links/dist/lib"

    # Call the build script if the install library directory does not exist
    if not os.path.exists(lib_dir):
        subprocess.run("bash bld", cwd=scripts_dir, shell=True)

    # Copy native libs into the package dir so they can be found by package_data
    package_data = []
    for obj in [os.path.join(lib_dir, f) for f in os.listdir(lib_dir)]:
        # skip static library
        if not obj.endswith(".a"):
            print(f"  copying file {obj} to {src_dir}")
            shutil.copy(obj, src_dir)
            package_data.append(os.path.basename(obj))

    # Install shared libraries inside the Python module via package_data.
    print(f"  adding to package_data: {package_data}")
    setuptools_cmd.distribution.package_data.update({MODULE_NAME: package_data})


def get_ext_modules():
    return [CMakeExtension(EXT_NAME)]


class CMakeExtension(Extension):
    def __init__(self, name):
        Extension.__init__(self, name, sources=[])


class BuildExtCmd(build_ext):
    def run(self):
        find_or_build(self)


class BdistEggCmd(bdist_egg):
    def run(self):
        find_or_build(self)
        bdist_egg.run(self)


class BdistWheelCmd(bdist_wheel):
    def run(self):
        find_or_build(self)
        bdist_wheel.run(self)


if __name__ == "__main__":
    setup(
        name=MODULE_NAME,
        description="Python API for efficient storage and retrieval of single-cell data using TileDB",
        author="TileDB, Inc.",
        author_email="help@tiledb.io",
        maintainer="TileDB, Inc.",
        maintainer_email="help@tiledb.io",
        url="https://github.com/single-cell-data/TileDB-SOMA/apis/python",
        license="MIT",
        classifiers=[
            "Intended Audience :: Developers",
            "Intended Audience :: Information Technology",
            "Intended Audience :: Science/Research",
            "License :: OSI Approved :: MIT License",
            "Programming Language :: Python",
            "Topic :: Scientific/Engineering :: Bio-Informatics",
            "Operating System :: Unix",
            "Operating System :: POSIX :: Linux",
            "Operating System :: MacOS :: MacOS X",
            "Programming Language :: Python :: 3.7",
            "Programming Language :: Python :: 3.8",
            "Programming Language :: Python :: 3.9",
        ],
        package_dir={"": "src"},
        packages=find_packages("src"),
        zip_safe=False,
        install_requires=[
            "anndata",
            "numpy",
            "pandas",
            "pyarrow",
            "scanpy",
            "scipy",
<<<<<<< HEAD
            "tiledb>=0.19.0",
            "typing",
=======
            "tiledb>=0.19.1",
            "typing_extensions",
>>>>>>> ae829c9e
        ],
        python_requires=">=3.7",
        ext_modules=get_ext_modules(),
        cmdclass={
            "build_ext": BuildExtCmd,
            "bdist_egg": BdistEggCmd,
            "bdist_wheel": BdistWheelCmd,
        },
        version=version.getVersion(),
    )<|MERGE_RESOLUTION|>--- conflicted
+++ resolved
@@ -123,13 +123,8 @@
             "pyarrow",
             "scanpy",
             "scipy",
-<<<<<<< HEAD
             "tiledb>=0.19.0",
-            "typing",
-=======
-            "tiledb>=0.19.1",
             "typing_extensions",
->>>>>>> ae829c9e
         ],
         python_requires=">=3.7",
         ext_modules=get_ext_modules(),
