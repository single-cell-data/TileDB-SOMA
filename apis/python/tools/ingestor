--- conflicted
+++ resolved
@@ -209,45 +209,7 @@
     )
     exp_name = os.path.splitext(os.path.basename(output_path))[0]
 
-<<<<<<< HEAD
-    tiledbsoma.io.from_h5ad(exp, input_path, "mRNA", ingest_mode=ingest_mode)
-=======
-    if ifexists == "update_obs_and_var":
-        if not os.path.exists(output_path):
-            raise Exception("Cannot update; doesn't exist yet:", output_path)
-        # Do the ingest into TileDB.
-        tiledbsoma.io.from_h5ad_update_obs_and_var(exp, input_path)
-
-    else:
-        if os.path.exists(output_path):
-            if ifexists == "continue":
-                tiledbsoma.logging.logger.info(
-                    f"Already exists; continuing: {output_path}"
-                )
-                return
-            elif ifexists == "abort":
-                tiledbsoma.logging.error(f"Already exists; aborting: {output_path}")
-                sys.exit(1)
-            elif ifexists == "replace":
-                if output_path.startswith("s3://") or output_path.startswith(
-                    "tiledb://"
-                ):
-                    raise Exception(
-                        "--ifexists replace currently only is compatible with local-disk paths"
-                    )
-                tiledbsoma.logging.logger.info(
-                    f"Already exists; replacing: {output_path}"
-                )
-                shutil.rmtree(output_path)  # Overwrite
-            else:
-                raise Exception(
-                    "Internal coding error in --ifexists handling.", ifexists, "<"
-                )
-        # Do the ingest into TileDB.
-        tiledbsoma.io.from_h5ad(exp, input_path, "RNA")
-
-    tiledbsoma.logging.logger.info(f"Wrote {output_path}")
->>>>>>> 50c6498c
+    tiledbsoma.io.from_h5ad(exp, input_path, "RNA", ingest_mode=ingest_mode)
 
     if write_soco:
         soco = tiledbsoma.Collection(
