import sys
from typing import Optional, Tuple, Union

import numpy as np
import pyarrow as pa
import pytest
import scipy.sparse as sparse
import tiledb

import tiledbsoma as soma

from . import NDARRAY_ARROW_TYPES_NOT_SUPPORTED, NDARRAY_ARROW_TYPES_SUPPORTED

AnySparseTensor = Union[pa.SparseCOOTensor, pa.SparseCSRMatrix, pa.SparseCSCMatrix]


def test_sparse_nd_array_ok_no_storage():
    arr = soma.SparseNDArray(uri="/foo/bar/")
    assert arr.uri == "/foo/bar/"
    assert not arr.exists()
    assert arr.soma_type == "SOMASparseNDArray"


@pytest.mark.parametrize(
    "shape", [(10,), (1, 100), (10, 1, 100), (2, 4, 6, 8), [1], (1, 2, 3, 4, 5)]
)
@pytest.mark.parametrize("element_type", NDARRAY_ARROW_TYPES_SUPPORTED)
def test_sparse_nd_array_create_ok(
    tmp_path, shape: Tuple[int, ...], element_type: pa.DataType
):
    """
    Test all cases we expect "create" to succeed.
    """
    assert pa.types.is_primitive(element_type)  # sanity check incoming params

    a = soma.SparseNDArray(uri=tmp_path.as_posix())
    a.create(element_type, shape)
    assert a.soma_type == "SOMASparseNDArray"
    assert a.uri == tmp_path.as_posix()
    assert a.ndim == len(shape)
    assert a.shape == tuple(shape)
    assert a.is_sparse is True
    assert a.exists()

    assert a.schema is not None
    expected_field_names = ["soma_data"] + [f"soma_dim_{d}" for d in range(len(shape))]
    assert set(a.schema.names) == set(expected_field_names)
    for d in range(len(shape)):
        assert a.schema.field(f"soma_dim_{d}").type == pa.int64()
    assert a.schema.field("soma_data").type == element_type


@pytest.mark.parametrize("shape", [(10,)])
@pytest.mark.parametrize("element_type", NDARRAY_ARROW_TYPES_NOT_SUPPORTED)
def test_sparse_nd_array_create_fail(
    tmp_path, shape: Tuple[int, ...], element_type: pa.DataType
):
    a = soma.SparseNDArray(uri=tmp_path.as_posix())
    with pytest.raises(TypeError):
        a.create(element_type, shape)
    assert not a.exists()


def test_sparse_nd_array_delete(tmp_path):
    a = soma.SparseNDArray(uri=tmp_path.as_posix())
    a.create(pa.int8(), (100, 100))
    assert a.exists()

    a.delete()
    assert not a.exists()
    assert not tmp_path.exists()  # check underlying file system

    # should be silent about non-existent object
    assert a.delete() is None
    assert soma.SparseNDArray(uri="no such array").delete() is None


def create_random_tensor(
    format: str,
    shape: Tuple[int, ...],
    dtype: np.dtype,
    density: Optional[float] = 0.33,
):
    """
    Create a random tensor/table of specified format, shape and dtype.

    Guarantee: there will be NO duplicate values in the tensor, which makes
    it simpler to validate (see `tensors_are_same_value`)
    """
    rng = np.random.default_rng()
    ndim = len(shape)
    assert density > 0 and density <= 1

    assert format in ["coo", "csc", "csr", "table"], "Unimplemented format"

    if format == "coo":
        nrec = int(density * np.prod(shape))
        data = rng.choice(10 * nrec, size=nrec, replace=False).astype(dtype)
        all_coords = np.array(
            np.meshgrid(*tuple(np.arange(dim_len) for dim_len in shape))
        ).T.reshape(-1, ndim)
        coords = rng.choice(all_coords, nrec, replace=False)
        return pa.SparseCOOTensor.from_numpy(data, coords, shape=shape)

    if format == "table":
        nrec = int(density * np.prod(shape))
        data = rng.choice(10 * nrec, size=nrec, replace=False).astype(dtype)
        all_coords = np.array(
            np.meshgrid(*tuple(np.arange(dim_len) for dim_len in shape))
        ).T.reshape(-1, ndim)
        coords = rng.choice(all_coords, nrec, replace=False).T
        pydict = {
            f"soma_dim_{n}": pa.array(coords[n], type=pa.int64()) for n in range(ndim)
        }
        pydict.update({"soma_data": pa.array(data)})
        return pa.Table.from_pydict(pydict)

    if format == "csc":
        assert ndim == 2
        return pa.SparseCSCMatrix.from_scipy(
            sparse.random(
                *shape,
                density=density,
                format=format,
                random_state=rng,
                dtype=dtype,
            )
        )

    if format == "csr":
        assert ndim == 2
        return pa.SparseCSRMatrix.from_scipy(
            sparse.random(
                *shape,
                density=density,
                format=format,
                random_state=rng,
                dtype=dtype,
            )
        )


def tensors_are_same_value(a: AnySparseTensor, b: AnySparseTensor) -> bool:
    """
    Return true if the tenors contain the same values, allowing for
    differences in coordinate ordering
    """
    if type(a) != type(b):
        return False
    if a.shape != b.shape:
        return False
    if a.type != b.type:
        return False

    def _check_coo_values(a, b) -> bool:
        a_data, a_coords = a
        b_data, b_coords = b
        ai = a_data.flatten().argsort().reshape(-1, 1)
        bi = b_data.flatten().argsort().reshape(-1, 1)

        if not np.array_equal(
            np.take_along_axis(a_data, ai, axis=0),
            np.take_along_axis(b_data, bi, axis=0),
        ):
            return False
        if not np.array_equal(
            np.take_along_axis(a_coords, ai, axis=0),
            np.take_along_axis(b_coords, bi, axis=0),
        ):
            return False
        return True

    # coordinate order in the tensors may not be the same, leading to these gymnastics
    if isinstance(a, pa.SparseCOOTensor):
        return _check_coo_values(a.to_numpy(), b.to_numpy())

    if isinstance(a, (pa.SparseCSRMatrix, pa.SparseCSCMatrix)):
        _a = pa.SparseCOOTensor.from_scipy(a.to_scipy().tocoo())
        _b = pa.SparseCOOTensor.from_scipy(b.to_scipy().tocoo())
        return _check_coo_values(_a.to_numpy(), _b.to_numpy())

    return False


def tables_are_same_value(a: pa.Table, b: pa.Table) -> bool:
    """
    Return True if the tables contain the same COO array data,
    allowing for differences in coordinate order.
    """
    if a.shape != b.shape:
        return False
    if a.field("soma_data").type != b.field("soma_data").type:
        return False
    for tbl in (a, b):
        if not all(
            tbl.field(f"soma_dim_{n}").type == pa.int64()
            for n in range(tbl.num_columns - 1)
        ):
            return False

    ndim = a.shape[1] - 1
    ai = a.column("soma_data").to_numpy().argsort()
    bi = b.column("soma_data").to_numpy().argsort()
    if not np.array_equal(
        np.take_along_axis(a.column("soma_data").to_numpy(), ai, axis=0),
        np.take_along_axis(b.column("soma_data").to_numpy(), bi, axis=0),
    ):
        return False

    for n in range(ndim):
        dim_name = f"soma_dim_{n}"
        if a.field(dim_name).type != pa.int64() or b.field(dim_name).type != pa.int64():
            return False
        if not np.array_equal(
            np.take_along_axis(a.column(dim_name).to_numpy(), ai, axis=0),
            np.take_along_axis(b.column(dim_name).to_numpy(), bi, axis=0),
        ):
            return False

    return True


@pytest.mark.parametrize(
    "shape,format",
    [
        ((10,), "coo"),
        ((10, 21), "coo"),
        ((10, 21), "csr"),
        ((10, 21), "csc"),
        ((10, 20, 2), "coo"),
        ((2, 4, 6, 8), "coo"),
        ((1, 2, 4, 6, 8), "coo"),
    ],
)
@pytest.mark.parametrize("test_enumeration", range(10))
def test_sparse_nd_array_read_write_sparse_tensor(
    tmp_path,
    shape: Tuple[int, ...],
    format: str,
    test_enumeration: int,
):
    # Test sanity: Tensor only, and CSC and CSR only support 2D, so fail any nonsense configs
    assert format in ("coo", "csr", "csc")
    assert not (format in ("csc", "csr") and len(shape) != 2)

    a = soma.SparseNDArray(tmp_path.as_posix())
    a.create(pa.float64(), shape)
    assert a.exists()
    assert a.shape == shape

    # Make a random sample in the desired format
    # As discussed in the SparseNDArray implementation, Arrow SparseTensor objects can't be zero-length
    # so we must be prepared for StopIteration on reading them. It simplifies unit-test logic to use
    # occupation density of 1.0 for this test.
    data = create_random_tensor(format, shape, np.float64, 1.0)
    a.write(data)
    del a

    # Read back and validate
    with soma.SparseNDArray(tmp_path.as_posix()).open() as b:
        if format == "coo":
            t = b.read((slice(None),) * len(shape)).coos().concat()
        elif format == "csc":
            t = b.read((slice(None),) * len(shape)).cscs().concat()
        elif format == "csr":
            t = b.read((slice(None),) * len(shape)).csrs().concat()

        assert tensors_are_same_value(t, data)

        if format == "coo":
            t = next(b.read((0,) * len(shape)).coos())
        elif format == "csc":
            t = next(b.read((0,) * len(shape)).cscs())
        elif format == "csr":
            t = next(b.read((0,) * len(shape)).csrs())

        assert t.shape == shape


@pytest.mark.parametrize("shape", [(10,), (23, 4), (5, 3, 1), (8, 4, 2, 30)])
@pytest.mark.parametrize("test_enumeration", range(10))
def test_sparse_nd_array_read_write_table(
    tmp_path, shape: Tuple[int, ...], test_enumeration: int
):
    a = soma.SparseNDArray(tmp_path.as_posix())
    a.create(pa.float32(), shape)
    assert a.exists()
    assert a.shape == shape

    # make a random sample in the desired format
    data = create_random_tensor("table", shape, np.float32)
    a.write(data)
    del a

    # Read back and validate
    b = soma.SparseNDArray(tmp_path.as_posix())
    t = next(b.read((slice(None),) * len(shape)).tables())
    assert isinstance(t, pa.Table)
    assert tables_are_same_value(data, t)


@pytest.mark.parametrize("dtype", [np.float32, np.float64, np.int32, np.int64])
@pytest.mark.parametrize("shape", [(1,), (23, 14), (35, 3, 2), (8, 4, 2, 30)])
def test_sparse_nd_array_read_as_pandas(
    tmp_path, dtype: np.dtype, shape: Tuple[int, ...]
):

    dtype = np.dtype(dtype)
    a = soma.SparseNDArray(tmp_path.as_posix())
    a.create(pa.from_numpy_dtype(dtype), shape)
    assert a.exists()
    assert a.shape == shape

    # make a random sample in the desired format
    data = create_random_tensor("table", shape, dtype)
    a.write(data)

    df = a.read().tables().concat().to_pandas()

    dim_names = [f"soma_dim_{n}" for n in range(len(shape))]
    assert df.sort_values(by=dim_names, ignore_index=True).equals(
        data.to_pandas().sort_values(by=dim_names, ignore_index=True)
    )


def test_empty_read(tmp_path):
    """
    Verify that queries expected to return empty results actually
    work. There are edge cases around SparseTensors, which are unable
    to represent empty arrays.
    """
    a = soma.SparseNDArray(uri=tmp_path.as_posix())
    a.create(type=pa.uint16(), shape=(10, 100))
    assert a.exists()

    #
    # First, test reads of zero element array
    #

    # These work as expected
    coords = (slice(None),)
    assert sum(len(t) for t in a.read(coords).tables()) == 0
    # Fails due to ARROW-17933
    # assert sum(t.non_zero_length for t in a.read(coords).coos()) == 0
    assert sum(t.non_zero_length for t in a.read(coords).csrs()) == 0
    assert sum(t.non_zero_length for t in a.read(coords).cscs()) == 0

    #
    # Next, test empty queries on non-empty array
    #
    a.write(
        pa.SparseCOOTensor.from_scipy(
            sparse.coo_matrix(([1], ([0], [0])), shape=a.shape)
        )
    )
    assert sum(len(t) for t in a.read((slice(None),)).tables()) == 1

    coords = (1, 1)  # no element at this coordinate
    assert sum(len(t) for t in a.read(coords).tables()) == 0
    assert sum(t.non_zero_length for t in a.read(coords).csrs()) == 0
    assert sum(t.non_zero_length for t in a.read(coords).cscs()) == 0


@pytest.mark.xfail(sys.version_info.minor > 7, reason="bug ARROW-17933")
def test_empty_read_sparse_coo(tmp_path):
    """
    this test is factored from test_empty_read() because it is subject
    to ARROW-17933, and is xfailed on certain python verisons. The tests
    can be recombined with test_empty_read once the behavior is consistent
    across versions.

    ---

    TODO: Due to bug https://issues.apache.org/jira/browse/ARROW-17933, this
    _incorrectly_ raises an ArrowInvalid exception. Remove the `pyarrow.throws`
    when fixed, as it is supported API and should work.

    It does NOT fail on Python3.7, but does fail on later versions (unclear why,
    perhaps a NumPy difference)

    """
    a = soma.SparseNDArray(uri=tmp_path.as_posix())
    a.create(type=pa.uint16(), shape=(10, 100))
    assert a.exists()

    coords = (slice(None),)
    assert sum(t.non_zero_length for t in a.read(coords).coos()) == 0

    a.write(
        pa.SparseCOOTensor.from_scipy(
            sparse.coo_matrix(([1], ([0], [0])), shape=a.shape)
        )
    )
    assert sum(len(t) for t in a.read((slice(None),)).tables()) == 1

    coords = (1, 1)  # no element at this coordinate
    assert sum(t.non_zero_length for t in a.read(coords).coos()) == 0


@pytest.mark.parametrize("shape", [(), (0,), (10, 0), (0, 10), (1, 2, 0)])
def test_zero_length_fail(tmp_path, shape):
    """Zero length dimensions are expected to fail"""
    a = soma.SparseNDArray(tmp_path.as_posix())
    with pytest.raises(ValueError):
        a.create(type=pa.float32(), shape=shape)


def test_sparse_nd_array_nnz(tmp_path):
    a = soma.SparseNDArray(tmp_path.as_posix())
    a.create(type=pa.int32(), shape=(10, 10, 10))
    assert a.nnz == 0

    t: pa.SparseCOOTensor = create_random_tensor(
        "coo", a.shape, pa.int32().to_pandas_dtype(), 0.1
    )
    a.write(t)
    assert t.non_zero_length == a.nnz


def test_sparse_nd_array_reshape(tmp_path):
    """
    Reshape currently unimplemented.
    """
    a = soma.SparseNDArray(tmp_path.as_posix())
    a.create(type=pa.int32(), shape=(10, 10, 10))
    with pytest.raises(NotImplementedError):
        assert a.reshape((100, 10, 1))


@pytest.mark.parametrize(
    "shape",
    [(4,), (4, 5, 6)],
)
def test_csr_csc_2d_read(tmp_path, shape):
    """Arrays which are not 2D can't be requested in CSC or CSR format."""

    arrow_tensor = create_random_tensor(
        format="coo",
        shape=shape,
        dtype=np.float32(),
    )

    snda = soma.SparseNDArray(tmp_path.as_posix())
    snda.create(pa.float64(), shape)
    snda.write(arrow_tensor)

    with pytest.raises(ValueError):
        next(snda.read(None).csrs())

    with pytest.raises(ValueError):
        next(snda.read(None).cscs())


@pytest.mark.parametrize(
    "write_format",
    ["coo", "csr", "csc"],
)
@pytest.mark.parametrize(
    # We want to test read_format == "none_of_the_above", to ensure it throws NotImplementedError,
    # but that can't be gotten past typeguard.
    "read_format",
    ["table", "coo", "csr", "csc"],
)
@pytest.mark.parametrize(
    "io",
    [
        # Coords is None
        {
            "shape": (4,),
            "coords": None,
            "dims": {
                "soma_dim_0": [0, 1, 2, 3],
            },
            "throws": None,
        },
        # Coords has None in a slot
        {
            "shape": (4,),
            "coords": (None,),
            "dims": {
                "soma_dim_0": [0, 1, 2, 3],
            },
            "throws": None,
        },
        # Coords has int in a slot
        {
            "shape": (4,),
            "coords": (1,),
            "dims": {
                "soma_dim_0": [1],
            },
            "throws": None,
        },
        {
            "shape": (6,),
            "coords": [[2, 4]],
            "dims": {
                "soma_dim_0": [2, 4],
            },
            "throws": None,
        },
        {
            "shape": (6,),
            "coords": [[-2, -4]],
            "dims": {
                "soma_dim_0": [2, 4],
            },
            "throws": (
                RuntimeError,
                tiledb.cc.TileDBError,
            ),  # Negative indices are not supported
        },
        {
            "shape": (4, 6),
            "coords": (0, 0),
            "dims": {
                "soma_dim_0": [0],
                "soma_dim_1": [0],
            },
            "throws": None,
        },
        # Coords has None in a slot and int in a slot
        {
            "shape": (3, 4),
            "coords": (slice(None, 2), slice(2, None)),
            "dims": {
                "soma_dim_0": [0, 0, 1, 1, 2, 2],
                "soma_dim_1": [2, 3, 2, 3, 2, 3],
            },
            "throws": None,
        },
        # Coords doesn't specify all dimensions, so the rest are implicit-all
        {
            "shape": (4, 6),
            "coords": (0,),
            "dims": {
                "soma_dim_0": [0, 0, 0, 0, 0, 0],
                "soma_dim_1": [0, 1, 2, 3, 4, 5],
            },
            "throws": None,
        },
        # Coords specifies too many dimensions
        {
            "shape": (4, 6),
            "coords": (0, 0, 0),
            "dims": {
                "soma_dim_0": [0, 0, 0, 0, 0, 0],
                "soma_dim_1": [0, 1, 2, 3, 4, 5],
            },
            "throws": ValueError,
        },
        {
            "shape": (4, 5, 6),
            "coords": (2, 3, 4),
            "dims": {
                "soma_dim_0": [2],
                "soma_dim_1": [3],
                "soma_dim_2": [4],
            },
            "throws": None,
        },
        {
            "shape": (4, 6),
            "coords": (3, 4),
            "dims": {
                "soma_dim_0": [3],
                "soma_dim_1": [4],
            },
            "throws": None,
        },
        {
            "shape": (4, 6),
            "coords": (slice(1, 2), slice(3, 4)),
            "dims": {
                "soma_dim_0": [1, 1, 2, 2],
                "soma_dim_1": [3, 4, 3, 4],
            },
            "throws": None,
        },
        {
            "shape": (4, 6),
            "coords": (slice(1, 2), [3, 4]),
            "dims": {
                "soma_dim_0": [1, 1, 2, 2],
                "soma_dim_1": [3, 4, 3, 4],
            },
            "throws": None,
        },
        {
            "shape": (4, 6),
            "coords": (np.asarray([1, 2]), pa.array([3, 4])),
            "dims": {
                "soma_dim_0": [1, 1, 2, 2],
                "soma_dim_1": [3, 4, 3, 4],
            },
            "throws": None,
        },
        {
            "shape": (4, 6),
            "coords": (np.asarray([[1, 2]]), pa.array([3, 4])),
            "dims": {
                "soma_dim_0": [1, 1, 2, 2],
                "soma_dim_1": [3, 4, 3, 4],
            },
            "throws": ValueError,  # np.ndarray must be 1D
        },
        {
            "shape": (4, 6),
            "coords": (slice(None), slice(3, 4)),
            "dims": {
                "soma_dim_0": [0, 0, 1, 1, 2, 2, 3, 3],
                "soma_dim_1": [3, 4, 3, 4, 3, 4, 3, 4],
            },
            "throws": None,
        },
        {
            "shape": (4, 6),
            "coords": (slice(1, 2), slice(None)),
            "dims": {
                "soma_dim_0": [1, 1, 1, 1, 1, 1, 2, 2, 2, 2, 2, 2],
                "soma_dim_1": [0, 1, 2, 3, 4, 5, 0, 1, 2, 3, 4, 5],
            },
            "throws": None,
        },
        {
            "shape": (3, 4),
            "coords": (slice(None), slice(None)),
            "dims": {
                "soma_dim_0": [
                    0,
                    0,
                    0,
                    0,
                    1,
                    1,
                    1,
                    1,
                    2,
                    2,
                    2,
                    2,
                ],
                "soma_dim_1": [
                    0,
                    1,
                    2,
                    3,
                    0,
                    1,
                    2,
                    3,
                    0,
                    1,
                    2,
                    3,
                ],
            },
            "throws": None,
        },
        {
            "shape": (4, 5, 6),
            "coords": (slice(1, 2), slice(2, 3), slice(3, 4)),
            "dims": {
                "soma_dim_0": [1, 1, 1, 1, 2, 2, 2, 2],
                "soma_dim_1": [2, 2, 3, 3, 2, 2, 3, 3],
                "soma_dim_2": [3, 4, 3, 4, 3, 4, 3, 4],
            },
            "throws": None,
        },
        {
            "shape": (4, 5, 6),
            "coords": (slice(1, 2), slice(2, 3), slice(3, 4)),
            "dims": {
                "soma_dim_0": [1, 1, 1, 1, 2, 2, 2, 2],
                "soma_dim_1": [2, 2, 3, 3, 2, 2, 3, 3],
                "soma_dim_2": [3, 4, 3, 4, 3, 4, 3, 4],
            },
            "throws": None,
        },
        {
            "shape": (9, 11),
            "coords": (
                np.array([1, 2], dtype=np.int32),
                np.array([3, 4], dtype=np.int64),
            ),
            "dims": {
                "soma_dim_0": [1, 1, 2, 2],
                "soma_dim_1": [3, 4, 3, 4],
            },
            "throws": None,
        },
        {
            "shape": (9, 11),
            "coords": (
                np.array([1, 2], dtype=np.uint64),
                np.array([3, 4], dtype=np.uint32),
            ),
            "dims": {
                "soma_dim_0": [1, 1, 2, 2],
                "soma_dim_1": [3, 4, 3, 4],
            },
            "throws": None,
        },
    ],
)
def test_sparse_nd_array_table_slicing(tmp_path, io, write_format, read_format):

    if (write_format == "csr" or write_format == "csc") and len(io["shape"]) != 2:
        return  # Not supported by create_random_tensor
    if (read_format == "csr" or read_format == "csc") and len(io["shape"]) != 2:
        return  # Not supported by readback; exception-throwing for this is tested separately above.

    # Set up contents
    arrow_tensor = create_random_tensor(
        format=write_format,
        shape=io["shape"],
        dtype=np.float32(),
        density=1.0,
    )

    soma.SparseNDArray(tmp_path.as_posix()).create(pa.float64(), io["shape"])
    with soma.SparseNDArray(tmp_path.as_posix()).open("w") as snda:
        snda.write(arrow_tensor)

    with soma.SparseNDArray(tmp_path.as_posix()).open("r") as snda:
        if read_format == "table":
            if io["throws"] is not None:
                with pytest.raises(io["throws"]):
                    next(snda.read(io["coords"]).tables())
            else:
                table = next(snda.read(io["coords"]).tables())
                for column_name in table.column_names:
                    if column_name in io["dims"]:
                        assert table[column_name].to_pylist() == io["dims"][column_name]

        else:
            if io["throws"] is not None:
                with pytest.raises(io["throws"]):
                    r = snda.read(io["coords"])
                    if read_format == "coo":
                        next(r.coos())
                    elif read_format == "csr":
                        next(r.csrs())
                    elif read_format == "csc":
                        next(r.csrs())
                    elif read_format == "table":
                        next(r.csrs())
            else:
                r = snda.read(io["coords"])
                if read_format == "coo":
                    tensor = next(r.coos())
                elif read_format == "csr":
                    tensor = next(r.csrs())
                elif read_format == "csc":
                    tensor = next(r.csrs())
                elif read_format == "table":
<<<<<<< HEAD
                    tensor = next(r.csrs())
                assert tensor.shape == io["shape"]

        bad = False
        try:
            # attempt to write snda opened in read-only mode should fail
            snda.write(arrow_tensor)
            bad = True
        except Exception:
            pass
        assert not bad
=======
                    next(r.csrs())
        else:
            r = snda.read(io["coords"])
            if read_format == "coo":
                tensor = next(r.coos())
            elif read_format == "csr":
                tensor = next(r.csrs())
            elif read_format == "csc":
                tensor = next(r.csrs())
            elif read_format == "table":
                tensor = next(r.csrs())
            assert tensor.shape == io["shape"]


def test_sparse_nd_array_not_implemented(tmp_path):
    """Poke all of the expected not implemented API"""
    a = soma.SparseNDArray(uri=tmp_path.as_posix())
    a.create(pa.uint32(), (99,))

    with pytest.raises(NotImplementedError):
        next(a.read().dense_tensors())


def test_sparse_nd_array_error_corners(tmp_path):
    """Poke edge error handling"""
    a = soma.SparseNDArray(uri=tmp_path.as_posix())
    a.create(pa.uint32(), (99,))
    a.write(
        create_random_tensor(format="coo", shape=(99,), dtype=np.uint32, density=0.1)
    )

    # Write should reject unknown types
    with pytest.raises(TypeError):
        a.write(pa.array(np.zeros((99,), dtype=np.uint32)))
    with pytest.raises(TypeError):
        a.write(pa.chunked_array([np.zeros((99,), dtype=np.uint32)]))

    # Write should reject wrong dimensionality
    with pytest.raises(ValueError):
        a.write(
            pa.SparseCSRMatrix.from_scipy(
                sparse.random(10, 10, format="csr", dtype=np.uint32)
            )
        )
    with pytest.raises(ValueError):
        a.write(
            pa.SparseCSCMatrix.from_scipy(
                sparse.random(10, 10, format="csc", dtype=np.uint32)
            )
        )

    # other coord types are illegal
    with pytest.raises(TypeError):
        next(a.read("hi").tables())


@pytest.mark.parametrize(
    "bad_coords",
    [
        ((slice(1, 10, 2),)),  # step != 1
        ((slice(32, 1),)),  # start > stop
        ((slice(-32),)),  # negagive start
        ((slice(-10, 2),)),  # negative start
        ((slice(-10, -2),)),  # negative start & stop
        ((slice(10, -2),)),  # negative stop
        (()),  # empty, wrong ndim
        ([]),  # empty, wrong ndim
        ((slice(None), slice(None))),  # wrong ndim
    ],
)
def test_bad_coords(tmp_path, bad_coords):
    """
    Most illegal coords raise ValueError - test for those.
    Oddly, some raise TypeError, which is covered in another
    test.
    """

    a = soma.SparseNDArray(uri=tmp_path.as_posix())
    a.create(pa.uint32(), (99,))
    a.write(
        create_random_tensor(format="coo", shape=(99,), dtype=np.uint32, density=0.1)
    )

    with pytest.raises(ValueError):
        next(a.read(bad_coords).tables())
>>>>>>> 500f048e
<|MERGE_RESOLUTION|>--- conflicted
+++ resolved
@@ -754,7 +754,6 @@
                 elif read_format == "csc":
                     tensor = next(r.csrs())
                 elif read_format == "table":
-<<<<<<< HEAD
                     tensor = next(r.csrs())
                 assert tensor.shape == io["shape"]
 
@@ -766,19 +765,6 @@
         except Exception:
             pass
         assert not bad
-=======
-                    next(r.csrs())
-        else:
-            r = snda.read(io["coords"])
-            if read_format == "coo":
-                tensor = next(r.coos())
-            elif read_format == "csr":
-                tensor = next(r.csrs())
-            elif read_format == "csc":
-                tensor = next(r.csrs())
-            elif read_format == "table":
-                tensor = next(r.csrs())
-            assert tensor.shape == io["shape"]
 
 
 def test_sparse_nd_array_not_implemented(tmp_path):
@@ -851,5 +837,4 @@
     )
 
     with pytest.raises(ValueError):
-        next(a.read(bad_coords).tables())
->>>>>>> 500f048e
+        next(a.read(bad_coords).tables())