--- conflicted
+++ resolved
@@ -228,14 +228,11 @@
 @pytest.mark.parametrize(
     "text_and_exception",
     [
-<<<<<<< HEAD
         ["foo is True", SOMAError],
         ["foo is not True", SOMAError],
         ["foo &&& bar", SOMAError],
-=======
         ["louvain == leukocyte", SOMAError],
         ["louvain == leuko-cyte", SOMAError],  # minus sign looks like an operator
->>>>>>> 59a0ca94
     ],
 )
 def test_query_condition_syntax_handling(text_and_exception):
