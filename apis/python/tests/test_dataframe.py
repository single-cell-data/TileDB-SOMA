from typing import List

import numpy as np
import pandas as pd
import pyarrow as pa
import pytest
import tiledb

import tiledbsoma as soma


@pytest.fixture
def arrow_schema():
    def _schema():
        return pa.schema(
            [
                pa.field("foo", pa.int64()),
                pa.field("bar", pa.float64()),
                pa.field("baz", pa.string()),
            ]
        )

    return _schema


def test_dataframe(tmp_path, arrow_schema):
    sidf = soma.DataFrame(uri=tmp_path.as_posix())

    asch = pa.schema(
        [
            ("foo", pa.int32()),
            ("bar", pa.float64()),
            ("baz", pa.large_string()),
        ]
    )

    # Create
    asch = arrow_schema()
    with pytest.raises(ValueError):
        # requires one or more index columns
        sidf.create(schema=asch, index_column_names=[])
    with pytest.raises(ValueError):
        # nonexistent indexed column
        sidf.create(schema=asch, index_column_names=["bogus"])
    sidf.create(schema=asch, index_column_names=["foo"])

    assert sorted(sidf.schema.names) == sorted(["foo", "bar", "baz", "soma_joinid"])
    assert sorted(sidf.keys()) == sorted(sidf.schema.names)

    # Write
    for _ in range(3):
        pydict = {}
        pydict["soma_joinid"] = [0, 1, 2, 3, 4]
        pydict["foo"] = [10, 20, 30, 40, 50]
        pydict["bar"] = [4.1, 5.2, 6.3, 7.4, 8.5]
        pydict["baz"] = ["apple", "ball", "cat", "dog", "egg"]
        rb = pa.Table.from_pydict(pydict)
        sidf.write(rb)

    # Read all
    table = sidf.read_all()
    assert table.num_rows == 5
    assert table.num_columns == 4
    assert [e.as_py() for e in list(table["soma_joinid"])] == pydict["soma_joinid"]
    assert [e.as_py() for e in list(table["foo"])] == pydict["foo"]
    assert [e.as_py() for e in list(table["bar"])] == pydict["bar"]
    assert [e.as_py() for e in list(table["baz"])] == pydict["baz"]

    # Read ids
    table = sidf.read_all(ids=[[30, 10]])
    assert table.num_rows == 2
    assert table.num_columns == 4
    assert sorted([e.as_py() for e in list(table["soma_joinid"])]) == [0, 2]
    assert sorted([e.as_py() for e in list(table["foo"])]) == [10, 30]
    assert sorted([e.as_py() for e in list(table["bar"])]) == [4.1, 6.3]
    assert sorted([e.as_py() for e in list(table["baz"])]) == ["apple", "cat"]


def test_dataframe_with_float_dim(tmp_path, arrow_schema):
    sidf = soma.DataFrame(uri=tmp_path.as_posix())
    asch = arrow_schema()
    sidf.create(schema=asch, index_column_names=("bar",))
    assert sidf.get_index_column_names() == ("bar",)


@pytest.fixture
def simple_data_frame(tmp_path):
    """
    A pytest fixture which creates a simple DataFrame for use in tests below.
    """
    schema = pa.schema(
        [
            ("index", pa.int64()),
            ("soma_joinid", pa.int64()),
            ("A", pa.int64()),
            ("B", pa.float64()),
            ("C", pa.large_string()),
        ]
    )
    index_column_names = ["index"]
    sidf = soma.DataFrame(uri=tmp_path.as_posix())
    sidf.create(schema=schema, index_column_names=index_column_names)

    data = {
        "index": [0, 1, 2, 3],
        "soma_joinid": [10, 11, 12, 13],
        "A": [10, 11, 12, 13],
        "B": [100.1, 200.2, 300.3, 400.4],
        "C": ["this", "is", "a", "test"],
    }
    n_data = len(data["index"])
    rb = pa.Table.from_pydict(data)
    sidf.write(rb)
    return (schema, sidf, n_data, index_column_names)


@pytest.mark.parametrize(
    "ids",
    [
        [None],
        [0],
        [[1, 3]],
    ],
)
@pytest.mark.parametrize(
    "col_names",
    [
        ["A"],
        ["B"],
        ["A", "B"],
        ["index"],
        ["index", "A", "B", "C"],
        ["soma_joinid"],
        ["soma_joinid", "A"],
        None,
    ],
)
def test_DataFrame_read_column_names(simple_data_frame, ids, col_names):
    schema, sidf, n_data, index_column_names = simple_data_frame
    assert sidf.exists()

    def _check_tbl(tbl, col_names, ids, *, demote):
        assert tbl.num_columns == (
            len(schema.names) if col_names is None else len(col_names)
        )

        if ids is None:
            assert tbl.num_rows == n_data
        elif ids[0] is None:
            assert tbl.num_rows == n_data
        elif isinstance(ids[0], int):
            assert tbl.num_rows == 1
        else:
            assert tbl.num_rows == len(ids[0])

        if demote:
            assert tbl.schema == pa.schema(
                [
                    pa.field(schema.field(f).name, pa.string())
                    if schema.field(f).type == pa.large_string()
                    else schema.field(f)
                    for f in (col_names if col_names is not None else schema.names)
                ]
            )
        else:
            assert tbl.schema == pa.schema(
                [
                    schema.field(f)
                    for f in (col_names if col_names is not None else schema.names)
                ]
            )

    # TileDB ASCII -> Arrow large_string
    _check_tbl(
        sidf.read_all(ids=ids, column_names=col_names), col_names, ids, demote=False
    )
    _check_tbl(sidf.read_all(column_names=col_names), col_names, None, demote=False)

    # TileDB ASCII -> Pandas string -> Arrow string (not large_string)
    _check_tbl(
        pa.Table.from_pandas(
            pd.concat(sidf.read_as_pandas(ids=ids, column_names=col_names))
        ),
        col_names,
        ids,
        demote=True,
    )
    _check_tbl(
        pa.Table.from_pandas(sidf.read_as_pandas_all(column_names=col_names)),
        col_names,
        None,
        demote=True,
    )


def test_empty_dataframe(tmp_path):
    a = soma.DataFrame((tmp_path / "A").as_posix())
    a.create(pa.schema([("a", pa.int32())]), index_column_names=["a"])
    # Must not throw
    assert len(next(a.read())) == 0
    assert len(a.read_all()) == 0
    assert len(next(a.read_as_pandas())) == 0
    assert len(a.read_as_pandas_all()) == 0
    assert isinstance(a.read_as_pandas_all(), pd.DataFrame)

    with pytest.raises(ValueError):
        # illegal column name
        soma.DataFrame((tmp_path / "B").as_posix()).create(
            pa.schema([("a", pa.int32()), ("soma_bogus", pa.int32())]),
            index_column_names=["a"],
        )


def test_columns(tmp_path):
    """
    1. soma_joinid is int64
    2. soma_joinid will be added by default, if missing in call to create
    3. soma_joinid is explicit in keys/schema
    4. No other soma_ ids allowed
    """

    A = soma.DataFrame((tmp_path / "A").as_posix())
    A.create(pa.schema([("a", pa.int32())]), index_column_names=["a"])
    assert sorted(A.keys()) == sorted(["a", "soma_joinid"])
    assert A.schema.field("soma_joinid").type == pa.int64()
    A.delete()

    B = soma.DataFrame((tmp_path / "B").as_posix())
    with pytest.raises(ValueError):
        B.create(
            pa.schema([("a", pa.int32()), ("soma_joinid", pa.float32())]),
            index_column_names=["a"],
        )

    D = soma.DataFrame((tmp_path / "D").as_posix())
    D.create(
        pa.schema([("a", pa.int32()), ("soma_joinid", pa.int64())]),
        index_column_names=["a"],
    )
    assert sorted(D.keys()) == sorted(["a", "soma_joinid"])
    assert D.schema.field("soma_joinid").type == pa.int64()
    D.delete()

    E = soma.DataFrame((tmp_path / "E").as_posix())
    with pytest.raises(ValueError):
        E.create(
            pa.schema([("a", pa.int32()), ("soma_is_a_reserved_prefix", pa.bool_())]),
            index_column_names=["a"],
        )


@pytest.fixture
def make_dataframe(request):
    index_type = request.param

    # TODO: https://github.com/single-cell-data/TileDB-SOMA/issues/518
    # Check against all `SUPPORTED_ARROW_TYPES` in tests/test_type_system.py`

    index = {
        pa.string(): ["A", "B", "C"],
        pa.large_string(): ["A", "B", "C"],
        pa.binary(): [b"A", b"B", b"C"],
        pa.large_binary(): [b"A", b"B", b"C"],
        **{
            t: np.arange(3, dtype=t.to_pandas_dtype())
            for t in (
                pa.int8(),
                pa.uint8(),
                pa.int16(),
                pa.uint16(),
                pa.int32(),
                pa.uint32(),
                pa.int64(),
                pa.uint64(),
                pa.float32(),
                pa.float64(),
            )
        },
    }[index_type]

    df = pd.DataFrame(
        data={
            "index": index,
            "soma_joinid": np.arange(3, dtype=np.int64),
            "ascii": ["aa", "bbb", "cccccc"],
            "float32": np.array([0.0, 1.1, 2.2], np.float32),
        }
    )
    return pa.Table.from_pandas(df)


@pytest.mark.parametrize(
    "make_dataframe",
    [
        pytest.param(pa.float32(), marks=pytest.mark.xfail),
        pytest.param(pa.float64(), marks=pytest.mark.xfail),
        pytest.param(
            pa.int8(), marks=pytest.mark.xfail
        ),  # TODO: remove xfail when #518 is fixed
        pytest.param(
            pa.uint8(), marks=pytest.mark.xfail
        ),  # TODO: remove xfail when #518 is fixed
        pa.int16(),
        pa.uint16(),
        pa.int32(),
        pa.uint32(),
        pa.int64(),
        pa.uint64(),
        pytest.param(
            pa.string(), marks=pytest.mark.xfail
        ),  # TODO: remove xfail when #418 is fixed
        pytest.param(
            pa.large_string(), marks=pytest.mark.xfail
        ),  # TODO: remove xfail when #418 is fixed
        pytest.param(
            pa.binary(), marks=pytest.mark.xfail
        ),  # TODO: remove xfail when #419 is fixed
        pytest.param(
            pa.large_binary(), marks=pytest.mark.xfail
        ),  # TODO: remove xfail when #419 is fixed
    ],
    indirect=True,
)
def test_index_types(tmp_path, make_dataframe):
    """Verify that the index columns can be of various types"""
    sidf = soma.DataFrame(tmp_path.as_posix())
    sidf.create(make_dataframe.schema, index_column_names=["index"])
    sidf.write(make_dataframe)


def make_multiply_indexed_dataframe(tmp_path, index_column_names: List[str]):
    """
    Creates a variably-indexed DataFrame for use in tests below.
    """
    schema = pa.schema(
        [
            # TO DO: Support non-int index types when we have non-int index support
            # in libtiledbsoma's SOMAReader. See also
            # https://github.com/single-cell-data/TileDB-SOMA/issues/418
            # https://github.com/single-cell-data/TileDB-SOMA/issues/419
            ("index1", pa.int64()),
            ("index2", pa.int64()),
            ("index3", pa.int64()),
            ("index4", pa.int64()),
            ("soma_joinid", pa.int64()),
            ("A", pa.int64()),
        ]
    )

    sidf = soma.DataFrame(uri=tmp_path.as_posix())
    sidf.create(schema=schema, index_column_names=index_column_names)

    data = {
        "index1": [0, 1, 2, 3, 4, 5],
        "index2": [400, 400, 500, 500, 600, 600],
        "index3": [0, 1, 0, 1, 0, 1],
        "index4": [1000, 2000, 1000, 1000, 1000, 1000],
        "soma_joinid": [10, 11, 12, 13, 14, 15],
        "A": [10, 11, 12, 13, 14, 15],
    }

    n_data = len(data["index1"])
    sidf.write_from_pandas(pd.DataFrame(data=data))
    return (schema, sidf, n_data)


@pytest.mark.parametrize(
    "io",
    [
        # 1D: indexing list is None
        {
            "index_column_names": ["index1"],
            "ids": None,
            "A": [10, 11, 12, 13, 14, 15],
            "throws": None,
        },
        # 1D: indexing slot is None
        {
            "index_column_names": ["index1"],
            "ids": [None],
            "A": [10, 11, 12, 13, 14, 15],
            "throws": None,
        },
        # 1D: indexing slot is int
        {
            "index_column_names": ["index1"],
            "ids": [0],
            "A": [10],
            "throws": None,
        },
        {
            "index_column_names": ["index1"],
            "ids": [100],
            "A": [],
            "throws": None,
        },
        {
            "index_column_names": ["index1"],
            "ids": [-100],
            "A": [],
            "throws": None,
        },
        # 1D: indexing slot is list
        {
            "index_column_names": ["index1"],
            "ids": [[1, 3]],
            "A": [11, 13],
            "throws": None,
        },
        {
            "index_column_names": ["index1"],
            "ids": [[-100, 100]],
            "A": [],
            "throws": None,
        },
        pytest.param(
            # TODO: use after https://github.com/single-cell-data/TileDB-SOMA/issues/484 is resolved
            {
                "index_column_names": ["index1"],
                "ids": [[]],
                "A": [],
                "throws": None,
            },
            marks=pytest.mark.xfail,
        ),
        # 1D: indexing slot is tuple
        {
            "index_column_names": ["index1"],
            "ids": [(1, 3)],
            "A": [11, 13],
            "throws": None,
        },
        # 1D: indexing slot is range
        {
            "index_column_names": ["index1"],
            "ids": [range(1, 3)],
            "A": [11, 12],
            "throws": None,
        },
        # 1D: indexing slot is pa.ChunkedArray
        {
            "index_column_names": ["index1"],
            "ids": [pa.chunked_array(pa.array([1, 3]))],
            "A": [11, 13],
            "throws": None,
        },
        # 1D: indexing slot is pa.Array
        {
            "index_column_names": ["index1"],
            "ids": [pa.array([1, 3])],
            "A": [11, 13],
            "throws": None,
        },
        # 1D: indexing slot is pa.Array
        {
            "index_column_names": ["index1"],
            "ids": [pa.array([1, 3])],
            "A": [11, 13],
            "throws": None,
        },
        # 1D: indexing slot is np.ndarray
        {
            "index_column_names": ["index1"],
            "ids": [np.asarray([1, 3])],
            "A": [11, 13],
            "throws": None,
        },
        {
            "index_column_names": ["index1"],
            "ids": [np.asarray([[1, 3], [2, 4]])],  # Error since 2D array in the slot
            "A": [11, 13],
            "throws": ValueError,
        },
        # 1D: indexing slot is slice
        {
            "index_column_names": ["index1"],
            "ids": [
                slice(None)
            ],  # Indexing slot is none-slice i.e. `[:]` which is like None
            "A": [10, 11, 12, 13, 14, 15],
            "throws": None,
        },
        {
            "index_column_names": ["index1"],
            "ids": [slice(1, 3)],  # Indexing slot is double-ended slice
            "A": [11, 12, 13],
            "throws": None,
        },
        {
            "index_column_names": ["index1"],
            "ids": [slice(None, None)],  # Indexing slot is slice-all
            "A": [10, 11, 12, 13, 14, 15],
            "throws": None,
        },
        {
            "index_column_names": ["index1"],
            "ids": [slice(None, 3)],  # Half-slices are not supported yet
            "A": None,
            "throws": ValueError,
        },
        {
            "index_column_names": ["index1"],
            "ids": [slice(1, None)],  # Half-slices are not supported yet
            "A": None,
            "throws": ValueError,
        },
        {
            "index_column_names": ["index1"],
            "ids": [slice(1, 5, 2)],  # Slice step must be 1 or None
            "A": None,
            "throws": ValueError,
        },
        {
            "index_column_names": ["index1"],
            "ids": [slice(-2, -1)],  # Negative slices are not supported
            "A": None,
            "throws": ValueError,
        },
        {
            "index_column_names": ["index1"],
            "ids": [slice(1, 0)],  # hi < lo
            "A": None,
            "throws": ValueError,
        },
        {
            "index_column_names": ["index1"],
            "ids": [],  # len(ids) != len(index_column_names)
            "A": None,
            "throws": ValueError,
        },
        {
            "index_column_names": ["index1"],
            "ids": [(1,), (2,)],  # len(ids) != len(index_column_names)
            "A": None,
            "throws": ValueError,
        },
        {
            "index_column_names": ["index1"],
            "ids": "bogus",  # ids not list/tuple
            "A": None,
            "throws": TypeError,
        },
        {
            "index_column_names": ["index1"],
            "ids": [{"bogus": True}],  # bad index type
            "A": None,
            "throws": TypeError,
        },
        # 1D: indexing slot is of invalid type
        # TODO: I want to test this but Typeguard fails the test since it already knows strings are not
        # valid until we implement
        # https://github.com/single-cell-data/TileDB-SOMA/issues/418
        # https://github.com/single-cell-data/TileDB-SOMA/issues/419
        #
        # Also TO DO: This xfail, when uncommented, causes "Abort trap: 6" but only
        # in MacOS CI, not on my Mac outside of CI, and not in Linux CI.
        # pytest.param(
        #    {
        #        "index_column_names": ["index1"],
        #        "ids": ["nonesuch"],  # noqa
        #        "A": None,
        #        "throws": soma.SOMAError,
        #    },
        #    marks=pytest.mark.xfail,
        # ),
        # 2D: indexing list is None
        {
            "index_column_names": ["index2", "index3"],
            "ids": None,
            "A": [10, 11, 12, 13, 14, 15],
            "throws": None,
        },
        # 2D: indexing slot is None
        {
            "index_column_names": ["index2", "index3"],
            "ids": [None, None],
            "A": [10, 11, 12, 13, 14, 15],
            "throws": None,
        },
        # 2D: indexing slot is int
        {
            "index_column_names": ["index2", "index3"],
            "ids": [400, 0],
            "A": [10],
            "throws": None,
        },
        # 2D: indexing slot is list
        # TODO: at present SOMAReader only accepts int dims. See also:
        # https://github.com/single-cell-data/TileDB-SOMA/issues/418
        # https://github.com/single-cell-data/TileDB-SOMA/issues/419
        {
            "index_column_names": ["index2", "index3"],
            "ids": [[400, 600], None],
            "A": [10, 11, 14, 15],
            "throws": None,
        },
        # 3D: indexing slot is list
        {
            "index_column_names": ["index2", "index3", "index4"],
            "ids": [[400, 600], None, None],
            "A": [10, 11, 14, 15],
            "throws": None,
        },
        # 3D: indexing slot is mixed
        {
            "index_column_names": ["index2", "index3", "index4"],
            "ids": [range(400, 600), None, np.asarray([2000, 9999])],
            "A": [11],
            "throws": None,
        },
        # value_filter
        {
            "index_column_names": ["index1", "index2"],
            "ids": [None, slice(500, 1000)],
            "value_filter": "soma_joinid > 13",
            "A": [14, 15],
        },
        {
            "index_column_names": ["index1", "index2"],
            "ids": [None, slice(500, 1000)],
            "value_filter": "quick brown fox",
            "A": None,
            "throws": tiledb.TileDBError,  # TODO: should this be wrapped?
        },
    ],
)
def test_read_indexing(tmp_path, io):
    """Test various ways of indexing on read"""

    schema, sidf, n_data = make_multiply_indexed_dataframe(
        tmp_path, io["index_column_names"]
    )
    sidf = soma.DataFrame(uri=sidf.uri)  # reopen
    assert sidf.exists()
    assert list(sidf.get_index_column_names()) == io["index_column_names"]

    read_kwargs = {"column_names": ["A"]}
    read_kwargs.update({k: io[k] for k in ("ids", "value_filter") if k in io})
    if io.get("throws", None):
        with pytest.raises(io["throws"]):
            next(sidf.read(**read_kwargs))
    else:
        table = next(sidf.read(**read_kwargs))
        assert table["A"].to_pylist() == io["A"]

    if io.get("throws", None):
        with pytest.raises(io["throws"]):
            next(sidf.read_as_pandas(**read_kwargs))
    else:
        table = next(sidf.read_as_pandas(**read_kwargs))
        assert table["A"].to_list() == io["A"]

    sidf.delete()


<<<<<<< HEAD
def test_result_order(tmp_path):
    # cf. https://docs.tiledb.com/main/background/key-concepts-and-data-format#data-layout
    schema = pa.schema(
        [
            ("row", pa.int64()),
            ("col", pa.int64()),
            ("soma_joinid", pa.int64()),
        ]
    )
    sidf = soma.DataFrame(uri=tmp_path.as_posix())
    sidf.create(schema=schema, index_column_names=["row", "col"])
    data = {
        "row": [0] * 4 + [1] * 4 + [2] * 4 + [3] * 4,
        "col": [0, 1, 2, 3] * 4,
        "soma_joinid": list(range(16)),
    }
    sidf.write(pa.Table.from_pydict(data))

    table = sidf.read_as_pandas_all(result_order="row-major")
    assert table["soma_joinid"].to_list() == list(range(16))

    table = sidf.read_as_pandas_all(result_order="column-major")
    assert table["soma_joinid"].to_list() == [
        0,
        4,
        8,
        12,
        1,
        5,
        9,
        13,
        2,
        6,
        10,
        14,
        3,
        7,
        11,
        15,
    ]

    with pytest.raises(ValueError):
        next(sidf.read(result_order="bogus"))
=======
@pytest.mark.parametrize(
    "schema",
    [
        pa.schema(
            [
                (
                    "A",
                    pa.dictionary(
                        value_type=pa.string(), index_type=pa.int8(), ordered=True
                    ),
                ),
            ]
        ),
        pa.schema(
            [
                (
                    "A",
                    pa.dictionary(
                        value_type=pa.string(), index_type=pa.int8(), ordered=False
                    ),
                ),
            ]
        ),
        pa.Schema.from_pandas(
            pd.DataFrame(
                data={
                    "A": pd.Categorical(
                        ["a", "b", "a", "b"], ordered=True, categories=["b", "a"]
                    )
                }
            )
        ),
        pa.Schema.from_pandas(
            pd.DataFrame(
                data={
                    "A": pd.Categorical(
                        ["a", "b", "a", "b"], ordered=False, categories=["b", "a"]
                    )
                }
            )
        ),
    ],
)
def test_create_categorical_types(tmp_path, schema):
    """
    Verify that `create` throws expected error on (unsupported) dictionary/categorical types.
    """
    sdf = soma.DataFrame(tmp_path.as_posix())
    schema = schema.insert(0, pa.field("soma_joinid", pa.int64()))

    # Test exception as normal column
    with pytest.raises(TypeError):
        sdf.create(schema, index_column_names=["soma_joinid"])

    # test as index column
    with pytest.raises(TypeError):
        sdf.create(schema, index_column_names=["A"])


def test_write_categorical_types(tmp_path):
    """
    Verify that write path accepts categoricals
    """
    sdf = soma.DataFrame(tmp_path.as_posix())
    schema = pa.schema([("soma_joinid", pa.int64()), ("A", pa.large_string())])
    sdf.create(schema, index_column_names=["soma_joinid"])

    df = pd.DataFrame(
        data={
            "soma_joinid": [0, 1, 2, 3],
            "A": pd.Categorical(
                ["a", "b", "a", "b"], ordered=True, categories=["b", "a"]
            ),
        }
    )
    sdf.write(pa.Table.from_pandas(df))

    assert (df == sdf.read_as_pandas_all()).all().all()
>>>>>>> 7ab52120
<|MERGE_RESOLUTION|>--- conflicted
+++ resolved
@@ -653,51 +653,6 @@
     sidf.delete()
 
 
-<<<<<<< HEAD
-def test_result_order(tmp_path):
-    # cf. https://docs.tiledb.com/main/background/key-concepts-and-data-format#data-layout
-    schema = pa.schema(
-        [
-            ("row", pa.int64()),
-            ("col", pa.int64()),
-            ("soma_joinid", pa.int64()),
-        ]
-    )
-    sidf = soma.DataFrame(uri=tmp_path.as_posix())
-    sidf.create(schema=schema, index_column_names=["row", "col"])
-    data = {
-        "row": [0] * 4 + [1] * 4 + [2] * 4 + [3] * 4,
-        "col": [0, 1, 2, 3] * 4,
-        "soma_joinid": list(range(16)),
-    }
-    sidf.write(pa.Table.from_pydict(data))
-
-    table = sidf.read_as_pandas_all(result_order="row-major")
-    assert table["soma_joinid"].to_list() == list(range(16))
-
-    table = sidf.read_as_pandas_all(result_order="column-major")
-    assert table["soma_joinid"].to_list() == [
-        0,
-        4,
-        8,
-        12,
-        1,
-        5,
-        9,
-        13,
-        2,
-        6,
-        10,
-        14,
-        3,
-        7,
-        11,
-        15,
-    ]
-
-    with pytest.raises(ValueError):
-        next(sidf.read(result_order="bogus"))
-=======
 @pytest.mark.parametrize(
     "schema",
     [
@@ -776,4 +731,48 @@
     sdf.write(pa.Table.from_pandas(df))
 
     assert (df == sdf.read_as_pandas_all()).all().all()
->>>>>>> 7ab52120
+
+
+def test_result_order(tmp_path):
+    # cf. https://docs.tiledb.com/main/background/key-concepts-and-data-format#data-layout
+    schema = pa.schema(
+        [
+            ("row", pa.int64()),
+            ("col", pa.int64()),
+            ("soma_joinid", pa.int64()),
+        ]
+    )
+    sidf = soma.DataFrame(uri=tmp_path.as_posix())
+    sidf.create(schema=schema, index_column_names=["row", "col"])
+    data = {
+        "row": [0] * 4 + [1] * 4 + [2] * 4 + [3] * 4,
+        "col": [0, 1, 2, 3] * 4,
+        "soma_joinid": list(range(16)),
+    }
+    sidf.write(pa.Table.from_pydict(data))
+
+    table = sidf.read_as_pandas_all(result_order="row-major")
+    assert table["soma_joinid"].to_list() == list(range(16))
+
+    table = sidf.read_as_pandas_all(result_order="column-major")
+    assert table["soma_joinid"].to_list() == [
+        0,
+        4,
+        8,
+        12,
+        1,
+        5,
+        9,
+        13,
+        2,
+        6,
+        10,
+        14,
+        3,
+        7,
+        11,
+        15,
+    ]
+
+    with pytest.raises(ValueError):
+        next(sidf.read(result_order="bogus"))