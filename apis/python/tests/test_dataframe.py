from typing import Dict, List

import numpy as np
import pandas as pd
import pyarrow as pa
import pytest
import tiledb

import tiledbsoma as soma
from tiledbsoma.options import SOMATileDBContext


@pytest.fixture
def arrow_schema():
    def _schema():
        return pa.schema(
            [
                pa.field("foo", pa.int64()),
                pa.field("bar", pa.float64()),
                pa.field("baz", pa.string()),
                pa.field("quux", pa.bool_()),
            ]
        )

    return _schema


def test_dataframe(tmp_path, arrow_schema):
    uri = tmp_path.as_posix()

    asch = pa.schema(
        [
            ("foo", pa.int32()),
            ("bar", pa.float64()),
            ("baz", pa.large_string()),
            ("quux", pa.bool_()),
        ]
    )

    # Create
    asch = arrow_schema()
    with pytest.raises(ValueError):
        # requires one or more index columns
        soma.DataFrame.create(uri, schema=asch, index_column_names=[])
    with pytest.raises(TypeError):
        # invalid schema type
        soma.DataFrame.create(uri, schema=asch.to_string(), index_column_names=[])
    with pytest.raises(ValueError):
        # nonexistent indexed column
        soma.DataFrame.create(uri, schema=asch, index_column_names=["bogus"])
    soma.DataFrame.create(uri, schema=asch, index_column_names=["foo"]).close()

    assert soma.DataFrame.exists(uri)
    assert not soma.Collection.exists(uri)
    assert not soma.SparseNDArray.exists(uri)

    with soma.DataFrame.open(uri) as sdf:
        assert sdf.count == 0
        assert len(sdf) == 0

        assert sorted(sdf.schema.names) == sorted(
            ["foo", "bar", "baz", "soma_joinid", "quux"]
        )
        assert sorted(sdf.keys()) == sorted(sdf.schema.names)

    with soma.DataFrame.open(uri, "w") as sdf:
        # Write
        for _ in range(3):
            pydict = {}
            pydict["soma_joinid"] = [0, 1, 2, 3, 4]
            pydict["foo"] = [10, 20, 30, 40, 50]
            pydict["bar"] = [4.1, 5.2, 6.3, 7.4, 8.5]
            pydict["baz"] = ["apple", "ball", "cat", "dog", "egg"]
            pydict["quux"] = [True, False, False, True, False]
            rb = pa.Table.from_pydict(pydict)

            sdf.write(rb)

            with pytest.raises(TypeError):
                # non-arrow write
                sdf.write(rb.to_pandas)

    with soma.DataFrame.open(uri) as sdf:
        assert sdf.count == 5
        assert len(sdf) == 5

        # Read all
        table = sdf.read().concat()
        assert table.num_rows == 5
        assert table.num_columns == 5
        assert [e.as_py() for e in list(table["soma_joinid"])] == pydict["soma_joinid"]
        assert [e.as_py() for e in list(table["foo"])] == pydict["foo"]
        assert [e.as_py() for e in list(table["bar"])] == pydict["bar"]
        assert [e.as_py() for e in list(table["baz"])] == pydict["baz"]
        assert [e.as_py() for e in list(table["quux"])] == pydict["quux"]

        # Read ids
        table = sdf.read(coords=[[30, 10]]).concat()
        assert table.num_rows == 2
        assert table.num_columns == 5
        assert sorted([e.as_py() for e in list(table["soma_joinid"])]) == [0, 2]
        assert sorted([e.as_py() for e in list(table["foo"])]) == [10, 30]
        assert sorted([e.as_py() for e in list(table["bar"])]) == [4.1, 6.3]
        assert sorted([e.as_py() for e in list(table["baz"])]) == ["apple", "cat"]
        assert [e.as_py() for e in list(table["quux"])] == [True, False]

    # Validate TileDB array schema
    with tiledb.open(uri) as A:
        assert A.schema.sparse
        assert not A.schema.allows_duplicates


def test_dataframe_with_float_dim(tmp_path, arrow_schema):
    sdf = soma.DataFrame.create(
        tmp_path.as_posix(), schema=arrow_schema(), index_column_names=("bar",)
    )
    assert sdf.index_column_names == ("bar",)


@pytest.fixture
def simple_data_frame(tmp_path):
    """
    A pytest fixture which creates a simple DataFrame for use in tests below.
    """
    schema = pa.schema(
        [
            ("index", pa.int64()),
            ("soma_joinid", pa.int64()),
            ("A", pa.int64()),
            ("B", pa.float64()),
            ("C", pa.large_string()),
        ]
    )
    index_column_names = ["index"]
    with soma.DataFrame.create(
        tmp_path.as_posix(), schema=schema, index_column_names=index_column_names
    ) as sdf:

        data = {
            "index": [0, 1, 2, 3],
            "soma_joinid": [10, 11, 12, 13],
            "A": [10, 11, 12, 13],
            "B": [100.1, 200.2, 300.3, 400.4],
            "C": ["this", "is", "a", "test"],
        }
        n_data = len(data["index"])
        rb = pa.Table.from_pydict(data)
        sdf.write(rb)
    sdf = soma.DataFrame.open(tmp_path.as_posix())
    return (schema, sdf, n_data, index_column_names)


@pytest.mark.parametrize(
    "ids",
    [
        [None],
        [0],
        [[1, 3]],
    ],
)
@pytest.mark.parametrize(
    "col_names",
    [
        ["A"],
        ["B"],
        ["A", "B"],
        ["index"],
        ["index", "A", "B", "C"],
        ["soma_joinid"],
        ["soma_joinid", "A"],
        None,
    ],
)
def test_DataFrame_read_column_names(simple_data_frame, ids, col_names):
    schema, sdf, n_data, index_column_names = simple_data_frame

    def _check_tbl(tbl, col_names, ids, *, demote):
        assert tbl.num_columns == (
            len(schema.names) if col_names is None else len(col_names)
        )

        if ids is None:
            assert tbl.num_rows == n_data
        elif ids[0] is None:
            assert tbl.num_rows == n_data
        elif isinstance(ids[0], int):
            assert tbl.num_rows == 1
        else:
            assert tbl.num_rows == len(ids[0])

        if demote:
            assert tbl.schema == pa.schema(
                [
                    pa.field(schema.field(f).name, pa.string())
                    if schema.field(f).type == pa.large_string()
                    else schema.field(f)
                    for f in (col_names if col_names is not None else schema.names)
                ]
            )
        else:
            assert tbl.schema == pa.schema(
                [
                    schema.field(f)
                    for f in (col_names if col_names is not None else schema.names)
                ]
            )

    # TileDB ASCII -> Arrow large_string
    _check_tbl(
        sdf.read(ids, column_names=col_names).concat(),
        col_names,
        ids,
        demote=False,
    )
    _check_tbl(sdf.read(column_names=col_names).concat(), col_names, None, demote=False)

    # TileDB ASCII -> Pandas string -> Arrow string (not large_string)
    _check_tbl(
        pa.Table.from_pandas(
            pd.concat(
                [tbl.to_pandas() for tbl in sdf.read(ids, column_names=col_names)]
            )
        ),
        col_names,
        ids,
        demote=True,
    )
    _check_tbl(
        pa.Table.from_pandas(sdf.read(column_names=col_names).concat().to_pandas()),
        col_names,
        None,
        demote=True,
    )


def test_empty_dataframe(tmp_path):
    soma.DataFrame.create(
        (tmp_path / "A").as_posix(),
        schema=pa.schema([("a", pa.int32())]),
        index_column_names=["a"],
    ).close()
    with soma.DataFrame.open((tmp_path / "A").as_posix()) as a:
        # Must not throw
        assert len(next(a.read())) == 0
        assert len(a.read().concat()) == 0
        assert len(next(a.read()).to_pandas()) == 0
        assert len(a.read().concat().to_pandas()) == 0
        assert isinstance(a.read().concat().to_pandas(), pd.DataFrame)

    with pytest.raises(ValueError):
        # illegal column name
        soma.DataFrame.create(
            (tmp_path / "B").as_posix(),
            schema=pa.schema([("a", pa.int32()), ("soma_bogus", pa.int32())]),
            index_column_names=["a"],
        )


def test_columns(tmp_path):
    """
    1. soma_joinid is int64
    2. soma_joinid will be added by default, if missing in call to create
    3. soma_joinid is explicit in keys/schema
    4. No other soma_ ids allowed
    """

    A = soma.DataFrame.create(
        (tmp_path / "A").as_posix(),
        schema=pa.schema([("a", pa.int32())]),
        index_column_names=["a"],
    )
    assert sorted(A.keys()) == sorted(["a", "soma_joinid"])
    assert A.schema.field("soma_joinid").type == pa.int64()

    with pytest.raises(ValueError):
        soma.DataFrame.create(
            (tmp_path / "B").as_posix(),
            schema=pa.schema([("a", pa.int32()), ("soma_joinid", pa.float32())]),
            index_column_names=["a"],
        )

    D = soma.DataFrame.create(
        (tmp_path / "D").as_posix(),
        schema=pa.schema([("a", pa.int32()), ("soma_joinid", pa.int64())]),
        index_column_names=["a"],
    )
    assert sorted(D.keys()) == sorted(["a", "soma_joinid"])
    assert D.schema.field("soma_joinid").type == pa.int64()

    with pytest.raises(ValueError):
        soma.DataFrame.create(
            (tmp_path / "E").as_posix(),
            schema=pa.schema(
                [("a", pa.int32()), ("soma_is_a_reserved_prefix", pa.bool_())]
            ),
            index_column_names=["a"],
        )


@pytest.fixture
def make_dataframe(request):
    index_type = request.param

    # TODO: https://github.com/single-cell-data/TileDB-SOMA/issues/518
    # Check against all `SUPPORTED_ARROW_TYPES` in tests/test_type_system.py`

    index = {
        pa.string(): ["A", "B", "C"],
        pa.large_string(): ["A", "B", "C"],
        pa.binary(): [b"A", b"B", b"C"],
        pa.large_binary(): [b"A", b"B", b"C"],
        **{
            t: np.arange(3, dtype=t.to_pandas_dtype())
            for t in (
                pa.int8(),
                pa.uint8(),
                pa.int16(),
                pa.uint16(),
                pa.int32(),
                pa.uint32(),
                pa.int64(),
                pa.uint64(),
                pa.float32(),
                pa.float64(),
            )
        },
    }[index_type]

    df = pd.DataFrame(
        data={
            "index": index,
            "soma_joinid": np.arange(3, dtype=np.int64),
            "ascii": ["aa", "bbb", "cccccc"],
            "float32": np.array([0.0, 1.1, 2.2], np.float32),
        }
    )
    return pa.Table.from_pandas(df)


@pytest.mark.parametrize(
    "make_dataframe",
    [
        pa.float32(),
        pa.float64(),
        pa.int8(),
        pa.uint8(),
        pa.int16(),
        pa.uint16(),
        pa.int32(),
        pa.uint32(),
        pa.int64(),
        pa.uint64(),
        pa.string(),
        pa.large_string(),
        pa.binary(),
        pa.large_binary(),
    ],
    indirect=True,
)
def test_index_types(tmp_path, make_dataframe):
    """Verify that the index columns can be of various types"""
    sdf = soma.DataFrame.create(
        tmp_path.as_posix(), schema=make_dataframe.schema, index_column_names=["index"]
    )
    sdf.write(make_dataframe)


def make_multiply_indexed_dataframe(tmp_path, index_column_names: List[str]):
    """
    Creates a variably-indexed DataFrame for use in tests below.
    """
    schema = pa.schema(
        [
            # TO DO: Support other index types when we have support for more than int and string/bytes
            # index types in libtiledbsoma's SOMAReader.
            ("index1", pa.int64()),
            ("index2", pa.string()),
            ("index3", pa.int64()),
            ("index4", pa.int64()),
            ("soma_joinid", pa.int64()),
            ("A", pa.int64()),
        ]
    )

    sdf = soma.DataFrame.create(
        uri=tmp_path.as_posix(), schema=schema, index_column_names=index_column_names
    )

    data: Dict[str, list] = {
        "index1": [0, 1, 2, 3, 4, 5],
        "index2": ["aaa", "aaa", "bbb", "bbb", "ccc", "ccc"],
        "index3": [0, 1, 0, 1, 0, 1],
        "index4": [1000, 2000, 1000, 1000, 1000, 1000],
        "soma_joinid": [10, 11, 12, 13, 14, 15],
        "A": [10, 11, 12, 13, 14, 15],
    }

    n_data = len(data["index1"])
    sdf.write(pa.Table.from_pandas(pd.DataFrame(data=data)))

    return (schema, sdf, n_data)


@pytest.mark.parametrize(
    "io",
    [
        # 1D: indexing list is None
        {
            "index_column_names": ["index1"],
            "coords": None,
            "A": [10, 11, 12, 13, 14, 15],
            "throws": None,
        },
        # 1D: indexing slot is None
        {
            "index_column_names": ["index1"],
            "coords": [None],
            "A": [10, 11, 12, 13, 14, 15],
            "throws": None,
        },
        # 1D: indexing slot is int
        {
            "index_column_names": ["index1"],
            "coords": [0],
            "A": [10],
            "throws": None,
        },
        {
            "index_column_names": ["index1"],
            "coords": [100],
            "A": [],
            "throws": None,
        },
        {
            "index_column_names": ["index1"],
            "coords": [-100],
            "A": [],
            "throws": None,
        },
        # 1D: indexing slot is list
        {
            "index_column_names": ["index1"],
            "coords": [[1, 3]],
            "A": [11, 13],
            "throws": None,
        },
        {
            "index_column_names": ["index1"],
            "coords": [[-100, 100]],
            "A": [],
            "throws": None,
        },
        # Indexing by empty list must return empty results
        {
            "index_column_names": ["index1"],
            "coords": [[]],
            "A": [],
            "throws": None,
        },
        # 1D: indexing slot is tuple
        {
            "index_column_names": ["index1"],
            "coords": [(1, 3)],
            "A": [11, 13],
            "throws": None,
        },
        # 1D: indexing slot is range
        {
            "index_column_names": ["index1"],
            "coords": [range(1, 3)],
            "A": [11, 12],
            "throws": None,
        },
        # 1D: indexing slot is pa.ChunkedArray
        {
            "index_column_names": ["index1"],
            "coords": [pa.chunked_array(pa.array([1, 3]))],
            "A": [11, 13],
            "throws": None,
        },
        # 1D: indexing slot is pa.Array
        {
            "index_column_names": ["index1"],
            "coords": [pa.array([1, 3])],
            "A": [11, 13],
            "throws": None,
        },
        # 1D: indexing slot is pa.Array
        {
            "index_column_names": ["index1"],
            "coords": [pa.array([1, 3])],
            "A": [11, 13],
            "throws": None,
        },
        # 1D: indexing slot is np.ndarray
        {
            "index_column_names": ["index1"],
            "coords": [np.asarray([1, 3])],
            "A": [11, 13],
            "throws": None,
        },
        {
            "index_column_names": ["index1"],
            "coords": [
                np.asarray([[1, 3], [2, 4]])
            ],  # Error since 2D array in the slot
            "A": [11, 13],
            "throws": ValueError,
        },
        # 1D: indexing slot is slice
        {
            "index_column_names": ["index1"],
            "coords": [
                slice(None)
            ],  # Indexing slot is none-slice i.e. `[:]` which is like None
            "A": [10, 11, 12, 13, 14, 15],
            "throws": None,
        },
        {
            "index_column_names": ["index1"],
            "coords": [slice(1, 3)],  # Indexing slot is double-ended slice
            "A": [11, 12, 13],
            "throws": None,
        },
        {
            "index_column_names": ["index1"],
            "coords": [slice(None, None)],  # Indexing slot is slice-all
            "A": [10, 11, 12, 13, 14, 15],
            "throws": None,
        },
        {
            "index_column_names": ["index1"],
            "coords": [slice(None, 3)],  # Half-slice
            "A": [10, 11, 12, 13],
            "throws": None,
        },
        {
            "index_column_names": ["index1"],
            "coords": [slice(2, None)],  # Half-slice
            "A": [12, 13, 14, 15],
            "throws": None,
        },
        {
            "index_column_names": ["index1"],
            "coords": [slice(1, 5, 2)],  # Slice step must be 1 or None
            "A": None,
            "throws": ValueError,
        },
        {
            "index_column_names": ["index1"],
            "coords": [slice(-2, -1)],  # Negative slices are not supported
            "A": None,
            "throws": ValueError,
        },
        {
            "index_column_names": ["index1"],
            "coords": [slice(1, 0)],  # hi < lo
            "A": None,
            "throws": ValueError,
        },
        {
            "index_column_names": ["index1"],
            "coords": [],  # len(ids) != len(index_column_names)
            "A": None,
            "throws": ValueError,
        },
        {
            "index_column_names": ["index1"],
            "coords": [(1,), (2,)],  # len(ids) != len(index_column_names)
            "A": None,
            "throws": ValueError,
        },
        {
            "index_column_names": ["index1"],
            "coords": "bogus",  # ids not list/tuple
            "A": None,
            "throws": TypeError,
        },
        {
            "index_column_names": ["index1"],
            "coords": [{"bogus": True}],  # bad index type
            "A": None,
            "throws": TypeError,
        },
        # 1D: indexing slot is of invalid type
        {
            "index_column_names": ["index2", "index3"],
            "coords": [[True], slice(None)],
            "A": None,
            "throws": (RuntimeError, tiledb.cc.TileDBError),
        },
        # 2D: indexing list is None
        {
            "index_column_names": ["index2", "index3"],
            "coords": None,
            "A": [10, 11, 12, 13, 14, 15],
            "throws": None,
        },
        # 2D: indexing slot is None
        {
            "index_column_names": ["index2", "index3"],
            "coords": [None, None],
            "A": [10, 11, 12, 13, 14, 15],
            "throws": None,
        },
        # 2D: indexing slot is int
        {
            "index_column_names": ["index1", "index3"],
            "coords": [0, 0],
            "A": [10],
            "throws": None,
        },
        # 2D: indexing slots are string and int
        {
            "index_column_names": ["index2", "index3"],
            "coords": [["aaa"], 0],
            "A": [10],
            "throws": None,
        },
        # 2D: indexing slot is string not list/tuple of string
        {
            "index_column_names": ["index2", "index3"],
            "coords": ["aaa", 0],
            "A": [10],
            "throws": None,
        },
        # 2D: indexing slot is list
        # TODO: at present SOMAReader only accepts int and string/byte dims.
        {
            "index_column_names": ["index2", "index3"],
            "coords": [["aaa", "ccc"], None],
            "A": [10, 11, 14, 15],
            "throws": None,
        },
        # 3D: indexing slot is list
        {
            "index_column_names": ["index2", "index3", "index4"],
            "coords": [["aaa", "ccc"], None, None],
            "A": [10, 11, 14, 15],
            "throws": None,
        },
        # 3D: indexing slot is mixed
        {
            "index_column_names": ["index2", "index3", "index4"],
            "coords": [("aaa", "ccc"), None, np.asarray([2000, 9999])],
            "A": [11],
            "throws": None,
        },
        # value_filter
        {
            "index_column_names": ["index1", "index2"],
            "coords": [None, ("ccc", "zzz")],
            "value_filter": "soma_joinid > 13",
            "A": [14, 15],
        },
        {
            "index_column_names": ["index1", "index2"],
            "coords": [None, ("bbb", "zzz")],
            "value_filter": "quick brown fox",
            "A": None,
            "throws": tiledb.TileDBError,  # TODO: should this be wrapped?
        },
    ],
)
def test_read_indexing(tmp_path, io):
    """Test various ways of indexing on read"""

    schema, sdf, n_data = make_multiply_indexed_dataframe(
        tmp_path, io["index_column_names"]
    )
    with soma.DataFrame.open(uri=sdf.uri) as sdf:
        assert list(sdf.index_column_names) == io["index_column_names"]

        read_kwargs = {"column_names": ["A"]}
        read_kwargs.update({k: io[k] for k in ("coords", "value_filter") if k in io})
        if io.get("throws", None):
            with pytest.raises(io["throws"]):
                next(sdf.read(**read_kwargs))
        else:
            table = next(sdf.read(**read_kwargs))
            assert table["A"].to_pylist() == io["A"]

        if io.get("throws", None):
            with pytest.raises(io["throws"]):
                next(sdf.read(**read_kwargs)).to_pandas()
        else:
            table = next(sdf.read(**read_kwargs)).to_pandas()
            assert table["A"].to_list() == io["A"]


@pytest.mark.parametrize(
    "schema",
    [
        pa.schema(
            [
                (
                    "A",
                    pa.dictionary(
                        value_type=pa.string(), index_type=pa.int8(), ordered=True
                    ),
                ),
            ]
        ),
        pa.schema(
            [
                (
                    "A",
                    pa.dictionary(
                        value_type=pa.string(), index_type=pa.int8(), ordered=False
                    ),
                ),
            ]
        ),
        pa.Schema.from_pandas(
            pd.DataFrame(
                data={
                    "A": pd.Categorical(
                        ["a", "b", "a", "b"], ordered=True, categories=["b", "a"]
                    )
                }
            )
        ),
        pa.Schema.from_pandas(
            pd.DataFrame(
                data={
                    "A": pd.Categorical(
                        ["a", "b", "a", "b"], ordered=False, categories=["b", "a"]
                    )
                }
            )
        ),
    ],
)
def test_create_categorical_types(tmp_path, schema):
    """
    Verify that `create` throws expected error on (unsupported) dictionary/categorical types.
    """
    schema = schema.insert(0, pa.field("soma_joinid", pa.int64()))

    # Test exception as normal column
    with pytest.raises(TypeError):
        soma.DataFrame.create(
            tmp_path.as_posix(), schema=schema, index_column_names=["soma_joinid"]
        )

    # test as index column
    with pytest.raises(TypeError):
        soma.DataFrame.create(
            tmp_path.as_posix(), schema=schema, index_column_names=["A"]
        )


def test_write_categorical_types(tmp_path):
    """
    Verify that write path accepts categoricals
    """
    schema = pa.schema([("soma_joinid", pa.int64()), ("A", pa.large_string())])
    with soma.DataFrame.create(
        tmp_path.as_posix(), schema=schema, index_column_names=["soma_joinid"]
    ) as sdf:

        df = pd.DataFrame(
            data={
                "soma_joinid": [0, 1, 2, 3],
                "A": pd.Categorical(
                    ["a", "b", "a", "b"], ordered=True, categories=["b", "a"]
                ),
            }
        )
        sdf.write(pa.Table.from_pandas(df))

    with soma.DataFrame.open(tmp_path.as_posix()) as sdf:
        assert (df == sdf.read().concat().to_pandas()).all().all()


def test_result_order(tmp_path):
    # cf. https://docs.tiledb.com/main/background/key-concepts-and-data-format#data-layout
    schema = pa.schema(
        [
            ("row", pa.int64()),
            ("col", pa.int64()),
            ("soma_joinid", pa.int64()),
        ]
    )
    with soma.DataFrame.create(
        uri=tmp_path.as_posix(), schema=schema, index_column_names=["row", "col"]
    ) as sdf:
        data = {
            "row": [0] * 4 + [1] * 4 + [2] * 4 + [3] * 4,
            "col": [0, 1, 2, 3] * 4,
            "soma_joinid": list(range(16)),
        }
        sdf.write(pa.Table.from_pydict(data))

    with soma.DataFrame.open(tmp_path.as_posix()) as sdf:
        table = sdf.read(result_order="row-major").concat().to_pandas()
        assert table["soma_joinid"].to_list() == list(range(16))

        table = sdf.read(result_order="column-major").concat().to_pandas()
        assert table["soma_joinid"].to_list() == [
            0,
            4,
            8,
            12,
            1,
            5,
            9,
            13,
            2,
            6,
            10,
            14,
            3,
            7,
            11,
            15,
        ]

        with pytest.raises(ValueError):
            next(sdf.read(result_order="bogus"))


<<<<<<< HEAD
def test_timestamped_ops(tmp_path):
    schema = pa.schema(
        [
            ("soma_joinid", pa.int64()),
            ("B", pa.float64()),
            ("C", pa.large_string()),
        ]
    )
    with soma.DataFrame.create(
        tmp_path.as_posix(),
        schema=schema,
        index_column_names=["soma_joinid"],
        context=SOMATileDBContext(write_timestamp=10),
    ) as sidf:
        data = {
            "soma_joinid": [0],
            "B": [100.1],
            "C": ["foo"],
        }
        sidf.write(pa.Table.from_pydict(data))

    with soma.DataFrame.open(
        uri=tmp_path.as_posix(), mode="w", context=SOMATileDBContext(write_timestamp=20)
    ) as sidf:
        data = {
            "soma_joinid": [0, 1],
            "B": [200.2, 300.3],
            "C": ["bar", "bas"],
        }
        sidf.write(pa.Table.from_pydict(data))

    # read without timestamp & see final image
    with soma.DataFrame.open(tmp_path.as_posix()) as sidf:
        tab = sidf.read().concat()
        assert list(x.as_py() for x in tab["soma_joinid"]) == [0, 1]
        assert list(x.as_py() for x in tab["B"]) == [200.2, 300.3]
        assert list(x.as_py() for x in tab["C"]) == ["bar", "bas"]

    # read at t=15 & see only the first write
    with soma.DataFrame.open(
        tmp_path.as_posix(), context=SOMATileDBContext(read_timestamp=15)
    ) as sidf:
        tab = sidf.read().concat()
        assert list(x.as_py() for x in tab["soma_joinid"]) == [0]
        assert list(x.as_py() for x in tab["B"]) == [100.1]
        assert list(x.as_py() for x in tab["C"]) == ["foo"]
=======
@pytest.mark.parametrize(
    "create_options,expected_schema_fields",
    (
        (
            {"allows_duplicates": True},
            {
                "validity_filters": tiledb.FilterList([tiledb.RleFilter()]),
                "allows_duplicates": True,
            },
        ),
        (
            {"allows_duplicates": False},
            {
                "validity_filters": tiledb.FilterList([tiledb.RleFilter()]),
                "allows_duplicates": False,
            },
        ),
        (
            {"validity_filters": ["NoOpFilter"], "allows_duplicates": False},
            {
                "validity_filters": tiledb.FilterList([tiledb.NoOpFilter()]),
                "allows_duplicates": False,
            },
        ),
    ),
)
def test_create_platform_config_overrides(
    tmp_path, create_options, expected_schema_fields
):
    uri = tmp_path.as_posix()
    soma.DataFrame.create(
        uri,
        schema=pa.schema([pa.field("colA", pa.string())]),
        platform_config={"tiledb": {"create": {**create_options}}},
    ).close()
    with tiledb.open(uri) as D:
        for k, v in expected_schema_fields.items():
            assert getattr(D.schema, k) == v
>>>>>>> 7e066fc8
<|MERGE_RESOLUTION|>--- conflicted
+++ resolved
@@ -820,54 +820,6 @@
             next(sdf.read(result_order="bogus"))
 
 
-<<<<<<< HEAD
-def test_timestamped_ops(tmp_path):
-    schema = pa.schema(
-        [
-            ("soma_joinid", pa.int64()),
-            ("B", pa.float64()),
-            ("C", pa.large_string()),
-        ]
-    )
-    with soma.DataFrame.create(
-        tmp_path.as_posix(),
-        schema=schema,
-        index_column_names=["soma_joinid"],
-        context=SOMATileDBContext(write_timestamp=10),
-    ) as sidf:
-        data = {
-            "soma_joinid": [0],
-            "B": [100.1],
-            "C": ["foo"],
-        }
-        sidf.write(pa.Table.from_pydict(data))
-
-    with soma.DataFrame.open(
-        uri=tmp_path.as_posix(), mode="w", context=SOMATileDBContext(write_timestamp=20)
-    ) as sidf:
-        data = {
-            "soma_joinid": [0, 1],
-            "B": [200.2, 300.3],
-            "C": ["bar", "bas"],
-        }
-        sidf.write(pa.Table.from_pydict(data))
-
-    # read without timestamp & see final image
-    with soma.DataFrame.open(tmp_path.as_posix()) as sidf:
-        tab = sidf.read().concat()
-        assert list(x.as_py() for x in tab["soma_joinid"]) == [0, 1]
-        assert list(x.as_py() for x in tab["B"]) == [200.2, 300.3]
-        assert list(x.as_py() for x in tab["C"]) == ["bar", "bas"]
-
-    # read at t=15 & see only the first write
-    with soma.DataFrame.open(
-        tmp_path.as_posix(), context=SOMATileDBContext(read_timestamp=15)
-    ) as sidf:
-        tab = sidf.read().concat()
-        assert list(x.as_py() for x in tab["soma_joinid"]) == [0]
-        assert list(x.as_py() for x in tab["B"]) == [100.1]
-        assert list(x.as_py() for x in tab["C"]) == ["foo"]
-=======
 @pytest.mark.parametrize(
     "create_options,expected_schema_fields",
     (
@@ -906,4 +858,51 @@
     with tiledb.open(uri) as D:
         for k, v in expected_schema_fields.items():
             assert getattr(D.schema, k) == v
->>>>>>> 7e066fc8
+
+
+def test_timestamped_ops(tmp_path):
+    schema = pa.schema(
+        [
+            ("soma_joinid", pa.int64()),
+            ("B", pa.float64()),
+            ("C", pa.large_string()),
+        ]
+    )
+    with soma.DataFrame.create(
+        tmp_path.as_posix(),
+        schema=schema,
+        index_column_names=["soma_joinid"],
+        context=SOMATileDBContext(write_timestamp=10),
+    ) as sidf:
+        data = {
+            "soma_joinid": [0],
+            "B": [100.1],
+            "C": ["foo"],
+        }
+        sidf.write(pa.Table.from_pydict(data))
+
+    with soma.DataFrame.open(
+        uri=tmp_path.as_posix(), mode="w", context=SOMATileDBContext(write_timestamp=20)
+    ) as sidf:
+        data = {
+            "soma_joinid": [0, 1],
+            "B": [200.2, 300.3],
+            "C": ["bar", "bas"],
+        }
+        sidf.write(pa.Table.from_pydict(data))
+
+    # read without timestamp & see final image
+    with soma.DataFrame.open(tmp_path.as_posix()) as sidf:
+        tab = sidf.read().concat()
+        assert list(x.as_py() for x in tab["soma_joinid"]) == [0, 1]
+        assert list(x.as_py() for x in tab["B"]) == [200.2, 300.3]
+        assert list(x.as_py() for x in tab["C"]) == ["bar", "bas"]
+
+    # read at t=15 & see only the first write
+    with soma.DataFrame.open(
+        tmp_path.as_posix(), context=SOMATileDBContext(read_timestamp=15)
+    ) as sidf:
+        tab = sidf.read().concat()
+        assert list(x.as_py() for x in tab["soma_joinid"]) == [0]
+        assert list(x.as_py() for x in tab["B"]) == [100.1]
+        assert list(x.as_py() for x in tab["C"]) == ["foo"]