--- conflicted
+++ resolved
@@ -1812,100 +1812,70 @@
             ["int32"],
             None,
             [pa.array([3202, 3203])],
-<<<<<<< HEAD
-=======
             # Static type (INT64) does not match expected type (INT32)
->>>>>>> dc5b9d65
         ],
         [
             "int16-pa-array-untyped",
             ["int16"],
             None,
             [pa.array([1602, 1603])],
-<<<<<<< HEAD
-=======
             # Static type (INT64) does not match expected type (INT16)
->>>>>>> dc5b9d65
         ],
         [
             "int8-pa-array-untyped",
             ["int8"],
             None,
             [pa.array([82, 83])],
-<<<<<<< HEAD
-=======
             # Static type (INT64) does not match expected type (INT8)
->>>>>>> dc5b9d65
         ],
         [
             "uint64-pa-array-untyped",
             ["uint64"],
             None,
             [pa.array([6412, 6413])],
-<<<<<<< HEAD
-=======
             # Static type (INT64) does not match expected type (UINT64)
->>>>>>> dc5b9d65
         ],
         [
             "uint32-pa-array-untyped",
             ["uint32"],
             None,
             [pa.array([3212, 3213])],
-<<<<<<< HEAD
-=======
             # Static type (UINT64) does not match expected type (UINT32)
->>>>>>> dc5b9d65
         ],
         [
             "uint16-pa-array-untyped",
             ["uint16"],
             None,
             [pa.array([1612, 1613])],
-<<<<<<< HEAD
-=======
             # Static type (UINT64) does not match expected type (UINT16)
->>>>>>> dc5b9d65
         ],
         [
             "uint8-pa-array-untyped",
             ["uint8"],
             None,
             [pa.array([92, 93])],
-<<<<<<< HEAD
-=======
             # Static type (UINT64) does not match expected type (UINT8)
->>>>>>> dc5b9d65
         ],
         [
             "float32-pa-array-untyped",
             ["float32"],
             None,
             [pa.array([322.5, 323.5])],
-<<<<<<< HEAD
-=======
             # Static type (FLOAT64) does not match expected type (FLOAT32)
->>>>>>> dc5b9d65
         ],
         [
             "float32-pa-array-typed-float64",
             ["float32"],
             None,
             [pa.array([322.5, 323.5], pa.float64())],
-<<<<<<< HEAD
-=======
             # Static type (FLOAT64) does not match expected type (FLOAT32)
->>>>>>> dc5b9d65
         ],
         [
             "float64-pa-array-typed-float32",
             ["float64"],
             None,
             [pa.array([322.5, 323.5], pa.float32())],
-<<<<<<< HEAD
-=======
             # Static type (FLOAT32) does not match expected type (FLOAT64)
->>>>>>> dc5b9d65
         ],
     ],
 )
@@ -1929,10 +1899,6 @@
     with soma.DataFrame.open(uri, "w") as sdf:
         sdf.write(arrow_table)
 
-<<<<<<< HEAD
-    with pytest.raises((RuntimeError, tiledb.TileDBError)):
-=======
     with pytest.raises((RuntimeError, tiledb.cc.TileDBError)):
->>>>>>> dc5b9d65
         with soma.DataFrame.open(uri, "r") as sdf:
             sdf.read(coords=coords).concat()