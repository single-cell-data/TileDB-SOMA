--- conflicted
+++ resolved
@@ -21,7 +21,7 @@
 - [X] get is_sparse
 - [X] get metadata
 - [ ] read
-- [ ] write
+- [X] write
 - [ ] reshape
 """
 
@@ -85,24 +85,34 @@
     # should be silent about non-existent object
     assert a.delete() is None
     assert soma.SOMADenseNdArray(uri="no such array").delete() is None
-<<<<<<< HEAD
-=======
-
->>>>>>> a1dfdc20
 
 
-def test_soma_dense_nd_array_write_tensor(tmp_path):
-    nr = 10
-    nc = 20
+@pytest.mark.parametrize("shape", [(10,), (10, 20), (10, 20, 2), (2, 4, 6, 8)])
+def test_soma_dense_nd_array_read_write_tensor(tmp_path, shape: Tuple[int, ...]):
     a = soma.SOMADenseNdArray(tmp_path.as_posix())
+    a.create(pa.float64(), shape)
+    ndim = len(shape)
 
-    a.create(pa.float64(), [nr, nc])
+    # random sample - written to entire array
+    data = np.random.default_rng().standard_normal(np.prod(shape)).reshape(shape)
+    coords = tuple(slice(0, dim_len) for dim_len in shape)
+    a.write_tensor(coords, pa.Tensor.from_numpy(data))
+    del a
 
-    data = np.eye(nr, nc)
-    a.write_tensor((slice(0, nr), slice(0, nc)), pa.Tensor.from_numpy(data))
+    # check multiple read paths
+    b = soma.SOMADenseNdArray(tmp_path.as_posix())
 
-    rb = a.read_all(result_order="row-major")  # returns a RecordBatch
-    assert np.array_equal(rb.to_pandas()["data"].to_numpy(), data.flatten())
+    t = b.read_tensor((slice(None),) * ndim, result_order="row-major")
+    assert t.equals(pa.Tensor.from_numpy(data))
 
-    rb = a.read_all(result_order="column-major")  # returns a RecordBatch
-    assert np.array_equal(rb.to_pandas()["data"].to_numpy(), data.transpose().flatten())+    t = b.read_tensor((slice(None),) * ndim, result_order="column-major")
+    assert t.equals(pa.Tensor.from_numpy(data.transpose()))
+
+    # write a single-value sub-array and recheck
+    b.write_tensor(
+        (0,) * len(shape),
+        pa.Tensor.from_numpy(np.zeros((1,) * len(shape), dtype=np.float64)),
+    )
+    data[(0,) * len(shape)] = 0.0
+    t = b.read_tensor((slice(None),) * ndim)
+    assert t.equals(pa.Tensor.from_numpy(data))