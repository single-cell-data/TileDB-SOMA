import tempfile
from pathlib import Path

import anndata
import pytest
import tiledb

import tiledbsoma
import tiledbsoma.io

HERE = Path(__file__).parent


@pytest.fixture
def h5ad_file(request):
    # pbmc-small is faster for automated unit-test / CI runs.
    # input_path = HERE.parent / "anndata/pbmc3k_processed.h5ad"
    input_path = HERE.parent / "anndata/pbmc-small.h5ad"
    return input_path


@pytest.fixture
def adata(h5ad_file):
    return anndata.read_h5ad(h5ad_file)


@pytest.mark.parametrize(
    "ingest_modes",
    [
        # Standard ingest: normal use-case:
        ["write"],
        # Schema only:
        ["schema_only"],
        # Schema only, then populate:
        ["schema_only", "resume"],
        # User writes data, then a subsequent write creates nothing new:
        [
            "write",
            "resume",
        ],
        # "Resume" after no write at all does write new data
        ["resume"],
    ],
)
def test_import_anndata(adata, ingest_modes):

    have_ingested = False

    # Set up anndata input path and tiledb-group output path
    tempdir = tempfile.TemporaryDirectory()
    output_path = tempdir.name

<<<<<<< HEAD
    for ingest_mode in ingest_modes:

        orig = adata

        # Ingest
        exp = tiledbsoma.Experiment(output_path)
        tiledbsoma.io.from_anndata(exp, orig, "mRNA", ingest_mode=ingest_mode)

        if ingest_mode != "schema_only":
            have_ingested = True

        with tiledb.Group(output_path) as G:
            assert (
                G.meta[tiledbsoma.util.SOMA_OBJECT_TYPE_METADATA_KEY]
                == "SOMAExperiment"
            )

        # Check obs
        df = exp.obs.read_as_pandas_all()
        assert sorted(df.columns.to_list()) == sorted(
            orig.obs_keys() + ["soma_joinid", "obs_id"]
        )
        assert (
            exp.obs.metadata.get(tiledbsoma.util.SOMA_OBJECT_TYPE_METADATA_KEY)
            == "SOMADataFrame"
        )
        # Convenience accessor
        assert sorted(exp.obs.keys()) == sorted(
            list(orig.obs.keys()) + ["soma_joinid", "obs_id"]
        )
        if have_ingested:
            assert sorted(df["obs_id"]) == sorted(list(orig.obs_names))
        else:
            assert sorted(df["obs_id"]) == []

        # XXX MORE FROM MAIN-OLD PERHAPS AS UNDERDIFF

        tempdir.cleanup()


def _get_fragment_count(array_uri):
    return len(tiledb.fragment.FragmentInfoList(array_uri=array_uri))


@pytest.mark.parametrize(
    "resume_mode_h5ad_file",
    [
        HERE.parent / "anndata/pbmc-small-x-dense.h5ad",
        HERE.parent / "anndata/pbmc-small-x-csr.h5ad",
        HERE.parent / "anndata/pbmc-small-x-csc.h5ad",
    ],
)
def test_resume_mode(adata, resume_mode_h5ad_file):
    """
    Makes sure resume-mode ingest after successful ingest of the same input data does not write
    anything new
    """

    tempdir1 = tempfile.TemporaryDirectory()
    output_path1 = tempdir1.name
    exp1 = tiledbsoma.Experiment(output_path1)
    tiledbsoma.io.from_h5ad(exp1, resume_mode_h5ad_file, "RNA", ingest_mode="write")

    tempdir2 = tempfile.TemporaryDirectory()
    output_path2 = tempdir2.name
    exp2 = tiledbsoma.Experiment(output_path2)
    tiledbsoma.io.from_h5ad(exp2, resume_mode_h5ad_file, "RNA", ingest_mode="write")
    tiledbsoma.io.from_h5ad(exp2, resume_mode_h5ad_file, "RNA", ingest_mode="resume")

    assert _get_fragment_count(exp1.obs.uri) == _get_fragment_count(exp2.obs.uri)
    assert _get_fragment_count(exp1.ms["RNA"].var.uri) == _get_fragment_count(
        exp2.ms["RNA"].var.uri
    )
    assert _get_fragment_count(exp1.ms["RNA"].X["data"].uri) == _get_fragment_count(
        exp2.ms["RNA"].X["data"].uri
    )

    # XXX TO DO
    #    assert _get_fragment_count(exp1.raw.var.uri) == _get_fragment_count(
    #        exp2.raw.var.uri
    #    )
    #    assert _get_fragment_count(exp1.raw.X["data"].uri) == _get_fragment_count(
    #        exp2.raw.X["data"].uri
    #    )
    #
    #    assert _get_fragment_count(exp1.obsm["X_pca"].uri) == _get_fragment_count(
    #        exp2.obsm["X_pca"].uri
    #    )
    #    assert _get_fragment_count(exp1.obsm["X_tsne"].uri) == _get_fragment_count(
    #        exp2.obsm["X_tsne"].uri
    #    )
    #
    #    assert _get_fragment_count(exp1.obsp["distances"].uri) == _get_fragment_count(
    #        exp2.obsp["distances"].uri
    #    )
    #
    #    assert _get_fragment_count(exp1.varm["PCs"].uri) == _get_fragment_count(
    #        exp2.varm["PCs"].uri
    #    )

    tempdir1.cleanup()
    tempdir2.cleanup()
=======
    orig = adata

    # Ingest
    exp = tiledbsoma.Experiment(output_path)
    tiledbsoma.io.from_anndata(exp, orig, "RNA")

    # Structure:
    # pbmc-small Experiment:
    #   obs DataFrame (80,)
    #   ms Collection:
    #     RNA Measurement:
    #       X Collection:
    #         data SparseNDArray (80, 20)
    #       obsp Collection:
    #         distances SparseNDArray (80, 80)
    #       var DataFrame (20,)
    #       obsm Collection:
    #         X_tsne DenseNDArray (80, 2)
    #         X_pca DenseNDArray (80, 19)
    #       varm Collection:
    #         PCs DenseNDArray (20, 19)
    #     raw Measurement:
    #       var DataFrame (230,)
    #       X Collection:
    #         data SparseNDArray (80, 230)

    with tiledb.Group(output_path) as G:
        assert G.meta[tiledbsoma.util.SOMA_OBJECT_TYPE_METADATA_KEY] == "SOMAExperiment"

    # Check obs
    obs = exp.obs.read_as_pandas_all()
    assert sorted(obs.columns.to_list()) == sorted(
        orig.obs_keys() + ["soma_joinid", "obs_id"]
    )
    assert (
        exp.obs.metadata.get(tiledbsoma.util.SOMA_OBJECT_TYPE_METADATA_KEY)
        == "SOMADataFrame"
    )
    assert sorted(obs["obs_id"]) == sorted(list(orig.obs_names))
    # Convenience accessor
    assert sorted(exp.obs.keys()) == sorted(
        list(orig.obs.keys()) + ["soma_joinid", "obs_id"]
    )

    # Check var
    var = exp.ms["RNA"].var.read_as_pandas_all()
    assert sorted(var.columns.to_list()) == sorted(
        orig.var_keys() + ["soma_joinid", "var_id"]
    )
    assert (
        exp.ms["RNA"].var.metadata.get(tiledbsoma.util.SOMA_OBJECT_TYPE_METADATA_KEY)
        == "SOMADataFrame"
    )
    assert sorted(var["var_id"]) == sorted(list(orig.var_names))
    # Convenience accessor
    assert sorted(exp.ms["RNA"].var.keys()) == sorted(
        list(orig.var.keys()) + ["soma_joinid", "var_id"]
    )

    # Check X/data (dense)
    X = exp.ms["RNA"].X["data"].read_tensor(coords=(slice(None), slice(None)))
    assert X.shape == orig.X.shape
    assert (
        exp.ms["RNA"]
        .X["data"]
        .metadata.get(tiledbsoma.util.SOMA_OBJECT_TYPE_METADATA_KEY)
        == "SOMADenseNDArray"
    )

    # Check raw/X/data (sparse)
    X = next(
        exp.ms["raw"]
        .X["data"]
        .read_sparse_tensor(coords=(slice(None), slice(None)), format="coo")
    )
    assert X.shape == orig.raw.X.shape
    assert (
        exp.ms["raw"]
        .X["data"]
        .metadata.get(tiledbsoma.util.SOMA_OBJECT_TYPE_METADATA_KEY)
        == "SOMASparseNDArray"
    )

    # Check some annotation matrices
    # Note: pbmc-small doesn't have varp.

    obsm = exp.ms["RNA"].obsm
    assert sorted(obsm.keys()) == sorted(orig.obsm.keys())
    for key in list(orig.obsm.keys()):
        matrix = obsm[key].read_tensor(coords=(slice(None), slice(None)))
        assert matrix.shape == orig.obsm[key].shape
        assert (
            obsm[key].metadata.get(tiledbsoma.util.SOMA_OBJECT_TYPE_METADATA_KEY)
            == "SOMADenseNDArray"
        )

    varm = exp.ms["RNA"].varm
    assert sorted(varm.keys()) == sorted(orig.varm.keys())
    for key in list(orig.varm.keys()):
        matrix = varm[key].read_tensor(coords=(slice(None), slice(None)))
        assert matrix.shape == orig.varm[key].shape
        assert (
            varm[key].metadata.get(tiledbsoma.util.SOMA_OBJECT_TYPE_METADATA_KEY)
            == "SOMADenseNDArray"
        )

    obsp = exp.ms["RNA"].obsp
    assert sorted(obsp.keys()) == sorted(orig.obsp.keys())
    for key in list(orig.obsp.keys()):
        matrix = next(
            obsp[key].read_sparse_tensor(
                coords=(slice(None), slice(None)), format="coo"
            )
        )
        assert matrix.shape == orig.obsp[key].shape
        assert (
            obsp[key].metadata.get(tiledbsoma.util.SOMA_OBJECT_TYPE_METADATA_KEY)
            == "SOMASparseNDArray"
        )

    tempdir.cleanup()


def test_export_anndata(adata):
    tempdir = tempfile.TemporaryDirectory()
    output_path = tempdir.name

    orig = adata

    exp = tiledbsoma.Experiment(output_path)
    tiledbsoma.io.from_anndata(exp, orig, measurement_name="RNA")

    readback = tiledbsoma.io.to_anndata(exp, measurement_name="RNA")

    assert readback.obs.shape == orig.obs.shape
    assert readback.var.shape == orig.var.shape
    assert readback.X.shape == orig.X.shape

    for key in orig.obsm.keys():
        assert readback.obsm[key].shape == orig.obsm[key].shape
    for key in orig.varm.keys():
        assert readback.varm[key].shape == orig.varm[key].shape
    for key in orig.obsp.keys():
        assert readback.obsp[key].shape == orig.obsp[key].shape
    for key in orig.varp.keys():
        assert readback.varp[key].shape == orig.varp[key].shape
>>>>>>> 50c6498c
<|MERGE_RESOLUTION|>--- conflicted
+++ resolved
@@ -34,11 +34,8 @@
         # Schema only, then populate:
         ["schema_only", "resume"],
         # User writes data, then a subsequent write creates nothing new:
-        [
-            "write",
-            "resume",
-        ],
-        # "Resume" after no write at all does write new data
+        ["write", "resume"],
+        # "Resume" after no write at all does write new data:
         ["resume"],
     ],
 )
@@ -46,19 +43,14 @@
 
     have_ingested = False
 
-    # Set up anndata input path and tiledb-group output path
     tempdir = tempfile.TemporaryDirectory()
     output_path = tempdir.name
-
-<<<<<<< HEAD
+    orig = adata
+
     for ingest_mode in ingest_modes:
 
-        orig = adata
-
-        # Ingest
         exp = tiledbsoma.Experiment(output_path)
-        tiledbsoma.io.from_anndata(exp, orig, "mRNA", ingest_mode=ingest_mode)
-
+        tiledbsoma.io.from_anndata(exp, orig, "RNA", ingest_mode=ingest_mode)
         if ingest_mode != "schema_only":
             have_ingested = True
 
@@ -69,24 +61,140 @@
             )
 
         # Check obs
-        df = exp.obs.read_as_pandas_all()
-        assert sorted(df.columns.to_list()) == sorted(
+        obs = exp.obs.read_as_pandas_all()
+        assert sorted(obs.columns.to_list()) == sorted(
             orig.obs_keys() + ["soma_joinid", "obs_id"]
         )
         assert (
             exp.obs.metadata.get(tiledbsoma.util.SOMA_OBJECT_TYPE_METADATA_KEY)
             == "SOMADataFrame"
         )
+        if have_ingested:
+            assert sorted(obs["obs_id"]) == sorted(list(orig.obs_names))
+        else:
+            assert sorted(obs["obs_id"]) == []
         # Convenience accessor
         assert sorted(exp.obs.keys()) == sorted(
             list(orig.obs.keys()) + ["soma_joinid", "obs_id"]
         )
-        if have_ingested:
-            assert sorted(df["obs_id"]) == sorted(list(orig.obs_names))
-        else:
-            assert sorted(df["obs_id"]) == []
-
-        # XXX MORE FROM MAIN-OLD PERHAPS AS UNDERDIFF
+
+        # Check var
+        var = exp.ms["RNA"].var.read_as_pandas_all()
+        assert sorted(var.columns.to_list()) == sorted(
+            orig.var_keys() + ["soma_joinid", "var_id"]
+        )
+        assert (
+            exp.ms["RNA"].var.metadata.get(
+                tiledbsoma.util.SOMA_OBJECT_TYPE_METADATA_KEY
+            )
+            == "SOMADataFrame"
+        )
+        if have_ingested:
+            assert sorted(var["var_id"]) == sorted(list(orig.var_names))
+        else:
+            assert sorted(var["var_id"]) == []
+        # Convenience accessor
+        assert sorted(exp.ms["RNA"].var.keys()) == sorted(
+            list(orig.var.keys()) + ["soma_joinid", "var_id"]
+        )
+
+        # Check X/data (dense)
+        if have_ingested:
+            X = exp.ms["RNA"].X["data"].read_tensor(coords=(slice(None), slice(None)))
+            assert X.shape == orig.X.shape
+            assert (
+                exp.ms["RNA"]
+                .X["data"]
+                .metadata.get(tiledbsoma.util.SOMA_OBJECT_TYPE_METADATA_KEY)
+                == "SOMADenseNDArray"
+            )
+        else:
+            with pytest.raises(ValueError):
+                X = (
+                    exp.ms["RNA"]
+                    .X["data"]
+                    .read_tensor(coords=(slice(None), slice(None)))
+                )
+
+        # Check raw/X/data (sparse)
+        if have_ingested:
+            X = next(
+                exp.ms["raw"]
+                .X["data"]
+                .read_sparse_tensor(coords=(slice(None), slice(None)), format="coo")
+            )
+            assert X.shape == orig.raw.X.shape
+            assert (
+                exp.ms["raw"]
+                .X["data"]
+                .metadata.get(tiledbsoma.util.SOMA_OBJECT_TYPE_METADATA_KEY)
+                == "SOMASparseNDArray"
+            )
+        else:
+            with pytest.raises(StopIteration):
+                X = next(
+                    exp.ms["raw"]
+                    .X["data"]
+                    .read_sparse_tensor(coords=(slice(None), slice(None)), format="coo")
+                )
+
+        obsm = exp.ms["RNA"].obsm
+        assert sorted(obsm.keys()) == sorted(orig.obsm.keys())
+        for key in list(orig.obsm.keys()):
+            if have_ingested:
+                matrix = obsm[key].read_tensor(coords=(slice(None), slice(None)))
+                assert matrix.shape == orig.obsm[key].shape
+                assert (
+                    obsm[key].metadata.get(
+                        tiledbsoma.util.SOMA_OBJECT_TYPE_METADATA_KEY
+                    )
+                    == "SOMADenseNDArray"
+                )
+            else:
+                with pytest.raises(ValueError):
+                    matrix = obsm[key].read_tensor(coords=(slice(None), slice(None)))
+
+        varm = exp.ms["RNA"].varm
+        assert sorted(varm.keys()) == sorted(orig.varm.keys())
+        for key in list(orig.varm.keys()):
+            if have_ingested:
+                matrix = varm[key].read_tensor(coords=(slice(None), slice(None)))
+                assert matrix.shape == orig.varm[key].shape
+                assert (
+                    varm[key].metadata.get(
+                        tiledbsoma.util.SOMA_OBJECT_TYPE_METADATA_KEY
+                    )
+                    == "SOMADenseNDArray"
+                )
+            else:
+                with pytest.raises(ValueError):
+                    matrix = varm[key].read_tensor(coords=(slice(None), slice(None)))
+
+        obsp = exp.ms["RNA"].obsp
+        assert sorted(obsp.keys()) == sorted(orig.obsp.keys())
+        for key in list(orig.obsp.keys()):
+            if have_ingested:
+                matrix = next(
+                    obsp[key].read_sparse_tensor(
+                        coords=(slice(None), slice(None)), format="coo"
+                    )
+                )
+                assert matrix.shape == orig.obsp[key].shape
+                assert (
+                    obsp[key].metadata.get(
+                        tiledbsoma.util.SOMA_OBJECT_TYPE_METADATA_KEY
+                    )
+                    == "SOMASparseNDArray"
+                )
+            else:
+                with pytest.raises(StopIteration):
+                    matrix = next(
+                        obsp[key].read_sparse_tensor(
+                            coords=(slice(None), slice(None)), format="coo"
+                        )
+                    )
+
+        # pbmc-small has no varp
 
         tempdir.cleanup()
 
@@ -128,153 +236,32 @@
         exp2.ms["RNA"].X["data"].uri
     )
 
-    # XXX TO DO
-    #    assert _get_fragment_count(exp1.raw.var.uri) == _get_fragment_count(
-    #        exp2.raw.var.uri
-    #    )
-    #    assert _get_fragment_count(exp1.raw.X["data"].uri) == _get_fragment_count(
-    #        exp2.raw.X["data"].uri
-    #    )
-    #
-    #    assert _get_fragment_count(exp1.obsm["X_pca"].uri) == _get_fragment_count(
-    #        exp2.obsm["X_pca"].uri
-    #    )
-    #    assert _get_fragment_count(exp1.obsm["X_tsne"].uri) == _get_fragment_count(
-    #        exp2.obsm["X_tsne"].uri
-    #    )
-    #
-    #    assert _get_fragment_count(exp1.obsp["distances"].uri) == _get_fragment_count(
-    #        exp2.obsp["distances"].uri
-    #    )
-    #
-    #    assert _get_fragment_count(exp1.varm["PCs"].uri) == _get_fragment_count(
-    #        exp2.varm["PCs"].uri
-    #    )
+    meas1 = exp1.ms["RNA"]
+    meas2 = exp2.ms["RNA"]
+
+    if "obsm" in meas1:
+        for key in meas1.obsm.keys():
+            assert _get_fragment_count(meas1.obsm[key].uri) == _get_fragment_count(
+                meas2.obsm[key].uri
+            )
+    if "varm" in meas1:
+        for key in meas1.varm.keys():
+            assert _get_fragment_count(meas1.obsm[key].uri) == _get_fragment_count(
+                meas2.obsm[key].uri
+            )
+    if "obsp" in meas1:
+        for key in meas1.obsp.keys():
+            assert _get_fragment_count(meas1.obsp[key].uri) == _get_fragment_count(
+                meas2.obsp[key].uri
+            )
+    if "varp" in meas1:
+        for key in meas1.varp.keys():
+            assert _get_fragment_count(meas1.varm[key].uri) == _get_fragment_count(
+                meas2.varm[key].uri
+            )
 
     tempdir1.cleanup()
     tempdir2.cleanup()
-=======
-    orig = adata
-
-    # Ingest
-    exp = tiledbsoma.Experiment(output_path)
-    tiledbsoma.io.from_anndata(exp, orig, "RNA")
-
-    # Structure:
-    # pbmc-small Experiment:
-    #   obs DataFrame (80,)
-    #   ms Collection:
-    #     RNA Measurement:
-    #       X Collection:
-    #         data SparseNDArray (80, 20)
-    #       obsp Collection:
-    #         distances SparseNDArray (80, 80)
-    #       var DataFrame (20,)
-    #       obsm Collection:
-    #         X_tsne DenseNDArray (80, 2)
-    #         X_pca DenseNDArray (80, 19)
-    #       varm Collection:
-    #         PCs DenseNDArray (20, 19)
-    #     raw Measurement:
-    #       var DataFrame (230,)
-    #       X Collection:
-    #         data SparseNDArray (80, 230)
-
-    with tiledb.Group(output_path) as G:
-        assert G.meta[tiledbsoma.util.SOMA_OBJECT_TYPE_METADATA_KEY] == "SOMAExperiment"
-
-    # Check obs
-    obs = exp.obs.read_as_pandas_all()
-    assert sorted(obs.columns.to_list()) == sorted(
-        orig.obs_keys() + ["soma_joinid", "obs_id"]
-    )
-    assert (
-        exp.obs.metadata.get(tiledbsoma.util.SOMA_OBJECT_TYPE_METADATA_KEY)
-        == "SOMADataFrame"
-    )
-    assert sorted(obs["obs_id"]) == sorted(list(orig.obs_names))
-    # Convenience accessor
-    assert sorted(exp.obs.keys()) == sorted(
-        list(orig.obs.keys()) + ["soma_joinid", "obs_id"]
-    )
-
-    # Check var
-    var = exp.ms["RNA"].var.read_as_pandas_all()
-    assert sorted(var.columns.to_list()) == sorted(
-        orig.var_keys() + ["soma_joinid", "var_id"]
-    )
-    assert (
-        exp.ms["RNA"].var.metadata.get(tiledbsoma.util.SOMA_OBJECT_TYPE_METADATA_KEY)
-        == "SOMADataFrame"
-    )
-    assert sorted(var["var_id"]) == sorted(list(orig.var_names))
-    # Convenience accessor
-    assert sorted(exp.ms["RNA"].var.keys()) == sorted(
-        list(orig.var.keys()) + ["soma_joinid", "var_id"]
-    )
-
-    # Check X/data (dense)
-    X = exp.ms["RNA"].X["data"].read_tensor(coords=(slice(None), slice(None)))
-    assert X.shape == orig.X.shape
-    assert (
-        exp.ms["RNA"]
-        .X["data"]
-        .metadata.get(tiledbsoma.util.SOMA_OBJECT_TYPE_METADATA_KEY)
-        == "SOMADenseNDArray"
-    )
-
-    # Check raw/X/data (sparse)
-    X = next(
-        exp.ms["raw"]
-        .X["data"]
-        .read_sparse_tensor(coords=(slice(None), slice(None)), format="coo")
-    )
-    assert X.shape == orig.raw.X.shape
-    assert (
-        exp.ms["raw"]
-        .X["data"]
-        .metadata.get(tiledbsoma.util.SOMA_OBJECT_TYPE_METADATA_KEY)
-        == "SOMASparseNDArray"
-    )
-
-    # Check some annotation matrices
-    # Note: pbmc-small doesn't have varp.
-
-    obsm = exp.ms["RNA"].obsm
-    assert sorted(obsm.keys()) == sorted(orig.obsm.keys())
-    for key in list(orig.obsm.keys()):
-        matrix = obsm[key].read_tensor(coords=(slice(None), slice(None)))
-        assert matrix.shape == orig.obsm[key].shape
-        assert (
-            obsm[key].metadata.get(tiledbsoma.util.SOMA_OBJECT_TYPE_METADATA_KEY)
-            == "SOMADenseNDArray"
-        )
-
-    varm = exp.ms["RNA"].varm
-    assert sorted(varm.keys()) == sorted(orig.varm.keys())
-    for key in list(orig.varm.keys()):
-        matrix = varm[key].read_tensor(coords=(slice(None), slice(None)))
-        assert matrix.shape == orig.varm[key].shape
-        assert (
-            varm[key].metadata.get(tiledbsoma.util.SOMA_OBJECT_TYPE_METADATA_KEY)
-            == "SOMADenseNDArray"
-        )
-
-    obsp = exp.ms["RNA"].obsp
-    assert sorted(obsp.keys()) == sorted(orig.obsp.keys())
-    for key in list(orig.obsp.keys()):
-        matrix = next(
-            obsp[key].read_sparse_tensor(
-                coords=(slice(None), slice(None)), format="coo"
-            )
-        )
-        assert matrix.shape == orig.obsp[key].shape
-        assert (
-            obsp[key].metadata.get(tiledbsoma.util.SOMA_OBJECT_TYPE_METADATA_KEY)
-            == "SOMASparseNDArray"
-        )
-
-    tempdir.cleanup()
 
 
 def test_export_anndata(adata):
@@ -299,5 +286,4 @@
     for key in orig.obsp.keys():
         assert readback.obsp[key].shape == orig.obsp[key].shape
     for key in orig.varp.keys():
-        assert readback.varp[key].shape == orig.varp[key].shape
->>>>>>> 50c6498c
+        assert readback.varp[key].shape == orig.varp[key].shape