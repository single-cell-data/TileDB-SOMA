--- conflicted
+++ resolved
@@ -47,7 +47,6 @@
     output_path = tempdir.name
     orig = adata
 
-<<<<<<< HEAD
     for ingest_mode in ingest_modes:
 
         exp = tiledbsoma.Experiment(output_path)
@@ -56,249 +55,86 @@
             have_ingested = True
 
         with tiledb.Group(output_path) as G:
-            assert (
-                G.meta[tiledbsoma.util.SOMA_OBJECT_TYPE_METADATA_KEY]
-                == "SOMAExperiment"
-            )
+            assert G.meta[tiledbsoma.util.SOMA_OBJECT_TYPE_METADATA_KEY] == "SOMAExperiment"
 
         # Check obs
-        obs = exp.obs.read_as_pandas_all()
+        obs = exp.obs.read().concat().to_pandas()
         assert sorted(obs.columns.to_list()) == sorted(
             orig.obs_keys() + ["soma_joinid", "obs_id"]
         )
-=======
-    # Ingest
-    exp = tiledbsoma.Experiment(output_path)
-    tiledbsoma.io.from_anndata(exp, orig, "RNA")
-
-    # Structure:
-    # pbmc-small Experiment:
-    #   obs DataFrame (80,)
-    #   ms Collection:
-    #     RNA Measurement:
-    #       X Collection:
-    #         data SparseNDArray (80, 20)
-    #       obsp Collection:
-    #         distances SparseNDArray (80, 80)
-    #       var DataFrame (20,)
-    #       obsm Collection:
-    #         X_tsne DenseNDArray (80, 2)
-    #         X_pca DenseNDArray (80, 19)
-    #       varm Collection:
-    #         PCs DenseNDArray (20, 19)
-    #     raw Measurement:
-    #       var DataFrame (230,)
-    #       X Collection:
-    #         data SparseNDArray (80, 230)
-
-    with tiledb.Group(output_path) as G:
-        assert G.meta[tiledbsoma.util.SOMA_OBJECT_TYPE_METADATA_KEY] == "SOMAExperiment"
-
-    # Check obs
-    obs = exp.obs.read().concat().to_pandas()
-    assert sorted(obs.columns.to_list()) == sorted(
-        orig.obs_keys() + ["soma_joinid", "obs_id"]
-    )
-    assert (
-        exp.obs.metadata.get(tiledbsoma.util.SOMA_OBJECT_TYPE_METADATA_KEY)
-        == "SOMADataFrame"
-    )
-    assert sorted(obs["obs_id"]) == sorted(list(orig.obs_names))
-    # Convenience accessor
-    assert sorted(exp.obs.keys()) == sorted(
-        list(orig.obs.keys()) + ["soma_joinid", "obs_id"]
-    )
-
-    # Check var
-    var = exp.ms["RNA"].var.read().concat().to_pandas()
-    assert sorted(var.columns.to_list()) == sorted(
-        orig.var_keys() + ["soma_joinid", "var_id"]
-    )
-    assert (
-        exp.ms["RNA"].var.metadata.get(tiledbsoma.util.SOMA_OBJECT_TYPE_METADATA_KEY)
-        == "SOMADataFrame"
-    )
-    assert sorted(var["var_id"]) == sorted(list(orig.var_names))
-    # Convenience accessor
-    assert sorted(exp.ms["RNA"].var.keys()) == sorted(
-        list(orig.var.keys()) + ["soma_joinid", "var_id"]
-    )
-
-    # Check X/data (dense)
-    X = exp.ms["RNA"].X["data"].read(coords=(slice(None), slice(None)))
-    assert X.shape == orig.X.shape
-    assert (
-        exp.ms["RNA"]
-        .X["data"]
-        .metadata.get(tiledbsoma.util.SOMA_OBJECT_TYPE_METADATA_KEY)
-        == "SOMADenseNDArray"
-    )
-
-    # Check raw/X/data (sparse)
-    X = next(exp.ms["raw"].X["data"].read(coords=(slice(None), slice(None))).coos())
-    assert X.shape == orig.raw.X.shape
-    assert (
-        exp.ms["raw"]
-        .X["data"]
-        .metadata.get(tiledbsoma.util.SOMA_OBJECT_TYPE_METADATA_KEY)
-        == "SOMASparseNDArray"
-    )
-
-    # Check some annotation matrices
-    # Note: pbmc-small doesn't have varp.
-
-    obsm = exp.ms["RNA"].obsm
-    assert sorted(obsm.keys()) == sorted(orig.obsm.keys())
-    for key in list(orig.obsm.keys()):
-        matrix = obsm[key].read(coords=(slice(None), slice(None)))
-        assert matrix.shape == orig.obsm[key].shape
-        assert (
-            obsm[key].metadata.get(tiledbsoma.util.SOMA_OBJECT_TYPE_METADATA_KEY)
-            == "SOMADenseNDArray"
-        )
-
-    varm = exp.ms["RNA"].varm
-    assert sorted(varm.keys()) == sorted(orig.varm.keys())
-    for key in list(orig.varm.keys()):
-        matrix = varm[key].read(coords=(slice(None), slice(None)))
-        assert matrix.shape == orig.varm[key].shape
->>>>>>> 138fe67f
         assert (
             exp.obs.metadata.get(tiledbsoma.util.SOMA_OBJECT_TYPE_METADATA_KEY)
             == "SOMADataFrame"
         )
-        if have_ingested:
-            assert sorted(obs["obs_id"]) == sorted(list(orig.obs_names))
-        else:
-            assert sorted(obs["obs_id"]) == []
+        assert sorted(obs["obs_id"]) == sorted(list(orig.obs_names))
         # Convenience accessor
         assert sorted(exp.obs.keys()) == sorted(
             list(orig.obs.keys()) + ["soma_joinid", "obs_id"]
         )
 
-<<<<<<< HEAD
         # Check var
-        var = exp.ms["RNA"].var.read_as_pandas_all()
+        var = exp.ms["RNA"].var.read().concat().to_pandas()
         assert sorted(var.columns.to_list()) == sorted(
             orig.var_keys() + ["soma_joinid", "var_id"]
         )
-=======
-    obsp = exp.ms["RNA"].obsp
-    assert sorted(obsp.keys()) == sorted(orig.obsp.keys())
-    for key in list(orig.obsp.keys()):
-        matrix = next(obsp[key].read(coords=(slice(None), slice(None))).coos())
-        assert matrix.shape == orig.obsp[key].shape
->>>>>>> 138fe67f
-        assert (
-            exp.ms["RNA"].var.metadata.get(
-                tiledbsoma.util.SOMA_OBJECT_TYPE_METADATA_KEY
-            )
+        assert (
+            exp.ms["RNA"].var.metadata.get(tiledbsoma.util.SOMA_OBJECT_TYPE_METADATA_KEY)
             == "SOMADataFrame"
         )
-        if have_ingested:
-            assert sorted(var["var_id"]) == sorted(list(orig.var_names))
-        else:
-            assert sorted(var["var_id"]) == []
+        assert sorted(var["var_id"]) == sorted(list(orig.var_names))
         # Convenience accessor
         assert sorted(exp.ms["RNA"].var.keys()) == sorted(
             list(orig.var.keys()) + ["soma_joinid", "var_id"]
         )
 
         # Check X/data (dense)
-        if have_ingested:
-            X = exp.ms["RNA"].X["data"].read_tensor(coords=(slice(None), slice(None)))
-            assert X.shape == orig.X.shape
-            assert (
-                exp.ms["RNA"]
-                .X["data"]
-                .metadata.get(tiledbsoma.util.SOMA_OBJECT_TYPE_METADATA_KEY)
-                == "SOMADenseNDArray"
-            )
-        else:
-            with pytest.raises(ValueError):
-                X = (
-                    exp.ms["RNA"]
-                    .X["data"]
-                    .read_tensor(coords=(slice(None), slice(None)))
-                )
+        X = exp.ms["RNA"].X["data"].read(coords=(slice(None), slice(None)))
+        assert X.shape == orig.X.shape
+        assert (
+            exp.ms["RNA"]
+            .X["data"]
+            .metadata.get(tiledbsoma.util.SOMA_OBJECT_TYPE_METADATA_KEY)
+            == "SOMADenseNDArray"
+        )
 
         # Check raw/X/data (sparse)
-        if have_ingested:
-            X = next(
-                exp.ms["raw"]
-                .X["data"]
-                .read_sparse_tensor(coords=(slice(None), slice(None)), format="coo")
-            )
-            assert X.shape == orig.raw.X.shape
-            assert (
-                exp.ms["raw"]
-                .X["data"]
-                .metadata.get(tiledbsoma.util.SOMA_OBJECT_TYPE_METADATA_KEY)
-                == "SOMASparseNDArray"
-            )
-        else:
-            with pytest.raises(StopIteration):
-                X = next(
-                    exp.ms["raw"]
-                    .X["data"]
-                    .read_sparse_tensor(coords=(slice(None), slice(None)), format="coo")
-                )
+        X = next(exp.ms["raw"].X["data"].read(coords=(slice(None), slice(None))).coos())
+        assert X.shape == orig.raw.X.shape
+        assert (
+            exp.ms["raw"]
+            .X["data"]
+            .metadata.get(tiledbsoma.util.SOMA_OBJECT_TYPE_METADATA_KEY)
+            == "SOMASparseNDArray"
+        )
+
+        # Check some annotation matrices
+        # Note: pbmc-small doesn't have varp.
 
         obsm = exp.ms["RNA"].obsm
         assert sorted(obsm.keys()) == sorted(orig.obsm.keys())
         for key in list(orig.obsm.keys()):
-            if have_ingested:
-                matrix = obsm[key].read_tensor(coords=(slice(None), slice(None)))
-                assert matrix.shape == orig.obsm[key].shape
-                assert (
-                    obsm[key].metadata.get(
-                        tiledbsoma.util.SOMA_OBJECT_TYPE_METADATA_KEY
-                    )
-                    == "SOMADenseNDArray"
-                )
-            else:
-                with pytest.raises(ValueError):
-                    matrix = obsm[key].read_tensor(coords=(slice(None), slice(None)))
+            matrix = obsm[key].read(coords=(slice(None), slice(None)))
+            assert matrix.shape == orig.obsm[key].shape
+            assert (
+                obsm[key].metadata.get(tiledbsoma.util.SOMA_OBJECT_TYPE_METADATA_KEY)
+                == "SOMADenseNDArray"
+            )
 
         varm = exp.ms["RNA"].varm
         assert sorted(varm.keys()) == sorted(orig.varm.keys())
         for key in list(orig.varm.keys()):
-            if have_ingested:
-                matrix = varm[key].read_tensor(coords=(slice(None), slice(None)))
-                assert matrix.shape == orig.varm[key].shape
-                assert (
-                    varm[key].metadata.get(
-                        tiledbsoma.util.SOMA_OBJECT_TYPE_METADATA_KEY
-                    )
-                    == "SOMADenseNDArray"
-                )
-            else:
-                with pytest.raises(ValueError):
-                    matrix = varm[key].read_tensor(coords=(slice(None), slice(None)))
+            matrix = varm[key].read(coords=(slice(None), slice(None)))
+            assert matrix.shape == orig.varm[key].shape
+            assert (
+                varm[key].metadata.get(tiledbsoma.util.SOMA_OBJECT_TYPE_METADATA_KEY)
+                == "SOMADenseNDArray"
+            )
 
         obsp = exp.ms["RNA"].obsp
         assert sorted(obsp.keys()) == sorted(orig.obsp.keys())
         for key in list(orig.obsp.keys()):
-            if have_ingested:
-                matrix = next(
-                    obsp[key].read_sparse_tensor(
-                        coords=(slice(None), slice(None)), format="coo"
-                    )
-                )
-                assert matrix.shape == orig.obsp[key].shape
-                assert (
-                    obsp[key].metadata.get(
-                        tiledbsoma.util.SOMA_OBJECT_TYPE_METADATA_KEY
-                    )
-                    == "SOMASparseNDArray"
-                )
-            else:
-                with pytest.raises(StopIteration):
-                    matrix = next(
-                        obsp[key].read_sparse_tensor(
-                            coords=(slice(None), slice(None)), format="coo"
-                        )
-                    )
+            matrix = next(obsp[key].read(coords=(slice(None), slice(None))).coos())
+            assert matrix.shape == orig.obsp[key].shape
 
         # pbmc-small has no varp
 
