--- conflicted
+++ resolved
@@ -730,18 +730,15 @@
     )
     #   Create column of partially-null values
     rng = np.random.RandomState(seed)
-<<<<<<< HEAD
+
     adata.obs["empty_categorical_partial"] = rng.choice(
         (np.NaN, 1.0), adata.n_obs, True
     )
     adata.obs["empty_extension_partial"] = pd.Series(
         [1] * adata.n_obs + [np.nan], dtype=pd.Int64Dtype()
     )
-=======
-    adata.obs["empty_partial"] = rng.choice((np.NaN, 1.0), adata.n_obs, True)
 
     original = adata.copy()
->>>>>>> 3f021c46
     uri = tiledbsoma.io.from_anndata(
         output_path, adata, "RNA", ingest_mode="write", X_kind=tiledbsoma.SparseNDArray
     )
