import tempfile
from pathlib import Path

import anndata
import pytest
import tiledb

import tiledbsoma
import tiledbsoma.io

HERE = Path(__file__).parent


@pytest.fixture
def h5ad_file(request):
    # pbmc-small is faster for automated unit-test / CI runs.
    # input_path = HERE.parent / "anndata/pbmc3k_processed.h5ad"
    input_path = HERE.parent / "anndata/pbmc-small.h5ad"
    return input_path


@pytest.fixture
def adata(h5ad_file):
    return anndata.read_h5ad(h5ad_file)


@pytest.mark.parametrize(
    "ingest_modes",
    [
        # Standard ingest: normal use-case:
        ["write"],
        # Schema only:
        ["schema_only"],
        # Schema only, then populate:
        ["schema_only", "resume"],
        # User writes data, then a subsequent write creates nothing new:
        ["write", "resume"],
        # "Resume" after no write at all does write new data:
        ["resume"],
    ],
)
def test_import_anndata(adata, ingest_modes):

    have_ingested = False

    tempdir = tempfile.TemporaryDirectory()
    output_path = tempdir.name
    orig = adata
    metakey = tiledbsoma.util.SOMA_OBJECT_TYPE_METADATA_KEY  # keystroke-saver
    all2d = (slice(None), slice(None))  # keystroke-saver

    for ingest_mode in ingest_modes:

        exp = tiledbsoma.Experiment(output_path)
        tiledbsoma.io.from_anndata(exp, orig, "RNA", ingest_mode=ingest_mode)
        if ingest_mode != "schema_only":
            have_ingested = True

        assert exp.metadata[metakey] == "SOMAExperiment"

        # Check obs
        obs = exp.obs.read().concat().to_pandas()
        assert sorted(obs.columns.to_list()) == sorted(
            orig.obs_keys() + ["soma_joinid", "obs_id"]
        )
        assert exp.obs.metadata.get(metakey) == "SOMADataFrame"
        if have_ingested:
            assert sorted(obs["obs_id"]) == sorted(list(orig.obs_names))
        else:
            assert sorted(obs["obs_id"]) == []
        # Convenience accessor
        assert sorted(exp.obs.keys()) == sorted(
            list(orig.obs.keys()) + ["soma_joinid", "obs_id"]
        )

        # Check var
        var = exp.ms["RNA"].var.read().concat().to_pandas()
        assert sorted(var.columns.to_list()) == sorted(
            orig.var_keys() + ["soma_joinid", "var_id"]
        )
        assert exp.ms["RNA"].var.metadata.get(metakey) == "SOMADataFrame"
        if have_ingested:
            assert sorted(var["var_id"]) == sorted(list(orig.var_names))
        else:
            assert sorted(var["var_id"]) == []
        # Convenience accessor
        assert sorted(exp.ms["RNA"].var.keys()) == sorted(
            list(orig.var.keys()) + ["soma_joinid", "var_id"]
        )

        # Check X/data (dense)
        assert exp.ms["RNA"].X["data"].metadata.get(metakey) == "SOMADenseNDArray"
        if have_ingested:
            matrix = exp.ms["RNA"].X["data"].read(coords=all2d)
            assert matrix.shape == orig.X.shape
        else:
            with pytest.raises(ValueError):
                exp.ms["RNA"].X["data"].read(coords=all2d)

        # Check raw/X/data (sparse)
        assert exp.ms["raw"].X["data"].metadata.get(metakey) == "SOMASparseNDArray"
<<<<<<< HEAD
        matrix = exp.ms["raw"].X["data"].read(coords=all2d).coos().concat()
        assert matrix.shape == orig.raw.X.shape
=======
        if have_ingested:
            matrix = exp.ms["raw"].X["data"].read(coords=all2d).coos().concat()
            assert matrix.shape == orig.raw.X.shape
>>>>>>> dacb32e7

        # Check some annotation matrices

        obsm = exp.ms["RNA"].obsm
        assert sorted(obsm.keys()) == sorted(orig.obsm.keys())
        for key in list(orig.obsm.keys()):
            assert obsm[key].metadata.get(metakey) == "SOMADenseNDArray"
            if have_ingested:
                matrix = obsm[key].read(coords=all2d)
                assert matrix.shape == orig.obsm[key].shape
            else:
                with pytest.raises(ValueError):
                    matrix = obsm[key].read(coords=all2d)

        varm = exp.ms["RNA"].varm
        assert sorted(varm.keys()) == sorted(orig.varm.keys())
        for key in list(orig.varm.keys()):
            assert varm[key].metadata.get(metakey) == "SOMADenseNDArray"
            if have_ingested:
                matrix = varm[key].read(coords=all2d)
                assert matrix.shape == orig.varm[key].shape
            else:
                with pytest.raises(ValueError):
                    matrix = varm[key].read(coords=all2d)

        obsp = exp.ms["RNA"].obsp
        assert sorted(obsp.keys()) == sorted(orig.obsp.keys())
        for key in list(orig.obsp.keys()):
            assert obsp[key].metadata.get(metakey) == "SOMASparseNDArray"
<<<<<<< HEAD
            matrix = obsp[key].read(coords=all2d).coos().concat()
            assert matrix.shape == orig.obsp[key].shape
=======
            if have_ingested:
                matrix = obsp[key].read(coords=all2d).coos().concat()
                assert matrix.shape == orig.obsp[key].shape
>>>>>>> dacb32e7

        # pbmc-small has no varp

        tempdir.cleanup()


def _get_fragment_count(array_uri):
    return len(tiledb.fragment.FragmentInfoList(array_uri=array_uri))


@pytest.mark.parametrize(
    "resume_mode_h5ad_file",
    [
        HERE.parent / "anndata/pbmc-small-x-dense.h5ad",
        HERE.parent / "anndata/pbmc-small-x-csr.h5ad",
        HERE.parent / "anndata/pbmc-small-x-csc.h5ad",
    ],
)
def test_resume_mode(adata, resume_mode_h5ad_file):
    """
    Makes sure resume-mode ingest after successful ingest of the same input data does not write
    anything new
    """

    tempdir1 = tempfile.TemporaryDirectory()
    output_path1 = tempdir1.name
    exp1 = tiledbsoma.Experiment(output_path1)
    tiledbsoma.io.from_h5ad(exp1, resume_mode_h5ad_file, "RNA", ingest_mode="write")

    tempdir2 = tempfile.TemporaryDirectory()
    output_path2 = tempdir2.name
    exp2 = tiledbsoma.Experiment(output_path2)
    tiledbsoma.io.from_h5ad(exp2, resume_mode_h5ad_file, "RNA", ingest_mode="write")
    tiledbsoma.io.from_h5ad(exp2, resume_mode_h5ad_file, "RNA", ingest_mode="resume")

    assert _get_fragment_count(exp1.obs.uri) == _get_fragment_count(exp2.obs.uri)
    assert _get_fragment_count(exp1.ms["RNA"].var.uri) == _get_fragment_count(
        exp2.ms["RNA"].var.uri
    )
    assert _get_fragment_count(exp1.ms["RNA"].X["data"].uri) == _get_fragment_count(
        exp2.ms["RNA"].X["data"].uri
    )

    meas1 = exp1.ms["RNA"]
    meas2 = exp2.ms["RNA"]

    if "obsm" in meas1:
        for key in meas1.obsm.keys():
            assert _get_fragment_count(meas1.obsm[key].uri) == _get_fragment_count(
                meas2.obsm[key].uri
            )
    if "varm" in meas1:
        for key in meas1.varm.keys():
            assert _get_fragment_count(meas1.obsm[key].uri) == _get_fragment_count(
                meas2.obsm[key].uri
            )
    if "obsp" in meas1:
        for key in meas1.obsp.keys():
            assert _get_fragment_count(meas1.obsp[key].uri) == _get_fragment_count(
                meas2.obsp[key].uri
            )
    if "varp" in meas1:
        for key in meas1.varp.keys():
            assert _get_fragment_count(meas1.varm[key].uri) == _get_fragment_count(
                meas2.varm[key].uri
            )

    tempdir1.cleanup()
    tempdir2.cleanup()


def test_export_anndata(adata):
    tempdir = tempfile.TemporaryDirectory()
    output_path = tempdir.name

    orig = adata

    exp = tiledbsoma.Experiment(output_path)
    tiledbsoma.io.from_anndata(exp, orig, measurement_name="RNA")

    readback = tiledbsoma.io.to_anndata(exp, measurement_name="RNA")

    assert readback.obs.shape == orig.obs.shape
    assert readback.var.shape == orig.var.shape
    assert readback.X.shape == orig.X.shape

    for key in orig.obsm.keys():
        assert readback.obsm[key].shape == orig.obsm[key].shape
    for key in orig.varm.keys():
        assert readback.varm[key].shape == orig.varm[key].shape
    for key in orig.obsp.keys():
        assert readback.obsp[key].shape == orig.obsp[key].shape
    for key in orig.varp.keys():
        assert readback.varp[key].shape == orig.varp[key].shape<|MERGE_RESOLUTION|>--- conflicted
+++ resolved
@@ -99,14 +99,9 @@
 
         # Check raw/X/data (sparse)
         assert exp.ms["raw"].X["data"].metadata.get(metakey) == "SOMASparseNDArray"
-<<<<<<< HEAD
-        matrix = exp.ms["raw"].X["data"].read(coords=all2d).coos().concat()
-        assert matrix.shape == orig.raw.X.shape
-=======
         if have_ingested:
             matrix = exp.ms["raw"].X["data"].read(coords=all2d).coos().concat()
             assert matrix.shape == orig.raw.X.shape
->>>>>>> dacb32e7
 
         # Check some annotation matrices
 
@@ -136,14 +131,9 @@
         assert sorted(obsp.keys()) == sorted(orig.obsp.keys())
         for key in list(orig.obsp.keys()):
             assert obsp[key].metadata.get(metakey) == "SOMASparseNDArray"
-<<<<<<< HEAD
-            matrix = obsp[key].read(coords=all2d).coos().concat()
-            assert matrix.shape == orig.obsp[key].shape
-=======
             if have_ingested:
                 matrix = obsp[key].read(coords=all2d).coos().concat()
                 assert matrix.shape == orig.obsp[key].shape
->>>>>>> dacb32e7
 
         # pbmc-small has no varp
 
