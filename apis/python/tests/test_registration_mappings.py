--- conflicted
+++ resolved
@@ -1164,7 +1164,6 @@
     assert tiledbsoma.io.ExperimentAmbientLabelMapping is not None
 
 
-<<<<<<< HEAD
 def test_append_registration_with_nonexistent_storage(tmp_path):
     anndata1 = create_anndata_canned(1, "obs_id", "var_id")
     anndata2 = create_anndata_canned(2, "obs_id", "var_id")
@@ -1179,7 +1178,9 @@
             measurement_name="RNA",
             obs_field_name="obs_id",
             var_field_name="var_id",
-=======
+        )
+
+
 @pytest.mark.parametrize("obs_field_name", ["obs_id", "cell_id"])
 @pytest.mark.parametrize("var_field_name", ["var_id", "gene_id"])
 @pytest.mark.parametrize(
@@ -1215,5 +1216,4 @@
             measurement_name=measurement_name,
             obs_field_name=obs_field_name,
             var_field_name=var_field_name,
->>>>>>> f0c483da
         )