--- conflicted
+++ resolved
@@ -14,10 +14,7 @@
 import pandas as pd
 import pyarrow as pa
 import pytest
-<<<<<<< HEAD
-=======
 import scipy.sparse as sp
->>>>>>> 52e38b47
 from numpy.testing import assert_array_equal
 from pandas.testing import assert_frame_equal
 
@@ -354,19 +351,11 @@
         measurement_name="measname",
         obs_field_name=obs_field_name,
         var_field_name=var_field_name,
-<<<<<<< HEAD
     )
     assert_array_equal(rd.obs_axis.id_mapping_from_values([]).data, ())
     assert_array_equal(
         rd.obs_axis.id_mapping_from_values(["AGAG", "ACTG"]).data, (2, 1)
     )
-=======
-    )
-    assert_array_equal(rd.obs_axis.id_mapping_from_values([]).data, ())
-    assert_array_equal(
-        rd.obs_axis.id_mapping_from_values(["AGAG", "ACTG"]).data, (2, 1)
-    )
->>>>>>> 52e38b47
     assert_array_equal(
         rd.var_axes["measname"].id_mapping_from_values(["TP53", "VEGFA"]).data,
         (
@@ -393,7 +382,6 @@
         measurement_name="measname",
         obs_field_name=obs_field_name,
         var_field_name=var_field_name,
-<<<<<<< HEAD
     )
     assert_array_equal(rd.obs_axis.id_mapping_from_values([]).data, ())
     assert_array_equal(
@@ -406,20 +394,6 @@
             4,
         ),
     )
-=======
-    )
-    assert_array_equal(rd.obs_axis.id_mapping_from_values([]).data, ())
-    assert_array_equal(
-        rd.obs_axis.id_mapping_from_values(["AGAG", "ACTG"]).data, (2, 1)
-    )
-    assert_array_equal(
-        rd.var_axes["measname"].id_mapping_from_values(["TP53", "VEGFA"]).data,
-        (
-            3,
-            4,
-        ),
-    )
->>>>>>> 52e38b47
     assert_array_equal(
         rd.var_axes["raw"].id_mapping_from_values(["RAW2", "TP53", "VEGFA"]).data,
         (6, 3, 4),
