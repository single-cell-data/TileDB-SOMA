--- conflicted
+++ resolved
@@ -158,13 +158,8 @@
         var_ids=["AKT1", "APOE", "ESR1", "TP53", "VEGFA", "ZZZ3"],
         X_value_base=0,
         measurement_name="measname",
-<<<<<<< HEAD
         obs_field_name="cell_id",
         var_field_name="gene_id",
-=======
-        obs_field_name="obs_id",
-        var_field_name="var_id",
->>>>>>> e294717a
     )
 
 
@@ -332,13 +327,8 @@
     assert actual_signature == args["expected_signature"]
 
 
-<<<<<<< HEAD
 @pytest.mark.parametrize("obs_field_name", ["obs_id", "cell_id"])
 @pytest.mark.parametrize("var_field_name", ["var_id", "gene_id"])
-=======
-@pytest.mark.parametrize("obs_field_name", ["obs_id"])
-@pytest.mark.parametrize("var_field_name", ["var_id"])
->>>>>>> e294717a
 def test_axis_mappings(obs_field_name, var_field_name):
     anndata1 = create_anndata_canned(1, obs_field_name, var_field_name)
     mapping = registration.AxisIDMapping.identity(10)
@@ -362,13 +352,8 @@
     assert d.id_mapping_from_values(keys).data == tuple(range(len(keys)))
 
 
-<<<<<<< HEAD
 @pytest.mark.parametrize("obs_field_name", ["obs_id", "cell_id"])
 @pytest.mark.parametrize("var_field_name", ["var_id", "gene_id"])
-=======
-@pytest.mark.parametrize("obs_field_name", ["obs_id"])
-@pytest.mark.parametrize("var_field_name", ["var_id"])
->>>>>>> e294717a
 def test_isolated_anndata_mappings(obs_field_name, var_field_name):
     anndata1 = create_anndata_canned(1, obs_field_name, var_field_name)
     rd = registration.ExperimentAmbientLabelMapping.from_isolated_anndata(
@@ -385,13 +370,8 @@
     ).data == (6, 3, 4)
 
 
-<<<<<<< HEAD
 @pytest.mark.parametrize("obs_field_name", ["obs_id", "cell_id"])
 @pytest.mark.parametrize("var_field_name", ["var_id", "gene_id"])
-=======
-@pytest.mark.parametrize("obs_field_name", ["obs_id"])
-@pytest.mark.parametrize("var_field_name", ["var_id"])
->>>>>>> e294717a
 def test_isolated_h5ad_mappings(obs_field_name, var_field_name):
     h5ad1 = create_h5ad_canned(1, obs_field_name, var_field_name)
     rd = registration.ExperimentAmbientLabelMapping.from_isolated_h5ad(
@@ -409,13 +389,9 @@
     ).data == (6, 3, 4)
 
 
-<<<<<<< HEAD
 @pytest.mark.parametrize("obs_field_name", ["obs_id", "cell_id"])
 @pytest.mark.parametrize("var_field_name", ["var_id", "gene_id"])
-=======
-@pytest.mark.parametrize("obs_field_name", ["obs_id"])
-@pytest.mark.parametrize("var_field_name", ["var_id"])
->>>>>>> e294717a
+
 def test_isolated_soma_experiment_mappings(obs_field_name, var_field_name):
     soma1 = create_soma_canned(1, obs_field_name, var_field_name)
     rd = registration.ExperimentAmbientLabelMapping.from_isolated_soma_experiment(
@@ -432,13 +408,8 @@
     ).data == (6, 3, 4)
 
 
-<<<<<<< HEAD
 @pytest.mark.parametrize("obs_field_name", ["obs_id", "cell_id"])
 @pytest.mark.parametrize("var_field_name", ["var_id", "gene_id"])
-=======
-@pytest.mark.parametrize("obs_field_name", ["obs_id"])
-@pytest.mark.parametrize("var_field_name", ["var_id"])
->>>>>>> e294717a
 @pytest.mark.parametrize("permutation", [[0, 1, 2, 3], [2, 3, 0, 1], [3, 2, 1, 0]])
 @pytest.mark.parametrize("solo_experiment_first", [True, False])
 def test_multiples_without_experiment(
@@ -453,7 +424,6 @@
     h5ad3 = create_h5ad_canned(3, obs_field_name, var_field_name)
     h5ad4 = create_h5ad_canned(4, obs_field_name, var_field_name)
 
-<<<<<<< HEAD
     import shutil
 
     shutil.copy(h5ad1, "/tmp/1.h5ad")
@@ -461,8 +431,6 @@
     shutil.copy(h5ad3, "/tmp/3.h5ad")
     shutil.copy(h5ad4, "/tmp/4.h5ad")
 
-=======
->>>>>>> e294717a
     experiment_uri = (tmp_path / "exp").as_posix()
     h5ad_file_names = [h5ad1, h5ad2, h5ad3, h5ad4]
 
@@ -726,13 +694,8 @@
         assert X.non_empty_domain() == ((0, 11), (0, 6))
 
 
-<<<<<<< HEAD
 @pytest.mark.parametrize("obs_field_name", ["obs_id", "cell_id"])
 @pytest.mark.parametrize("var_field_name", ["var_id", "gene_id"])
-=======
-@pytest.mark.parametrize("obs_field_name", ["obs_id"])
-@pytest.mark.parametrize("var_field_name", ["var_id"])
->>>>>>> e294717a
 def test_multiples_with_experiment(obs_field_name, var_field_name):
     soma1 = create_soma_canned(1, obs_field_name, var_field_name)
     h5ad2 = create_h5ad_canned(2, obs_field_name, var_field_name)
@@ -794,13 +757,8 @@
     }
 
 
-<<<<<<< HEAD
 @pytest.mark.parametrize("obs_field_name", ["obs_id", "cell_id"])
 @pytest.mark.parametrize("var_field_name", ["var_id", "gene_id"])
-=======
-@pytest.mark.parametrize("obs_field_name", ["obs_id"])
-@pytest.mark.parametrize("var_field_name", ["var_id"])
->>>>>>> e294717a
 def test_append_items_with_experiment(obs_field_name, var_field_name):
     soma1 = create_soma_canned(1, obs_field_name, var_field_name)
     h5ad2 = create_h5ad_canned(2, obs_field_name, var_field_name)
@@ -913,13 +871,8 @@
         assert all(actual_X == expect_X)
 
 
-<<<<<<< HEAD
 @pytest.mark.parametrize("obs_field_name", ["obs_id", "cell_id"])
 @pytest.mark.parametrize("var_field_name", ["var_id", "gene_id"])
-=======
-@pytest.mark.parametrize("obs_field_name", ["obs_id"])
-@pytest.mark.parametrize("var_field_name", ["var_id"])
->>>>>>> e294717a
 @pytest.mark.parametrize("use_same_cells", [True, False])
 def test_append_with_disjoint_measurements(
     tmp_path, obs_field_name, var_field_name, use_same_cells
@@ -1176,13 +1129,8 @@
     rd = registration.ExperimentAmbientLabelMapping.from_isolated_soma_experiment(
         soma_larger,
         context=context,
-<<<<<<< HEAD
         obs_field_name="cell_id",
         var_field_name="gene_id",
-=======
-        obs_field_name="obs_id",
-        var_field_name="var_id",
->>>>>>> e294717a
     )
 
     assert len(rd.obs_axis.data) == 1000
@@ -1193,4 +1141,4 @@
     # All we want to check is that the import doesn't throw. Job done. Period.
     # However, the pre-commit hook will strip out this import statement as "unused".
     # So, assert something.
-    assert tiledbsoma.io.ExperimentAmbientLabelMapping is not None+    assert tiledbsoma.io.ExperimentAmbientLabelMapping is not None
