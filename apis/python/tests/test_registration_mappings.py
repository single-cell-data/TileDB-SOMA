"""
Test join-id registrations for ingesting multiple AnnData objects into a single SOMA Experiment.
"""

from __future__ import annotations

import math
from contextlib import nullcontext
from typing import Sequence

import anndata as ad
import numpy as np
import pandas as pd
import pyarrow as pa
import pytest
import scipy.sparse as sp
from numpy.testing import assert_array_equal
from pandas.testing import assert_frame_equal

import tiledbsoma.io
import tiledbsoma.io._registration as registration
from tiledbsoma.io import conversions

from ._util import assert_adata_equal


def _create_anndata(
    *,
    obs_ids: Sequence[str],
    var_ids: Sequence[str],
    obs_field_name: str,
    var_field_name: str,
    X_value_base: int,
    raw_var_ids: Sequence[str] | None = None,
):
    n_obs = len(obs_ids)
    n_var = len(var_ids)

    cell_types = [["B cell", "T cell"][e % 2] for e in range(n_obs)]
    obs = pd.DataFrame(
        data={
            obs_field_name: np.asarray(obs_ids),
            "cell_type": np.asarray(cell_types),
            "is_primary_data": np.asarray([True] * n_obs),
        },
        index=np.arange(n_obs).astype(str),
    )
    obs.set_index(obs_field_name, inplace=True)

    def _fake_mean(var_id):
        return math.sqrt(sum(ord(c) for c in var_id))

    def _make_var(arg_var_ids):
        means = [_fake_mean(var_id) for var_id in arg_var_ids]
        var = pd.DataFrame(
            data={
                var_field_name: np.asarray(arg_var_ids),
                "means": np.asarray(means, dtype=np.float32),
            },
            index=np.arange(len(arg_var_ids)).astype(str),
        )
        var.set_index(var_field_name, inplace=True)
        return var

    def _make_X(n_obs, n_var, X_value_base):
        X = np.zeros((n_obs, n_var))
        for i in range(n_obs):
            for j in range(n_var):
                if (i + j) % 2 == 1:
                    X[i, j] = X_value_base + 10 * i + j
        return X

    var = _make_var(var_ids)
    X = _make_X(n_obs, n_var, X_value_base)

    adata = ad.AnnData(X=X, obs=obs, var=var)

    if raw_var_ids is not None:
        raw_var = _make_var(raw_var_ids)
        raw_X = _make_X(n_obs, len(raw_var_ids), X_value_base)
        raw = ad.Raw(adata, var=raw_var, X=raw_X)
        adata = ad.AnnData(X=X, obs=obs, var=var, raw=raw)

    return adata


def create_h5ad(conftest_pbmc_small, path):
    conftest_pbmc_small.write_h5ad(path)
    return path


# This is the central data generator for this file. It makes one of four
# datasets, varying cell and gene IDs.
def create_anndata_canned(which: int, obs_field_name: str, var_field_name: str):
    if which == 1:
        obs_ids = ["AAAT", "ACTG", "AGAG"]
        var_ids = ["AKT1", "APOE", "ESR1", "TP53", "VEGFA"]
        raw_var_ids = ["AKT1", "APOE", "ESR1", "TP53", "VEGFA", "RAW1", "RAW2"]
        X_value_base = 100

    elif which == 2:
        obs_ids = ["CAAT", "CCTG", "CGAG"]
        var_ids = ["APOE", "ESR1", "TP53", "VEGFA"]
        raw_var_ids = ["APOE", "ESR1", "TP53", "VEGFA"]
        X_value_base = 200

    elif which == 3:
        obs_ids = ["GAAT", "GCTG", "GGAG"]
        var_ids = ["APOE", "EGFR", "ESR1", "TP53", "VEGFA"]
        raw_var_ids = ["APOE", "EGFR", "ESR1", "TP53", "VEGFA", "RAW1", "RAW3"]
        X_value_base = 300

    elif which == 4:
        obs_ids = ["TAAT", "TCTG", "TGAG"]
        var_ids = ["AKT1", "APOE", "ESR1", "TP53", "VEGFA", "ZZZ3"]
        raw_var_ids = [
            "AKT1",
            "APOE",
            "ESR1",
            "TP53",
            "VEGFA",
            "ZZZ3",
            "RAW1",
            "RAW3",
            "RAW2",
        ]
        X_value_base = 400

    elif which == 8:
        obs_ids = ["TAAT", "TCTG", "TGAG", "DUP", "DUP"]
        var_ids = ["AKT1", "APOE", "ESR1", "TP53", "VEGFA", "ZZZ3"]
        raw_var_ids = [
            "AKT1",
            "APOE",
            "ESR1",
            "TP53",
            "VEGFA",
            "ZZZ3",
            "RAW1",
            "RAW3",
            "RAW2",
        ]
        X_value_base = 800

    elif which == 9:
        obs_ids = ["TAAT", "TCTG", "TGAG"]
        var_ids = ["AKT1", "DUP", "ESR1", "TP53", "DUP", "ZZZ3"]
        raw_var_ids = [
            "AKT1",
            "APOE",
            "ESR1",
            "TP53",
            "VEGFA",
            "ZZZ3",
            "RAW1",
            "RAW3",
            "RAW2",
        ]
        X_value_base = 900

    else:
        raise Exception(f"create_anndata_canned got unrecognized which={which}")

    return _create_anndata(
        obs_ids=obs_ids,
        var_ids=var_ids,
        raw_var_ids=raw_var_ids,
        X_value_base=X_value_base,
        obs_field_name=obs_field_name,
        var_field_name=var_field_name,
    )


def create_h5ad_canned(which: int, obs_field_name: str, var_field_name: str, tmp_path):
    anndata = create_anndata_canned(which, obs_field_name, var_field_name)
    return create_h5ad(
        anndata,
        (tmp_path / f"{which}.h5ad").as_posix(),
    )


def create_soma_canned(which: int, obs_field_name, var_field_name, tmp_path):
    h5ad = create_h5ad_canned(which, obs_field_name, var_field_name, tmp_path)
    uri = (tmp_path / f"soma{which}").as_posix()
    tiledbsoma.io.from_h5ad(uri, h5ad, "measname")
    return uri


@pytest.fixture
def anndata_larger():
    return _create_anndata(
        obs_ids=["id_%08d" % e for e in range(1000)],
        var_ids=["AKT1", "APOE", "ESR1", "TP53", "VEGFA", "ZZZ3"],
        X_value_base=0,
        obs_field_name="cell_id",
        var_field_name="gene_id",
    )


@pytest.fixture()
def soma_larger(anndata_larger, tmp_path):
    uri = (tmp_path / "soma-larger").as_posix()
    tiledbsoma.io.from_anndata(uri, anndata_larger, "measname")
    return uri


# fmt: off
PANDAS_INDEXING_TEST_DF = pd.DataFrame(
    data={
        "soma_joinid": np.arange(3, dtype=np.int64),
        "alt_id": ["A", "C", "G"],
        "obs_id": ["AT", "CT", "GT"],
    }
)
@pytest.mark.parametrize(
    [          "index_col_and_name"      ,  "default_index_name"  ,  "signature_col_names"  ],
    [   # |   Set this   |  If present,  |     signatures.py      |        Expected:        |
        # |  col as idx  | rename index  |  `default_index_name`  |   signature col names   |

        # `default_index_name` matches column that was made index ⇒ both columns present in signature
        [ (   "obs_id"   ,               ),       "obs_id"        , ( "obs_id" , "alt_id" ) ],
        [ (   "obs_id"   ,    "index"    ),       "obs_id"        , ( "obs_id" , "alt_id" ) ],
        [ (   "obs_id"   ,      None     ),       "obs_id"        , ( "obs_id" , "alt_id" ) ],
        [ (   "alt_id"   ,               ),       "alt_id"        , ( "alt_id" , "obs_id" ) ],
        [ (   "alt_id"   ,    "index"    ),       "alt_id"        , ( "alt_id" , "obs_id" ) ],
        [ (   "alt_id"   ,      None     ),       "alt_id"        , ( "alt_id" , "obs_id" ) ],

        # `default_index_name` is the column that was not made index ⇒ index dropped when named "index" or None
        [ (   "alt_id"   ,               ),       "obs_id"        , ( "obs_id" , "alt_id" ) ],
        [ (   "alt_id"   ,    "index"    ),       "obs_id"        , ( "obs_id" ,          ) ],
        [ (   "alt_id"   ,      None     ),       "obs_id"        , ( "obs_id" ,          ) ],
        [ (   "obs_id"   ,               ),       "alt_id"        , ( "alt_id" , "obs_id" ) ],
        [ (   "obs_id"   ,    "index"    ),       "alt_id"        , ( "alt_id" ,          ) ],
        [ (   "obs_id"   ,      None     ),       "alt_id"        , ( "alt_id" ,          ) ],

        # default RangeIndex ⇒ columns are preserved
        [ (      None    ,               ),       "obs_id"        , ( "obs_id" , "alt_id" ) ],
        [ (      None    ,               ),       "alt_id"        , ( "alt_id" , "obs_id" ) ],
    ]
)
def test_pandas_indexing(
    index_col_and_name: tuple[str | None] | tuple[str, str | None],
    default_index_name: str,
    signature_col_names: list[str | tuple[str, str]],
):
    """
    The `default_index_name` for registration can interact with column- and
    index-names in a variety of ways; this test exercises several of them.
    """
    df = PANDAS_INDEXING_TEST_DF.copy()
    index_col = index_col_and_name[0]
    if index_col is not None:
        df.set_index(index_col, inplace=True)
        if len(index_col_and_name) == 2:
            df.index.name = index_col_and_name[1]

    arrow_schema = conversions.df_to_arrow_schema(df, default_index_name)
    actual_signature = conversions._string_dict_from_arrow_schema(arrow_schema)
    expected_signature = dict((col, "string") for col in signature_col_names)
    assert actual_signature == expected_signature
# fmt: on


@pytest.mark.parametrize("obs_field_name", ["obs_id", "cell_id"])
@pytest.mark.parametrize("var_field_name", ["var_id", "gene_id"])
def test_axis_mappings(obs_field_name, var_field_name, tmp_path):
    anndata1 = create_anndata_canned(1, obs_field_name, var_field_name)
    mapping = registration.AxisIDMapping.identity(10)
    assert_array_equal(mapping.data, np.arange(10))
    assert mapping.is_identity()

    dictionary = registration.AxisAmbientLabelMapping(
        joinid_map=pd.Series({"a": 10, "b": 20, "c": 30}, name="soma_joinid").to_frame(),
        field_name=obs_field_name,
        enum_values={},
        allow_duplicate_ids=True,
    )

    assert_array_equal(dictionary.id_mapping_from_values(["a", "b", "c"]).data, (10, 20, 30))
    assert_array_equal(dictionary.id_mapping_from_values(["c", "a"]).data, (30, 10))
    assert_array_equal(dictionary.id_mapping_from_values([]).data, ())

    d = tiledbsoma.io.register_anndatas(
        None,
        [anndata1],
        measurement_name="RNA",
        obs_field_name=obs_field_name,
        var_field_name=var_field_name,
    ).obs_axis
    assert_array_equal(d.id_mapping_from_values([]).data, ())
    assert_array_equal(d.id_mapping_from_values(["AAAT", "AGAG"]).data, (0, 2))

    keys = list(anndata1.obs.index)
    assert_array_equal(d.id_mapping_from_values(keys).data, np.arange(len(keys)))


def test_non_identity_axis_mappings():
    mapping = registration.AxisIDMapping(data=np.arange(0, 100, 2, dtype=np.int64))
    assert mapping.get_shape() == 99
    assert not mapping.is_identity()


@pytest.mark.parametrize("obs_field_name", ["obs_id", "cell_id"])
@pytest.mark.parametrize("var_field_name", ["var_id", "gene_id"])
def test_isolated_anndata_mappings(obs_field_name, var_field_name):
    anndata1 = create_anndata_canned(1, obs_field_name, var_field_name)
    rd = tiledbsoma.io.register_anndatas(
        None,
        anndata1,
        measurement_name="measname",
        obs_field_name=obs_field_name,
        var_field_name=var_field_name,
    )

    assert_array_equal(rd.obs_axis.id_mapping_from_values([]).data, ())
    assert_array_equal(rd.obs_axis.id_mapping_from_values(["AGAG", "ACTG"]).data, (2, 1))
    assert_array_equal(
        rd.var_axes["measname"].id_mapping_from_values(["TP53", "VEGFA"]).data,
        (
            3,
            4,
        ),
    )
    assert_array_equal(
        rd.var_axes["raw"].id_mapping_from_values(["RAW2", "TP53", "VEGFA"]).data,
        (6, 3, 4),
    )

    assert rd.get_obs_shape() == 3
    assert rd.get_var_shapes() == {"measname": 5, "raw": 7}


@pytest.mark.parametrize("obs_field_name", ["obs_id", "cell_id"])
@pytest.mark.parametrize("var_field_name", ["var_id", "gene_id"])
def test_isolated_h5ad_mappings(obs_field_name, var_field_name, tmp_path):
    h5ad1 = create_h5ad_canned(1, obs_field_name, var_field_name, tmp_path)
    rd = tiledbsoma.io.register_h5ads(
        None,
        h5ad1,
        measurement_name="measname",
        obs_field_name=obs_field_name,
        var_field_name=var_field_name,
    )
    assert_array_equal(rd.obs_axis.id_mapping_from_values([]).data, ())
    assert_array_equal(rd.obs_axis.id_mapping_from_values(["AGAG", "ACTG"]).data, (2, 1))
    assert_array_equal(
        rd.var_axes["measname"].id_mapping_from_values(["TP53", "VEGFA"]).data,
        (
            3,
            4,
        ),
    )
    assert_array_equal(
        rd.var_axes["raw"].id_mapping_from_values(["RAW2", "TP53", "VEGFA"]).data,
        (6, 3, 4),
    )

    assert rd.get_obs_shape() == 3
    assert rd.get_var_shapes() == {"measname": 5, "raw": 7}


@pytest.mark.parametrize("obs_field_name", ["obs_id", "cell_id"])
@pytest.mark.parametrize("var_field_name", ["var_id", "gene_id"])
def test_isolated_soma_experiment_mappings(obs_field_name, var_field_name, tmp_path):
    soma1 = create_soma_canned(1, obs_field_name, var_field_name, tmp_path)
    rd = tiledbsoma.io.register_anndatas(
        soma1,
        [],
        measurement_name="measname",
        obs_field_name=obs_field_name,
        var_field_name=var_field_name,
    )
    assert_array_equal(rd.obs_axis.id_mapping_from_values([]).data, ())
    assert_array_equal(rd.obs_axis.id_mapping_from_values(["AGAG", "ACTG"]).data, (2, 1))
    assert_array_equal(
        rd.var_axes["measname"].id_mapping_from_values(["TP53", "VEGFA"]).data,
        (
            3,
            4,
        ),
    )
    assert_array_equal(
        rd.var_axes["raw"].id_mapping_from_values(["RAW2", "TP53", "VEGFA"]).data,
        (6, 3, 4),
    )

    assert rd.get_obs_shape() == 3
    assert rd.get_var_shapes() == {"measname": 5, "raw": 7}


@pytest.mark.parametrize("obs_field_name", ["obs_id", "cell_id"])
@pytest.mark.parametrize("var_field_name", ["var_id", "gene_id"])
@pytest.mark.parametrize("permutation", [[0, 1, 2, 3], [2, 3, 0, 1], [3, 2, 1, 0]])
@pytest.mark.parametrize("solo_experiment_first", [True, False])
@pytest.mark.parametrize("use_multiprocessing", [False, True])
def test_multiples_without_experiment(
    tmp_path,
    obs_field_name,
    var_field_name,
    permutation,
    solo_experiment_first,
    use_multiprocessing,
):
    h5ad1 = create_h5ad_canned(1, obs_field_name, var_field_name, tmp_path)
    h5ad2 = create_h5ad_canned(2, obs_field_name, var_field_name, tmp_path)
    h5ad3 = create_h5ad_canned(3, obs_field_name, var_field_name, tmp_path)
    h5ad4 = create_h5ad_canned(4, obs_field_name, var_field_name, tmp_path)

    experiment_uri = (tmp_path / "exp").as_posix()
    h5ad_file_names = [h5ad1, h5ad2, h5ad3, h5ad4]

    if solo_experiment_first:
        # Write the first H5AD as a solo experiment. Then append the rest.
        tiledbsoma.io.from_h5ad(
            experiment_uri,
            h5ad_file_names[0],
            measurement_name="measname",
            ingest_mode="write",
        )
        rd = tiledbsoma.io.register_h5ads(
            experiment_uri,
            h5ad_file_names,
            measurement_name="measname",
            obs_field_name=obs_field_name,
            var_field_name=var_field_name,
            use_multiprocessing=use_multiprocessing,
            allow_duplicate_obs_ids=True,
        )
        rd.prepare_experiment(experiment_uri)

    else:
        # "Append" all the H5ADs where no experiment exists yet.
        rd = tiledbsoma.io.register_h5ads(
            experiment_uri=None,
            h5ad_file_names=h5ad_file_names,
            measurement_name="measname",
            obs_field_name=obs_field_name,
            var_field_name=var_field_name,
            use_multiprocessing=use_multiprocessing,
            allow_duplicate_obs_ids=True,
        )

    assert_array_equal(rd.obs_axis.id_mapping_from_values(["AGAG", "GGAG"]).data, (2, 8))
    assert_array_equal(
        rd.var_axes["measname"].id_mapping_from_values(["ESR1", "VEGFA"]).data,
        (
            2,
            4,
        ),
    )
    assert_array_equal(
        rd.var_axes["raw"].id_mapping_from_values(["ZZZ3", "RAW2", "TP53", "VEGFA"]).data,
        (9, 6, 3, 4),
    )

    assert_frame_equal(
        rd.obs_axis.joinid_map,
        pd.Series(
            {
                "AAAT": 0,
                "ACTG": 1,
                "AGAG": 2,
                "CAAT": 3,
                "CCTG": 4,
                "CGAG": 5,
                "GAAT": 6,
                "GCTG": 7,
                "GGAG": 8,
                "TAAT": 9,
                "TCTG": 10,
                "TGAG": 11,
            },
            name="soma_joinid",
        ).to_frame(),
        check_names=False,
    )
    assert_frame_equal(
        rd.var_axes["measname"].joinid_map,
        pd.Series(
            {
                "AKT1": 0,
                "APOE": 1,
                "ESR1": 2,
                "TP53": 3,
                "VEGFA": 4,
                "EGFR": 5,
                "ZZZ3": 6,
            },
            name="soma_joinid",
        ).to_frame(),
        check_names=False,
    )

    assert_frame_equal(
        rd.var_axes["raw"].joinid_map,
        pd.Series(
            {
                "AKT1": 0,
                "APOE": 1,
                "ESR1": 2,
                "TP53": 3,
                "VEGFA": 4,
                "RAW1": 5,
                "RAW2": 6,
                "EGFR": 7,
                "RAW3": 8,
                "ZZZ3": 9,
            },
            name="soma_joinid",
        ).to_frame(),
        check_names=False,
    )

    assert rd.get_obs_shape() == 12
    assert rd.get_var_shapes() == {"measname": 7, "raw": 10}

    # Now do the ingestion per se.  Note that once registration is done sequentially, ingest order
    # mustn't matter, and in fact, can be done in parallel. This is why we test various permutations
    # of the ordering of the h5ad file names.
    for h5ad_file_name in [
        h5ad_file_names[permutation[0]],
        h5ad_file_names[permutation[1]],
        h5ad_file_names[permutation[2]],
        h5ad_file_names[permutation[3]],
    ]:
        if tiledbsoma.Experiment.exists(experiment_uri):
            rd.prepare_experiment(experiment_uri)

        tiledbsoma.io.from_h5ad(
            experiment_uri,
            h5ad_file_name,
            measurement_name="measname",
            ingest_mode="write",
            registration_mapping=rd,
        )

    expect_obs_soma_joinids = list(range(12))
    expect_var_soma_joinids = list(range(7))

    expect_obs_obs_ids = [
        "AAAT",
        "ACTG",
        "AGAG",
        "CAAT",
        "CCTG",
        "CGAG",
        "GAAT",
        "GCTG",
        "GGAG",
        "TAAT",
        "TCTG",
        "TGAG",
    ]

    expect_var_var_ids = [
        "AKT1",
        "APOE",
        "ESR1",
        "TP53",
        "VEGFA",
        "EGFR",
        "ZZZ3",
    ]

    expect_X = pd.DataFrame(
        {
            "soma_dim_0": np.asarray(
                [
                    0,
                    0,
                    1,
                    1,
                    1,
                    2,
                    2,
                    3,
                    3,
                    4,
                    4,
                    5,
                    5,
                    6,
                    6,
                    7,
                    7,
                    7,
                    8,
                    8,
                    9,
                    9,
                    9,
                    10,
                    10,
                    10,
                    11,
                    11,
                    11,
                ],
                dtype=np.int64,
            ),
            "soma_dim_1": np.asarray(
                [
                    1,
                    3,
                    0,
                    2,
                    4,
                    1,
                    3,
                    2,
                    4,
                    1,
                    3,
                    2,
                    4,
                    3,
                    5,
                    1,
                    2,
                    4,
                    3,
                    5,
                    1,
                    3,
                    6,
                    0,
                    2,
                    4,
                    1,
                    3,
                    6,
                ],
                dtype=np.int64,
            ),
            "soma_data": np.asarray(
                [
                    101.0,
                    103.0,
                    110.0,
                    112.0,
                    114.0,
                    121.0,
                    123.0,
                    201.0,
                    203.0,
                    210.0,
                    212.0,
                    221.0,
                    223.0,
                    303.0,
                    301.0,
                    310.0,
                    312.0,
                    314.0,
                    323.0,
                    321.0,
                    401.0,
                    403.0,
                    405.0,
                    410.0,
                    412.0,
                    414.0,
                    421.0,
                    423.0,
                    425.0,
                ],
                dtype=np.float64,
            ),
        }
    )

    with tiledbsoma.Experiment.open(experiment_uri) as exp:
        obs = exp.obs.read().concat()
        var = exp.ms["measname"].var.read().concat()

        actual_obs_soma_joinids = obs["soma_joinid"].to_pylist()
        actual_obs_obs_ids = obs[obs_field_name].to_pylist()

        actual_var_soma_joinids = var["soma_joinid"].to_pylist()
        actual_var_var_ids = var[var_field_name].to_pylist()

        actual_X = exp.ms["measname"].X["data"].read().tables().concat().to_pandas()

        assert actual_obs_soma_joinids == expect_obs_soma_joinids
        assert actual_var_soma_joinids == expect_var_soma_joinids
        assert actual_obs_obs_ids == expect_obs_obs_ids
        assert actual_var_var_ids == expect_var_var_ids

        # In the happy case a simple, single-line `assert all(X == expect)` covers all of this. But
        # if the lengths don't match, the error message is useless -- "ValueError: Can only compare
        # identically-labeled DataFrame objects" -- and so for mercy to anyone debugging future
        # unit-test failures, we split out some sub-asserts for clarity.

        assert len(actual_X["soma_dim_0"].values) == len(expect_X["soma_dim_0"].values)
        assert len(actual_X["soma_dim_1"].values) == len(expect_X["soma_dim_1"].values)
        assert len(actual_X["soma_data"].values) == len(expect_X["soma_data"].values)
        assert all(actual_X.dtypes == expect_X.dtypes)
        assert all(actual_X == expect_X)

        X = exp.ms["measname"].X["data"]
        assert X.non_empty_domain() == ((0, 11), (0, 6))


@pytest.mark.parametrize("obs_field_name", ["obs_id", "cell_id"])
@pytest.mark.parametrize("var_field_name", ["var_id", "gene_id"])
@pytest.mark.parametrize("use_multiprocessing", [False, True])
def test_multiples_with_experiment(obs_field_name, var_field_name, use_multiprocessing, tmp_path):
    soma1 = create_soma_canned(1, obs_field_name, var_field_name, tmp_path)
    h5ad2 = create_h5ad_canned(2, obs_field_name, var_field_name, tmp_path)
    h5ad3 = create_h5ad_canned(3, obs_field_name, var_field_name, tmp_path)
    h5ad4 = create_h5ad_canned(4, obs_field_name, var_field_name, tmp_path)

    rd = tiledbsoma.io.register_h5ads(
        soma1,
        [h5ad2, h5ad3, h5ad4],
        measurement_name="measname",
        obs_field_name=obs_field_name,
        var_field_name=var_field_name,
        use_multiprocessing=use_multiprocessing,
    )

    assert_array_equal(rd.obs_axis.id_mapping_from_values(["AGAG", "GGAG"]).data, (2, 8))
    assert_array_equal(
        rd.var_axes["measname"].id_mapping_from_values(["ESR1", "VEGFA"]).data,
        (
            2,
            4,
        ),
    )
    assert_array_equal(
        rd.var_axes["raw"].id_mapping_from_values(["ZZZ3", "RAW2", "TP53", "VEGFA"]).data,
        (9, 6, 3, 4),
    )

    assert_frame_equal(
        rd.obs_axis.joinid_map,
        pd.Series(
            {
                "AAAT": 0,
                "ACTG": 1,
                "AGAG": 2,
                "CAAT": 3,
                "CCTG": 4,
                "CGAG": 5,
                "GAAT": 6,
                "GCTG": 7,
                "GGAG": 8,
                "TAAT": 9,
                "TCTG": 10,
                "TGAG": 11,
            },
            name="soma_joinid",
        ).to_frame(),
        check_names=False,
    )

    assert_frame_equal(
        rd.var_axes["measname"].joinid_map,
        pd.Series(
            {
                "AKT1": 0,
                "APOE": 1,
                "ESR1": 2,
                "TP53": 3,
                "VEGFA": 4,
                "EGFR": 5,
                "ZZZ3": 6,
            },
            name="soma_joinid",
        ).to_frame(),
        check_names=False,
    )

    assert_frame_equal(
        rd.var_axes["raw"].joinid_map,
        pd.Series(
            {
                "AKT1": 0,
                "APOE": 1,
                "ESR1": 2,
                "TP53": 3,
                "VEGFA": 4,
                "RAW1": 5,
                "RAW2": 6,
                "EGFR": 7,
                "RAW3": 8,
                "ZZZ3": 9,
            },
            name="soma_joinid",
        ).to_frame(),
        check_names=False,
    )

    assert rd.get_obs_shape() == 12
    assert rd.get_var_shapes() == {"measname": 7, "raw": 10}


@pytest.mark.parametrize("obs_field_name", ["obs_id", "cell_id"])
@pytest.mark.parametrize("var_field_name", ["var_id", "gene_id"])
def test_append_items_with_experiment(obs_field_name, var_field_name, tmp_path):
    soma1 = create_soma_canned(1, obs_field_name, var_field_name, tmp_path)
    h5ad2 = create_h5ad_canned(2, obs_field_name, var_field_name, tmp_path)
    rd = tiledbsoma.io.register_h5ads(
        soma1,
        [h5ad2],
        measurement_name="measname",
        obs_field_name=obs_field_name,
        var_field_name=var_field_name,
    )

    assert rd.get_obs_shape() == 6
    assert rd.get_var_shapes() == {"measname": 5, "raw": 7}

    adata2 = ad.read_h5ad(h5ad2)

    original = adata2.copy()

    rd.prepare_experiment(soma1)

    with tiledbsoma.Experiment.open(soma1, "w") as exp1:
        with pytest.deprecated_call():
            tiledbsoma.io.append_obs(
                exp1,
                adata2.obs,
                registration_mapping=rd,
            )

        with pytest.deprecated_call():
            tiledbsoma.io.append_var(
                exp1,
                adata2.var,
                measurement_name="measname",
                registration_mapping=rd,
            )

        with pytest.deprecated_call():
            tiledbsoma.io.append_X(
                exp1,
                adata2.X,
                measurement_name="measname",
                X_layer_name="data",
                obs_ids=list(adata2.obs.index),
                var_ids=list(adata2.var.index),
                registration_mapping=rd,
            )

    assert_adata_equal(original, adata2)

    expect_obs_soma_joinids = list(range(6))
    expect_var_soma_joinids = list(range(5))

    expect_obs_obs_ids = [
        "AAAT",
        "ACTG",
        "AGAG",
        "CAAT",
        "CCTG",
        "CGAG",
    ]

    expect_var_var_ids = [
        "AKT1",
        "APOE",
        "ESR1",
        "TP53",
        "VEGFA",
    ]

    with tiledbsoma.Experiment.open(soma1) as exp:
        obs = exp.obs.read().concat()
        var = exp.ms["measname"].var.read().concat()
        exp.ms["measname"].X["data"].read().tables().concat()

        actual_obs_soma_joinids = obs["soma_joinid"].to_pylist()
        actual_obs_obs_ids = obs[obs_field_name].to_pylist()

        actual_var_soma_joinids = var["soma_joinid"].to_pylist()
        actual_var_var_ids = var[var_field_name].to_pylist()

        assert actual_obs_soma_joinids == expect_obs_soma_joinids
        assert actual_var_soma_joinids == expect_var_soma_joinids
        assert actual_obs_obs_ids == expect_obs_obs_ids
        assert actual_var_var_ids == expect_var_var_ids

        actual_X = exp.ms["measname"].X["data"].read().tables().concat().to_pandas()

        expect_X = pd.DataFrame(
            {
                "soma_dim_0": np.asarray([0, 0, 1, 1, 1, 2, 2, 3, 3, 4, 4, 5, 5], dtype=np.int64),
                "soma_dim_1": np.asarray([1, 3, 0, 2, 4, 1, 3, 2, 4, 1, 3, 2, 4], dtype=np.int64),
                "soma_data": np.asarray(
                    [
                        101.0,
                        103.0,
                        110.0,
                        112.0,
                        114.0,
                        121.0,
                        123.0,
                        201.0,
                        203.0,
                        210.0,
                        212.0,
                        221.0,
                        223.0,
                    ],
                    dtype=np.float64,
                ),
            }
        )

        assert all(actual_X == expect_X)


@pytest.mark.parametrize("obs_field_name", ["obs_id", "cell_id"])
@pytest.mark.parametrize("var_field_name", ["var_id", "gene_id"])
@pytest.mark.parametrize("use_same_cells", [True, False])
def test_append_with_disjoint_measurements(tmp_path, obs_field_name, var_field_name, use_same_cells):
    anndata1 = create_anndata_canned(1, obs_field_name, var_field_name)
    anndata4 = create_anndata_canned(4, obs_field_name, var_field_name)
    soma_uri = tmp_path.as_posix()

    tiledbsoma.io.from_anndata(soma_uri, anndata1, measurement_name="one")

    anndata2 = anndata1 if use_same_cells else anndata4

    tiledbsoma.io.from_anndata(soma_uri, anndata2, measurement_name="two", ingest_mode="schema_only")

    original = anndata2.copy()

    rd = tiledbsoma.io.register_anndatas(
        soma_uri,
        [anndata2],
        measurement_name="two",
        obs_field_name=obs_field_name,
        var_field_name=var_field_name,
        allow_duplicate_obs_ids=use_same_cells,
    )

    rd.prepare_experiment(soma_uri)

    tiledbsoma.io.from_anndata(
        soma_uri,
        anndata2,
        measurement_name="two",
        registration_mapping=rd,
    )

    assert_adata_equal(original, anndata2)

    # exp/obs, use_same_cells=True:                       exp/obs, use_same_cells=False:
    #    soma_joinid obs_id cell_type  is_primary_data       soma_joinid obs_id cell_type  is_primary_data
    # 0            0   AAAT    B cell                1    0            0   AAAT    B cell                1
    # 1            1   ACTG    T cell                1    1            1   ACTG    T cell                1
    # 2            2   AGAG    B cell                1    2            2   AGAG    B cell                1
    #                                                     3            3   TAAT    B cell                1
    #                                                     4            4   TCTG    T cell                1
    #                                                     5            5   TGAG    B cell                1
    #
    # exp/ms/one/var, use_same_cells=True:                exp/ms/one/var, use_same_cells=False:
    #    soma_joinid var_id      means                       soma_joinid var_id      means
    # 0            0   AKT1  16.522711                    0            0   AKT1  16.522711
    # 1            1   APOE  17.117243                    1            1   APOE  17.117243
    # 2            2   ESR1  16.822603                    2            2   ESR1  16.822603
    # 3            3   TP53  16.370705                    3            3   TP53  16.370705
    # 4            4  VEGFA  19.000000                    4            4  VEGFA  19.000000
    #
    # exp/ms/two/var, use_same_cells=True:                exp/ms/two/var, use_same_cells=False:
    #    soma_joinid var_id      means                       soma_joinid var_id      means
    # 0            0   AKT1  16.522711                    0            0   AKT1  16.522711
    # 1            1   APOE  17.117243                    1            1   APOE  17.117243
    # 2            2   ESR1  16.822603                    2            2   ESR1  16.822603
    # 3            3   TP53  16.370705                    3            3   TP53  16.370705
    # 4            4  VEGFA  19.000000                    4            4  VEGFA  19.000000
    #                                                     5            5   ZZZ3  17.916473
    #
    # exp/ms/one/X/data, use_same_cells=True:             exp/ms/one/X/data, use_same_cells=False:
    #    soma_dim_0  soma_dim_1  soma_data                   soma_dim_0  soma_dim_1  soma_data
    # 0           0           1      101.0                0           0           1      101.0
    # 1           0           3      103.0                1           0           3      103.0
    # 2           1           0      110.0                2           1           0      110.0
    # 3           1           2      112.0                3           1           2      112.0
    # 4           1           4      114.0                4           1           4      114.0
    # 5           2           1      121.0                5           2           1      121.0
    # 6           2           3      123.0                6           2           3      123.0
    #
    # exp/ms/two/X/data, use_same_cells=True:             exp/ms/two/X/data, use_same_cells=False:
    #    soma_dim_0  soma_dim_1  soma_data                   soma_dim_0  soma_dim_1  soma_data
    # 0           0           1      101.0                0           3           1      401.0
    # 1           0           3      103.0                1           3           3      403.0
    # 2           1           0      110.0                2           3           5      405.0
    # 3           1           2      112.0                3           4           0      410.0
    # 4           1           4      114.0                4           4           2      412.0
    # 5           2           1      121.0                5           4           4      414.0
    # 6           2           3      123.0                6           5           1      421.0
    #                                                     7           5           3      423.0
    #                                                     8           5           5      425.0

    if use_same_cells:
        # Data for the same cells, ingested into two different measurements:
        # obs should not extend.
        expect_obs_soma_joinids = list(range(3))
        expect_obs_obs_ids = [
            "AAAT",
            "ACTG",
            "AGAG",
        ]
    else:
        # Data for different cells, ingested into two different measurements:
        # obs should extend.
        expect_obs_soma_joinids = list(range(6))
        expect_obs_obs_ids = [
            "AAAT",
            "ACTG",
            "AGAG",
            "TAAT",
            "TCTG",
            "TGAG",
        ]

    # anndata1 cell IDs go into measurement one's var.
    expect_var_one_soma_joinids = list(range(5))
    expect_var_one_var_ids = [
        "AKT1",
        "APOE",
        "ESR1",
        "TP53",
        "VEGFA",
    ]

    # anndata2 cell IDs go into measurement two's var.
    if use_same_cells:
        expect_var_two_soma_joinids = list(range(5))
        expect_var_two_var_ids = [
            "AKT1",
            "APOE",
            "ESR1",
            "TP53",
            "VEGFA",
        ]
    else:
        expect_var_two_soma_joinids = list(range(6))
        expect_var_two_var_ids = [
            "AKT1",
            "APOE",
            "ESR1",
            "TP53",
            "VEGFA",
            "ZZZ3",
        ]

    with tiledbsoma.Experiment.open(soma_uri) as exp:
        obs = exp.obs.read().concat()
        var_one = exp.ms["one"].var.read().concat()
        var_two = exp.ms["two"].var.read().concat()

        actual_obs_soma_joinids = obs["soma_joinid"].to_pylist()
        actual_obs_obs_ids = obs[obs_field_name].to_pylist()

        actual_var_one_soma_joinids = var_one["soma_joinid"].to_pylist()
        actual_var_one_var_ids = var_one[var_field_name].to_pylist()

        actual_var_two_soma_joinids = var_two["soma_joinid"].to_pylist()
        actual_var_two_var_ids = var_two[var_field_name].to_pylist()

        assert actual_obs_soma_joinids == expect_obs_soma_joinids
        assert actual_obs_obs_ids == expect_obs_obs_ids

        assert actual_var_one_soma_joinids == expect_var_one_soma_joinids
        assert actual_var_one_var_ids == expect_var_one_var_ids

        assert actual_var_two_soma_joinids == expect_var_two_soma_joinids
        assert actual_var_two_var_ids == expect_var_two_var_ids

        actual_X_one = exp.ms["one"].X["data"].read().tables().concat().to_pandas()
        actual_X_two = exp.ms["two"].X["data"].read().tables().concat().to_pandas()

        expect_X_one = pd.DataFrame(
            {
                "soma_dim_0": np.asarray([0, 0, 1, 1, 1, 2, 2], dtype=np.int64),
                "soma_dim_1": np.asarray([1, 3, 0, 2, 4, 1, 3], dtype=np.int64),
                "soma_data": np.asarray(
                    [
                        101.0,
                        103.0,
                        110.0,
                        112.0,
                        114.0,
                        121.0,
                        123.0,
                    ],
                    dtype=np.float64,
                ),
            }
        )

        if use_same_cells:
            expect_X_two = pd.DataFrame(
                {
                    "soma_dim_0": np.asarray([0, 0, 1, 1, 1, 2, 2], dtype=np.int64),
                    "soma_dim_1": np.asarray([1, 3, 0, 2, 4, 1, 3], dtype=np.int64),
                    "soma_data": np.asarray(
                        [
                            101.0,
                            103.0,
                            110.0,
                            112.0,
                            114.0,
                            121.0,
                            123.0,
                        ],
                        dtype=np.float64,
                    ),
                }
            )
        else:
            expect_X_two = pd.DataFrame(
                {
                    "soma_dim_0": np.asarray([3, 3, 3, 4, 4, 4, 5, 5, 5], dtype=np.int64),
                    "soma_dim_1": np.asarray([1, 3, 5, 0, 2, 4, 1, 3, 5], dtype=np.int64),
                    "soma_data": np.asarray(
                        [
                            401.0,
                            403.0,
                            405.0,
                            410.0,
                            412.0,
                            414.0,
                            421.0,
                            423.0,
                            425.0,
                        ],
                        dtype=np.float64,
                    ),
                }
            )

        assert all(actual_X_one == expect_X_one)
        assert all(actual_X_two == expect_X_two)


@pytest.mark.parametrize("use_small_buffer", [False, True])
def test_registration_with_batched_reads(tmp_path, soma_larger, use_small_buffer):
    # This tests https://github.com/single-cell-data/TileDB-SOMA/pull/2112.
    # We check that it takes more than one batch iteration to read all of
    # obs, and then we check that the registration got all the obs IDs.

    context = None
    if use_small_buffer:
        context = tiledbsoma.SOMATileDBContext(
            tiledb_config={
                "soma.init_buffer_bytes": 2048,
            }
        )

    with tiledbsoma.Experiment.open(soma_larger, context=context) as exp:
        assert exp.obs.count == 1000

        nbatch = 0
        for batch in exp.obs.read():
            nbatch += 1
        if use_small_buffer:
            assert nbatch > 1

    rd = tiledbsoma.io.register_anndatas(
        experiment_uri=soma_larger,
        adatas=[],
        measurement_name="measname",
        obs_field_name="cell_id",
        var_field_name="gene_id",
    )

    assert len(rd.obs_axis.joinid_map) == 1000

    assert rd.get_obs_shape() == 1000
    assert rd.get_var_shapes() == {"measname": 6}


def test_ealm_expose():
    """Checks that this is exported from tiledbsoma.io._registration"""
    # All we want to check is that the import doesn't throw. Job done. Period.
    # However, the pre-commit hook will strip out this import statement as "unused".
    # So, assert something.
    assert tiledbsoma.io.ExperimentAmbientLabelMapping is not None


def test_append_registration_with_nonexistent_storage(tmp_path):
    anndata1 = create_anndata_canned(1, "obs_id", "var_id")
    anndata2 = create_anndata_canned(2, "obs_id", "var_id")
    soma_uri = tmp_path.as_posix()

    tiledbsoma.io.from_anndata(soma_uri, anndata1, measurement_name="RNA")

    with pytest.raises(tiledbsoma.DoesNotExistError):
        tiledbsoma.io.register_anndatas(
            soma_uri + "-nonesuch",
            [anndata2],
            measurement_name="RNA",
            obs_field_name="obs_id",
            var_field_name="var_id",
        )


@pytest.mark.parametrize("obs_field_name", ["obs_id", "cell_id"])
@pytest.mark.parametrize("var_field_name", ["var_id", "gene_id"])
@pytest.mark.parametrize(
    "dataset_ids_and_exc",
    [
        [None, 2],
        [ValueError, 8],
        [ValueError, 9],
    ],
)
def test_append_with_nonunique_field_values(
    tmp_path,
    obs_field_name,
    var_field_name,
    dataset_ids_and_exc,
):
    """Verifies that we do a proactive check for uniqueness of obs/var registration-field values"""
    ida = 1
    exc, idb = dataset_ids_and_exc
    measurement_name = "test"

    settings = ad.settings.override(check_uniqueness=False) if hasattr(ad, "settings") else nullcontext()
    with settings:
        anndataa = create_anndata_canned(ida, obs_field_name, var_field_name)
        anndatab = create_anndata_canned(idb, obs_field_name, var_field_name)
    soma_uri = tmp_path.as_posix()

    tiledbsoma.io.from_anndata(soma_uri, anndataa, measurement_name=measurement_name)

    ctx = pytest.raises(exc) if exc else nullcontext()
    with ctx:
        tiledbsoma.io.register_anndatas(
            soma_uri,
            [anndatab],
            measurement_name=measurement_name,
            obs_field_name=obs_field_name,
            var_field_name=var_field_name,
        )


@pytest.mark.parametrize("all_at_once", [False, True])
@pytest.mark.parametrize("nobs_a", [50, 300])
@pytest.mark.parametrize("nobs_b", [60, 400])
def test_enum_bit_width_append(tmp_path, all_at_once, nobs_a, nobs_b):
    """Creates an obs column whose bit width might naively be inferred to be int8
    by tiledbsoma.io, and another which could be inferred to int16.  Then
    ensures the dataframes are appendable regardless of which one was written
    first."""
    obs_ids_a = [("a_%08d" % e) for e in range(nobs_a)]
    obs_ids_b = [("b_%08d" % e) for e in range(nobs_b)]
    var_ids = ["W", "X", "Y", "Z"]
    obs_field_name = "cell_id"
    var_field_name = "gene_id"
    measurement_name = "meas"

    adata = _create_anndata(
        obs_ids=obs_ids_a,
        var_ids=var_ids,
        obs_field_name=obs_field_name,
        var_field_name=var_field_name,
        X_value_base=0,
    )

    bdata = _create_anndata(
        obs_ids=obs_ids_b,
        var_ids=var_ids,
        obs_field_name=obs_field_name,
        var_field_name=var_field_name,
        X_value_base=100,
    )

    adata.obs["enum"] = pd.Categorical(obs_ids_a, categories=obs_ids_a)
    bdata.obs["enum"] = pd.Categorical(obs_ids_b, categories=obs_ids_b)

    soma_uri = tmp_path.as_posix()

    if all_at_once:
        rd = tiledbsoma.io.register_anndatas(
            None,
            [adata, bdata],
            measurement_name=measurement_name,
            obs_field_name=obs_field_name,
            var_field_name=var_field_name,
        )

        assert rd.get_obs_shape() == nobs_a + nobs_b
        assert rd.get_var_shapes() == {"meas": 4, "raw": 0}

        tiledbsoma.io.from_anndata(soma_uri, adata, measurement_name=measurement_name, registration_mapping=rd)

        rd.prepare_experiment(soma_uri)

        tiledbsoma.io.from_anndata(soma_uri, bdata, measurement_name=measurement_name, registration_mapping=rd)

    else:
        tiledbsoma.io.from_anndata(soma_uri, adata, measurement_name=measurement_name)

        rd = tiledbsoma.io.register_anndatas(
            soma_uri,
            [bdata],
            measurement_name=measurement_name,
            obs_field_name=obs_field_name,
            var_field_name=var_field_name,
        )

        assert rd.get_obs_shape() == nobs_a + nobs_b
        assert rd.get_var_shapes() == {"meas": 4}

        rd.prepare_experiment(soma_uri)

        tiledbsoma.io.from_anndata(soma_uri, bdata, measurement_name=measurement_name, registration_mapping=rd)

    with tiledbsoma.Experiment.open(soma_uri) as exp:
        obs = exp.obs.read().concat()

        cell_ids = obs[obs_field_name].to_pylist()

        readback_a = cell_ids[:nobs_a]
        readback_b = cell_ids[nobs_a:]

        assert readback_a == obs_ids_a
        assert readback_b == obs_ids_b


def test_multimodal_names(tmp_path, conftest_pbmc3k_adata):
    uri = tmp_path.as_posix()

    # Data for "RNA" measurement of SOMA experiment
    adata_rna = conftest_pbmc3k_adata.copy()
    adata_rna.obs.index.name = "cell_id"
    adata_rna.var.index.name = "first_adata_var_index"

    # Non-appendable
    del adata_rna.obsm
    del adata_rna.varm
    del adata_rna.obsp
    del adata_rna.varp
    del adata_rna.uns

    # Simulate for "protein" measurement of SOMA experiment:
    # * Different var values
    # * Different number of var rows
    # * Different var field name for registration

    adata_protein = adata_rna.copy()
    adata_protein.var = pd.DataFrame(
        {"assay_type": ["protein"] * adata_protein.n_vars},
        index=[f"p{i}" for i in range(adata_protein.n_vars)],
    )
    adata_protein = adata_protein[:, :500].copy()

    adata_protein.obs["batch_id"] = np.nan
    adata_protein.obs["batch_id"] = adata_protein.obs["batch_id"].astype("string")
    assert adata_protein.obs["batch_id"].dtype == pd.StringDtype()

    adata_protein.var.index.name = "second_adata_var_index"

    tiledbsoma.io.from_anndata(
        experiment_uri=uri,
        anndata=adata_rna,
        measurement_name="RNA",
        uns_keys=[],
    )

    with tiledbsoma.Experiment.open(uri) as exp:
        assert "RNA" in exp.ms
        assert "protein" not in exp.ms

    tiledbsoma.io.from_anndata(
        experiment_uri=uri,
        anndata=adata_protein,
        measurement_name="protein",
        uns_keys=[],
        ingest_mode="schema_only",
    )

    # Register the second anndata object in the protein measurement
    rd = tiledbsoma.io.register_anndatas(
        experiment_uri=uri,
        adatas=[adata_protein],
        measurement_name="protein",
        obs_field_name=adata_protein.obs.index.name,
        var_field_name=adata_protein.var.index.name,
        allow_duplicate_obs_ids=True,
    )

    assert rd.get_obs_shape() == 2638
    assert rd.get_var_shapes() == {"protein": 500, "raw": 13714}
    rd.prepare_experiment(uri)

    # Ingest the second anndata object into the protein measurement
    tiledbsoma.io.from_anndata(
        experiment_uri=uri,
        anndata=adata_protein,
        measurement_name="protein",
        registration_mapping=rd,
        uns_keys=[],
    )

    with tiledbsoma.Experiment.open(uri) as exp:
        assert "RNA" in exp.ms
        assert "protein" in exp.ms

        assert exp.obs.count == len(adata_rna.obs)
        assert exp.obs.count == len(adata_protein.obs)
        assert exp.ms["RNA"].var.count == len(adata_rna.var)
        assert exp.ms["protein"].var.count == len(adata_protein.var)


def test_registration_lists_and_tuples(tmp_path):
    obs_field_name = "cell_id"
    var_field_name = "gene_id"

    exp_uri = create_soma_canned(1, obs_field_name, var_field_name, tmp_path)
    adata = create_anndata_canned(2, obs_field_name, var_field_name)
    h5ad_file_name = create_h5ad_canned(2, obs_field_name, var_field_name, tmp_path)

    rd1 = tiledbsoma.io.register_anndatas(
        experiment_uri=exp_uri,
        adatas=[adata],
        measurement_name="measname",
        obs_field_name=obs_field_name,
        var_field_name=var_field_name,
    )

    rd2 = tiledbsoma.io.register_anndatas(
        experiment_uri=exp_uri,
        adatas=(adata,),
        measurement_name="measname",
        obs_field_name=obs_field_name,
        var_field_name=var_field_name,
    )

    rd3 = tiledbsoma.io.register_anndatas(
        experiment_uri=exp_uri,
        adatas=adata,
        measurement_name="measname",
        obs_field_name=obs_field_name,
        var_field_name=var_field_name,
    )
    assert rd1 == rd2
    assert rd2 == rd3

    rd4 = tiledbsoma.io.register_h5ads(
        experiment_uri=exp_uri,
        h5ad_file_names=[h5ad_file_name],
        measurement_name="measname",
        obs_field_name=obs_field_name,
        var_field_name=var_field_name,
    )

    rd5 = tiledbsoma.io.register_h5ads(
        experiment_uri=exp_uri,
        h5ad_file_names=(h5ad_file_name,),
        measurement_name="measname",
        obs_field_name=obs_field_name,
        var_field_name=var_field_name,
    )

    rd6 = tiledbsoma.io.register_h5ads(
        experiment_uri=exp_uri,
        h5ad_file_names=h5ad_file_name,
        measurement_name="measname",
        obs_field_name=obs_field_name,
        var_field_name=var_field_name,
    )

    assert rd4 == rd5
    assert rd5 == rd6


@pytest.mark.filterwarnings("ignore:.*Experiment does not support resizing.*:UserWarning")
@pytest.mark.parametrize(
    "version_and_shaped",
    [
        ["1.7.3", False],
        ["1.12.3", False],
        ["1.14.5", False],
        ["1.15.0", True],
        ["1.15.7", True],
    ],
)
def test_extend_enmr_to_older_experiments_64521(tmp_path, version_and_shaped):
    version, shaped = version_and_shaped

    import os
    import shutil

    from ._util import ROOT_DATA_DIR

    original_data_uri = str(ROOT_DATA_DIR / "soma-experiment-versions-2025-04-04" / version / "pbmc3k_unprocessed")

    if not os.path.isdir(original_data_uri):
        raise RuntimeError(
            f"Missing '{original_data_uri}' directory. Try running `make data` "
            "from the TileDB-SOMA project root directory."
        )

    with tiledbsoma.Experiment.open(original_data_uri) as exp:
        assert exp.obs.count == 2700

    # Make a copy of the Experiment as to not write over the data in ROOT_DATA_DIR
    uri = (tmp_path / version).as_posix()
    shutil.copytree(original_data_uri, uri)

    with tiledbsoma.Experiment.open(uri) as exp:
        assert exp.obs.count == 2700
        obs = exp.obs.read().concat().to_pandas()
        assert "new_ident" not in obs["orig.ident"].cat.categories

    with tiledbsoma.Experiment.open(uri) as exp:
        adata = tiledbsoma.io.to_anndata(exp, "RNA")

    # Make obs_id accessible via adata["obs_id]]
    adata.obs.reset_index(inplace=True)

    adata.obs["orig.ident"] = pd.Series(["new_ident"] * len(adata.obs), dtype="category")
    adata.obs["obs_id"] = adata.obs["obs_id"] + "_2"

    rd = tiledbsoma.io.register_anndatas(
        experiment_uri=uri,
        adatas=[adata],
        measurement_name="RNA",
        obs_field_name="obs_id",
        var_field_name="var_id",
    )

    assert rd.get_obs_shape() == 5400
    rd.prepare_experiment(uri)

    tiledbsoma.io.from_anndata(
        experiment_uri=uri,
        anndata=adata,
        measurement_name="RNA",
        registration_mapping=rd,
    )

    with tiledbsoma.Experiment.open(uri) as exp:
        assert "RNA" in exp.ms

        assert exp.obs.count == 5400
        obs = exp.obs.read().concat().to_pandas()
        assert "pbmc3k" in obs["orig.ident"].cat.categories
        assert "new_ident" in obs["orig.ident"].cat.categories


def test_prepare_experiment(tmp_path) -> None:
    soma_uri = tmp_path.as_posix()
    adatas = [
        ad.AnnData(
            X=sp.random(8, 6, format="csr", dtype=np.float32),
            obs=pd.DataFrame(
                data={
                    "A": pd.Categorical(["red", "green"] * 4),
                    "B": pd.Categorical([True, False] * 4),
                },
                index=[f"AD1:{i}" for i in range(8)],
            ),
            var=pd.DataFrame(data={}, index=[f"feature:{i}" for i in range(1, 7)]),
        ),
        ad.AnnData(
            X=None,
            obs=pd.DataFrame(
                data={
                    "A": pd.Categorical(["red", "blue"] * 4),
                    "B": pd.Categorical([False] * 8),
                },
                index=[f"AD2:{i}" for i in range(8)],
            ),
            var=pd.DataFrame(data={}, index=[f"feature:{i}" for i in range(0, 6)]),
        ),
        ad.AnnData(
            X=None,
            obs=pd.DataFrame(
                data={
                    "A": pd.Categorical(["black", "white"] * 4),
                    "B": pd.Categorical([True] * 8),
                },
                index=[f"AD3:{i}" for i in range(8)],
            ),
            var=pd.DataFrame(data={}, index=[f"feature:{i}" for i in range(12, 5, -1)]),
        ),
    ]

    # create experiment
    tiledbsoma.io.from_anndata(soma_uri, adatas[0], measurement_name="RNA", ingest_mode="schema_only")

    with tiledbsoma.open(soma_uri) as E:
        assert pa.types.is_dictionary(E.obs.schema.field("A").type)
        assert pa.types.is_dictionary(E.obs.schema.field("B").type)
        assert E.obs.schema.field("A").type.value_type == pa.string()
        assert E.obs.schema.field("B").type.value_type == pa.bool_()

    # register
    rd = tiledbsoma.io.register_anndatas(
        soma_uri,
        adatas,
        measurement_name="RNA",
        obs_field_name="obs_id",
        var_field_name="var_id",
    )
    assert rd.get_obs_shape() == sum(len(ad.obs) for ad in adatas)
    assert rd.get_var_shapes() == {"RNA": len(pd.concat(ad.var.index.to_series() for ad in adatas).unique())}
    assert sorted(rd.obs_axis.enum_values.keys()) == sorted(["A", "B"])
    for ms in rd.var_axes:
        assert rd.var_axes[ms].enum_values == {}

    assert rd.obs_axis.enum_values["A"] == pd.CategoricalDtype(
        categories=np.array(["red", "green", "blue", "black", "white"]), ordered=False
    )
    assert rd.obs_axis.enum_values["B"] == pd.CategoricalDtype(categories=[True, False], ordered=False)

    # prepare
    rd.prepare_experiment(soma_uri)

    with tiledbsoma.open(soma_uri) as E:
        # check shapes
        assert E.obs.domain[0] == (0, rd.get_obs_shape() - 1)
        for k in E.ms.keys():
            assert E.ms[k].var.domain[0] == (0, rd.get_var_shapes()[k] - 1)
        assert E.ms["RNA"].X["data"].shape == (
            rd.get_obs_shape(),
            rd.get_var_shapes()["RNA"],
        )

        # check enums
        for k, cat_dtype in rd.obs_axis.enum_values.items():
            values = E.obs.get_enumeration_values([k])[k].to_pylist()
            assert_array_equal(cat_dtype.categories, values)
            assert E.obs.schema.field(k).type.ordered == cat_dtype.ordered

        for ms in rd.var_axes:
            for k, cat_dtype in rd.var_axes[ms].enum_values.items():
                values = E.ms[ms].var.get_enumeration_values([k])[k].to_pylist()
                assert_array_equal(cat_dtype.categories, values)
                assert E.ms[ms].var.schema.field(k).type.ordered == cat_dtype.ordered


def test_subset_from(tmp_path) -> None:
    # Test uses internal interfaces

    rng = np.random.default_rng()

    # starting with the base canned anndata, add some additional columns for enum tests
    adatas = [create_anndata_canned(i, "obs_id", "var_id") for i in range(1, 5)]
    # obs
    for i, catvals in enumerate([["red", "green"], ["blue"], ["blue", "yellow"], ["green", "red"]]):
        adatas[i].obs["cat_str"] = pd.Categorical(rng.choice(catvals, size=len(adatas[i].obs)))
    # var
    for i, catvals in enumerate([[False], [True], [True, False], [False, True]]):
        adatas[i].var["cat_bool"] = pd.Categorical(rng.choice(catvals, size=len(adatas[i].var)))
    # raw.var
    for i, catvals in enumerate([[1.0, 2.0], [9.0, 99.0], [100.0, -100.0], [float(f) for f in range(4, 16)]]):
        adatas[i].raw.var["cat_float"] = pd.Categorical(rng.choice(catvals, size=len(adatas[i].raw.var)))

    h5ads = []
    for i, adata in enumerate(adatas):
        fn = (tmp_path / f"_{i}.h5ad").as_posix()
        adata.write_h5ad(fn)
        h5ads.append(fn)

    rd = tiledbsoma.io.register_anndatas(
        None,
        adatas,
        measurement_name="RNA",
        obs_field_name="obs_id",
        var_field_name="var_id",
    )

    for adata, h5ad in zip(adatas, h5ads):
        srd = rd.subset_for_anndata(adata)

        assert srd == rd.subset_for_h5ad(h5ad)

        # confirm all of our joinids are present in the subset registration
        assert adata.obs.index.difference(srd.obs_axis.joinid_map.index).empty
        assert adata.var.index.difference(srd.var_axes["RNA"].joinid_map.index).empty
        if adata.raw is not None:
            assert adata.raw.var.index.difference(srd.var_axes["raw"].joinid_map.index).empty

        # enums
        assert not (set(adata.obs.cat_str.cat.categories) - set(srd.obs_axis.enum_values["cat_str"].categories))
        assert not (
            set(adata.var.cat_bool.cat.categories) - set(srd.var_axes["RNA"].enum_values["cat_bool"].categories)
        )
        assert not (
            set(adata.raw.var.cat_float.cat.categories) - set(srd.var_axes["raw"].enum_values["cat_float"].categories)
        )


def test_field_name(tmp_path):
    soma_uri = tmp_path.as_posix()

    ms_name = "RNA"
    obs_field_name = "cell_id"
    var_field_name = "gene_id"

    anndatas = [
        create_anndata_canned(1, obs_field_name, var_field_name),
        create_anndata_canned(2, obs_field_name, var_field_name),
    ]

    for adata in anndatas:
        # make all obs & var overlap in the index, to confirm we are using the join id column
        adata.obs = adata.obs.reset_index()
        adata.obs.index = adata.obs.index.astype(str)
        adata.var = adata.var.reset_index()
        adata.var.index = adata.var.index.astype(str)

    tiledbsoma.io.from_anndata(
        soma_uri,
        anndatas[0],
        measurement_name=ms_name,
        ingest_mode="schema_only",
        obs_id_name=obs_field_name,
        var_id_name=var_field_name,
    )

    rd = tiledbsoma.io.register_anndatas(
        soma_uri,
        anndatas,
        measurement_name=ms_name,
        obs_field_name=obs_field_name,
        var_field_name=var_field_name,
    )

    rd.prepare_experiment(soma_uri)

    for adata in anndatas:
        tiledbsoma.io.from_anndata(
            soma_uri,
            adata,
            measurement_name=ms_name,
            registration_mapping=rd.subset_for_anndata(adata),
            obs_id_name=obs_field_name,
            var_id_name=var_field_name,
        )

    with tiledbsoma.Experiment.open(soma_uri) as exp:
        assert exp.obs.count == sum(adata.n_obs for adata in anndatas)
        assert exp.ms[ms_name].var.count == pd.concat(adata.var[var_field_name] for adata in anndatas).nunique()


<<<<<<< HEAD
def test_allow_duplicate_obs_ids_catches_dups(tmp_path):
    obs_field_name = "obs_id"
    var_field_name = "var_id"
    ms_name = "RNA"

    adata1 = create_anndata_canned(1, obs_field_name, var_field_name)

    # catch dup between AnnData?
    tiledbsoma.io.from_anndata(
        (tmp_path / "soma1").as_posix(), adata1, measurement_name=ms_name, ingest_mode="schema_only"
    )
    with pytest.raises(tiledbsoma.SOMAError):
        tiledbsoma.io.register_anndatas(
            (tmp_path / "soma1").as_posix(),
            [adata1, adata1.copy()],
            measurement_name=ms_name,
            obs_field_name=obs_field_name,
            var_field_name=var_field_name,
        )

    # catch dup between existing SOMA and AnnData
    tiledbsoma.io.from_anndata((tmp_path / "soma2").as_posix(), adata1, measurement_name=ms_name)
    with pytest.raises(tiledbsoma.SOMAError):
        tiledbsoma.io.register_anndatas(
            (tmp_path / "soma2").as_posix(),
            [adata1],
            measurement_name=ms_name,
            obs_field_name=obs_field_name,
            var_field_name=var_field_name,
        )
=======
def test_empty_measurement_SOMA_184(tmp_path):
    """Verify that prepare_experiment correctly handles empty Measurements."""

    exp_uri = tmp_path.as_posix()

    # make anndata
    X = sp.random(100, 20, format="csr")
    obs = pd.DataFrame({"cell_type": ["T cell", "B cell"] * 50, "batch": ["batch1", "batch2"] * 50})
    var = pd.DataFrame({"gene_names": ["gene" + str(i) for i in range(20)]}, index=["gene" + str(i) for i in range(20)])
    adata = ad.AnnData(X=X, obs=obs, var=var)

    tiledbsoma.io.from_anndata(
        exp_uri,
        anndata=adata,
        measurement_name="RNA",
        ingest_mode="schema_only",
    )

    # sim a new anndata
    new_adata = adata.copy()
    new_adata.obs.index = new_adata.obs.index + "_2"

    tiledbsoma.io.from_anndata(
        exp_uri,
        anndata=new_adata,
        measurement_name="prot",
        ingest_mode="schema_only",  # must be schema only
    )

    reg = tiledbsoma.io.register_anndatas(
        exp_uri,
        new_adata,
        measurement_name="prot",
        obs_field_name="obs_id",
        var_field_name="var_id",
    )

    reg.prepare_experiment(exp_uri)

    tiledbsoma.io.from_anndata(
        experiment_uri=exp_uri,
        anndata=new_adata,
        measurement_name="prot",
        obs_id_name="obs_id",
        var_id_name="var_id",
        registration_mapping=reg,
    )

    with tiledbsoma.Experiment.open(exp_uri, "r") as exp:
        assert exp.ms["RNA"].var.count == 0
        assert exp.ms["prot"].var.count == 20
        assert exp.obs.count == 100
>>>>>>> afa1ca71
<|MERGE_RESOLUTION|>--- conflicted
+++ resolved
@@ -1744,7 +1744,6 @@
         assert exp.ms[ms_name].var.count == pd.concat(adata.var[var_field_name] for adata in anndatas).nunique()
 
 
-<<<<<<< HEAD
 def test_allow_duplicate_obs_ids_catches_dups(tmp_path):
     obs_field_name = "obs_id"
     var_field_name = "var_id"
@@ -1775,7 +1774,8 @@
             obs_field_name=obs_field_name,
             var_field_name=var_field_name,
         )
-=======
+
+
 def test_empty_measurement_SOMA_184(tmp_path):
     """Verify that prepare_experiment correctly handles empty Measurements."""
 
@@ -1827,5 +1827,4 @@
     with tiledbsoma.Experiment.open(exp_uri, "r") as exp:
         assert exp.ms["RNA"].var.count == 0
         assert exp.ms["prot"].var.count == 20
-        assert exp.obs.count == 100
->>>>>>> afa1ca71
+        assert exp.obs.count == 100