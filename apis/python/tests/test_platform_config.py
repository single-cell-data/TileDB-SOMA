--- conflicted
+++ resolved
@@ -70,10 +70,6 @@
             assert list(x_arr.dim("soma_dim_1").filters) == [
                 tiledb.ZstdFilter(level=-1)
             ]
-<<<<<<< HEAD
-
-=======
->>>>>>> 6b3c2374
             var_df = exp.ms["RNA"].var
             var_arr = var_df._handle.reader
             assert var_arr.dim("soma_joinid").filters == [tiledb.ZstdFilter(level=1)]
