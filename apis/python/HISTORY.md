# TileDB-SOMA Python Changelog

All notable changes to the Python TileDB-SOMA project will be documented in this file (related: [TileDB-SOMA R API changelog](../r/NEWS.md)).

The format is based on [Keep a Changelog](https://keepachangelog.com/en/1.1.0/).

## [Unreleased]

### Added

- \[[#4125](https://github.com/single-cell-data/TileDB-SOMA/pull/4125)\] Add delete mode specified by `mode='d'`.

### Changed

- \[[#4126](https://github.com/single-cell-data/TileDB-SOMA/pull/4126)\] [python] At package import time, validate that the expected TileDB version is installed and used. Raises a RuntimeError exception if the condition is not met. This is an attempt to better warn users who have corrupted conda installations.
- \[[#4137](https://github.com/single-cell-data/TileDB-SOMA/pull/4137)\] [python][BREAKING] Add user-specified obs/var index column to `ExperimentAxisQuery.to_anndata`. This change will also set the index columns based upon metadata hints, following the conventions of `tiledbsoma.io`. See the docstrings for more details. Prior to this change, the index dtype would be set to `string` in all cases - this change removes the forced cast, and leaves the column type as-is.

### Deprecated

- \[[#4125](https://github.com/single-cell-data/tiledb-soma/pull/4125)\] Deprecate removing elements from a collection in write mode. In the future, all new removals will need to be done in delete mode.

### Removed

### Fixed

<<<<<<< HEAD
- \[[#4139](https://github.com/single-cell-data/tiledb-soma/pull/4139)\] [python] ExperimentAxisQuery.to_anndata would export obsm/varm as float32, regardless of the underlying SOMA data type. With this fix, the exported matrix will have the same data type as the original data.
=======
- \[[#4147](https://github.com/single-cell-data/TileDB-SOMA/pull/4147)\] [python] Fix a race condition in SOMA collection caching which would result in redundant object opens.
>>>>>>> 5262c63a

### Security

## [Release 1.18.0]

The primary changes are modifications and deprecations to the `tiledbsoma.io` ingestion methods. Also introduced an option for writing pre-sorted data via TileDB global order writes.

### Changed

- \[[#3983](https://github.com/single-cell-data/TileDB-SOMA/pull/3983)\] [python] Multiple writes of pre-sorted data may now be written to a single fragment using TileDB global order writes. Enable this performance optimization by setting the platform_config parameter `sort_coords` to `False` in the call to write. Will raise an error if data is not written in global sort order.

- \[[#4086](https://github.com/single-cell-data/TileDB-SOMA/pull/4086)\] [python] Add new parameter `allow_duplicate_obs_ids` to the `tiledbsoma.io` functions `register_anndatas` and `register_h5ads`. When `False` (default), a error will be raised if there are any duplicate `obs` IDs in the provided SOMA Experiment or AnnData objects. Set the parameter to `True` for legacy behavior. ID handling on the `var` axis is unchanged.

- \[[#4108](https://github.com/single-cell-data/TileDB-SOMA/pull/4108)\] [python] improve performance of `tiledbsoma.io.from_anndata` and `from_h5ad` when appending groups of AnnData known to have no duplicate obs axis IDs.

- \[[#4106](https://github.com/single-cell-data/TileDB-SOMA/pull/4106)\] [python][BREAKING] The `SOMAObject.reopen` method now modifies the orginal `SOMAObject` in place (flushes data to disk and reopens with the requested timestamp and mode) and returns a reference to itself instead of flushing data to disk and opening a new object.

### Deprecated

- \[[#4081](https://github.com/single-cell-data/TileDB-SOMA/pull/4081)\] [python] the `tiledbsoma.io` functions `append_obs`, `append_var` and `append_X` are deprecated and will be removed in a future release. It is recommended to use tiledbsoma.io.from_anndata (with a registration map from tiledbsoma.io.register_anndatas or tiledbsoma.io.register_h5ads) for appending new, complete AnnData objects to an Experiment.
- \[[#4082](https://github.com/single-cell-data/TileDB-SOMA/pull/4082)\] [python] `tiledbsoma.io.create_from_matrix` is deprecated and will be removed in a future release. To add a new matrix as a layer within an existing SOMA Experiment (e.g., to X, obsm, varm), please use the more specific functions tiledbsoma.io.add_X_layer or tiledbsoma.io.add_matrix_to_collection. If you need to create a standalone SOMA NDArray outside of a pre-defined Experiment structure, please use the direct SOMA API constructors, such as tiledbsoma.SparseNDArray.create.
- \[[#4083](https://github.com/single-cell-data/TileDB-SOMA/pull/4083)\] [python] "resume" mode in tiledbsoma.io ingestion methods is deprecated and will be removed i a future release. This includes from_anndata, from_h5ad and related ingest functions. The recommended and safest approach for recovering from a failed ingestion is to delete the partially written SOMA Experiment and restart the ingestion process from the original input files or a known-good backup.

### Fixed

- \[[#4071](https://github.com/single-cell-data/TileDB-SOMA/pull/4071)\] [python] A `tiledb_timestamp` with value of zero is now equivalent to an unspecified timestamp (or `None`), and will be a synonym for "current time". Prior to this fix, a zero-valued timestamp would generate errors or unpredictable results.
- \[[#4103](https://github.com/single-cell-data/TileDB-SOMA/pull/4103)\] [python] Do not attempt to resize empty measurements in tiledbsoma.io.prepare_experiment. This fixes a bug where calling `prepare_experiment` would fail if the Experiment contained any empty Measurements.

## [Release 1.17.0]

The primary change in 1.17.0 is the upgrade to TileDB 2.28.

### Added

- \[[#3740](https://github.com/single-cell-data/TileDB-SOMA/pull/3740)\] [python] Add experimental Dask-backed `to_anndata` functionality to `SparseNDArray` and `ExperimentAxisQuery`.

### Changed

- \[\[[#4057](https://github.com/single-cell-data/TileDB-SOMA/pull/4057)\] [c++] Update [TileDB core to 2.28.0](https://github.com/TileDB-Inc/TileDB/blob/main/HISTORY.md#tiledb-v2280-release-notes)
- \[[#4023](https://github.com/single-cell-data/TileDB-SOMA/pull/4023)\] [c++] Use nanoarrow ArrowSchemaSetTypeDateTime for datetime values. Dictionary type with timestamp value type will raise error on read.

### Fixed

- \[[#4040](https://github.com/single-cell-data/TileDB-SOMA/pull/4040)\] [python] suppress insignificant overflow warning from numpy.
- \[[#4050](https://github.com/single-cell-data/TileDB-SOMA/pull/4050)\] DataFrame `count` and SparseNDArray `nnz` fix - report correct number of cells in array in the case where a delete query had been previously applied.
- \[[#4055](https://github.com/single-cell-data/TileDB-SOMA/pull/4055)\] Various `open()` code paths failed to check the SOMA encoding version number, and would fail with cryptic errors.
- \[[#4066](https://github.com/single-cell-data/TileDB-SOMA/pull/4066)\] Fix various memory leaks related to releasing Arrow structures when transfering ownership between C++ and Python and vise versa.
- \[[#4031](https://github.com/single-cell-data/TileDB-SOMA/pull/4031)\] [python] Storage paths generated from collection keys are now URL-escaped if they contain characters outside the safe set (`a-zA-Z0-9-_.()^!@+={}~'`). Additionally, the special names `..` and `.` are now prohibited.

## [Release prior to 1.17.0]

TileDB-SOMA Python releases prior to 1.17.0 are documented in the [TileDB-SOMA Github Releases](https://github.com/single-cell-data/TileDB-SOMA/releases).<|MERGE_RESOLUTION|>--- conflicted
+++ resolved
@@ -23,11 +23,8 @@
 
 ### Fixed
 
-<<<<<<< HEAD
 - \[[#4139](https://github.com/single-cell-data/tiledb-soma/pull/4139)\] [python] ExperimentAxisQuery.to_anndata would export obsm/varm as float32, regardless of the underlying SOMA data type. With this fix, the exported matrix will have the same data type as the original data.
-=======
 - \[[#4147](https://github.com/single-cell-data/TileDB-SOMA/pull/4147)\] [python] Fix a race condition in SOMA collection caching which would result in redundant object opens.
->>>>>>> 5262c63a
 
 ### Security
 
