--- conflicted
+++ resolved
@@ -10,11 +10,8 @@
 
 ### Changed
 
-<<<<<<< HEAD
 - \[[#3983](https://github.com/single-cell-data/TileDB-SOMA/pull/3983)\] [python] Multiple writes of pre-sorted data may now be written to a single fragment using TileDB global order writes. Enable this performance optimization by setting the platform_config parameter sort_coords to True in the call to write. Will raise an error if data is not written in global sort order.
-=======
 - \[[#4086](https://github.com/single-cell-data/TileDB-SOMA/pull/4086)\] [python] Add new parameter `allow_duplicate_obs_ids` to the `tiledbsoma.io` functions `register_anndatas` and `register_h5ads`.  When `False` (default), a error will be raised if there are any duplicate `obs` IDs in the provided SOMA Experiment or AnnData objects. Set the parameter to `True` for legacy behavior. ID handling on the `var` axis is unchanged.
->>>>>>> 5eca8662
 
 ### Deprecated
 
