from typing import Any, Dict, Optional, Union, cast

import tiledb

from .soma_collection import SOMACollection, SOMACollectionBase
from .soma_dataframe import SOMADataFrame
from .soma_dense_nd_array import SOMADenseNdArray
from .soma_indexed_dataframe import SOMAIndexedDataFrame
from .soma_sparse_nd_array import SOMASparseNdArray
from .tiledb_platform_config import TileDBPlatformConfig


class SOMAMeasurement(SOMACollection):
    """
    A ``SOMAMeasurement`` is a sub-element of a ``SOMAExperiment``, and is otherwise a specialized ``SOMACollection`` with pre-defined fields:

    ``var``: ``SOMADataFrame``

    Primary annotations on the variable axis, for variables in this measurement (i.e., annotates columns of ``X``). The contents of the ``soma_rowid`` pseudo-column define the variable index domain, AKA varid. All variables for this measurement must be defined in this dataframe.

    ``X``: ``SOMACollection`` of ``SOMASparseNdArray``

    A collection of sparse matrices, each containing measured feature values. Each matrix is indexed by ``[obsid, varid]``.

    ``obsm``: ``SOMACollection`` of ``SOMADenseNdArray``

    A collection of dense matrices containing annotations of each ``obs`` row. Has the same shape as ``obs``, and is indexed with ``obsid``.

    ``obsp``: ``SOMACollection`` of ``SOMASparseNdArray``

    A collection of sparse matrices containing pairwise annotations of each ``obs`` row. Indexed with ``[obsid_1, obsid_2]``.

    ``varm``: ``SOMACollection`` of ``SOMADenseNdArray``

    A collection of dense matrices containing annotations of each ``var`` row. Has the same shape as ``var``, and is indexed with ``varid``.

    ``varp``: ``SOMACollection`` of ``SOMASparseNdArray``

    A collection of sparse matrices containing pairwise annotations of each ``var`` row. Indexed with ``[varid_1, varid_2]``
    """

    _constructors: Dict[str, Any]
    _cached_members: Dict[str, Any]

    def __init__(
        self,
        uri: str,
        *,
        name: Optional[str] = None,
        # Non-top-level objects can have a parent to propagate context, depth, etc.
        parent: Optional[SOMACollectionBase[Any]] = None,
        # Top-level objects should specify these:
        tiledb_platform_config: Optional[TileDBPlatformConfig] = None,
        ctx: Optional[tiledb.Ctx] = None,
    ):
        """
        Also see the ``TileDBObject`` constructor.
        """
        super().__init__(
            uri=uri,
            name=name,
            parent=parent,
            tiledb_platform_config=tiledb_platform_config,
            ctx=ctx,
        )
        self._constructors = {
            "var": SOMADataFrame,
            "X": SOMACollection,
            "obsm": SOMACollection,
            "obsp": SOMACollection,
            "varm": SOMACollection,
            "varp": SOMACollection,
        }
        self._cached_members = {}

    def create(self) -> None:
        """
        Creates the data structure on disk/S3/cloud.
        """
        super().create()

    @property
<<<<<<< HEAD
    def var(self) -> Any:
        return self["var"]

    @property
    def X(self) -> Any:
        return self["X"]

    @property
    def obsm(self) -> Any:
        return self["obsm"]

    @property
    def obsp(self) -> Any:
        return self["obsp"]

    @property
    def varm(self) -> Any:
        return self["varm"]

    @property
    def varp(self) -> Any:
        return self["varp"]
=======
    def var(self) -> Union[SOMADataFrame, SOMAIndexedDataFrame]:
        return cast(Union[SOMADataFrame, SOMAIndexedDataFrame], self["var"])

    @property
    def X(self) -> SOMACollectionBase[Union[SOMADenseNdArray, SOMASparseNdArray]]:
        return cast(
            SOMACollectionBase[Union[SOMADenseNdArray, SOMASparseNdArray]], self["X"]
        )

    @property
    def obsm(self) -> SOMACollectionBase[SOMADenseNdArray]:
        return cast(SOMACollectionBase[SOMADenseNdArray], self["obsm"])

    @property
    def obsp(self) -> SOMACollectionBase[SOMASparseNdArray]:
        return cast(SOMACollectionBase[SOMASparseNdArray], self["obsp"])

    @property
    def varm(self) -> SOMACollectionBase[SOMADenseNdArray]:
        return cast(SOMACollectionBase[SOMADenseNdArray], self["varm"])

    @property
    def varp(self) -> SOMACollectionBase[SOMASparseNdArray]:
        return cast(SOMACollectionBase[SOMASparseNdArray], self["varp"])
>>>>>>> a1dfdc20

    def __getitem__(self, name: str) -> Any:
        """
        Implements ``experiment.var``, ``experiment.X``, etc.
        """
        if name in self._constructors:
            if name not in self._cached_members:
                child_uri = self._get_child_uri(name)
                self._cached_members[name] = self._constructors[name](
                    uri=child_uri, name=name, parent=self
                )
            return self._cached_members[name]

        # otherwise let generic collection handle it.
        super().__getitem__(name)

    def constrain(self) -> None:
        """
        Checks constraints on the collection. Raises an exception if any is violated.
        """
        # TODO: find a good spot to call this from.

        # TODO: resolve polymorphism issues
        # for attr in ["obsp", "varp", "X"]:
        #    if attr in self:
        #        # error: "TileDBObject" has no attribute "__iter__" (not iterable)  [attr-defined]
        #        for element in self[attr]:
        #            # TODO: make this a SOMACollection method
        #            if not isinstance(element, SOMASparseNdArray):
        #                raise Exception(
        #                    f"element {element.name} of {self.type}.{attr} should be SOMASparseNdArray; got {element.__class__.__name__}"
        #                )

        # for attr in ["obsm", "varm"]:
        #    if attr in self:
        #        # error: "TileDBObject" has no attribute "__iter__" (not iterable)  [attr-defined]
        #        for element in self[attr]:
        #            # TODO: make this a SOMACollection method
        #            if not isinstance(element, SOMADenseNdArray):
        #                raise Exception(
        #                    f"element {element.name} of {self.type}.{attr} should be SOMADenseNdArray; got {element.__class__.__name__}"
        #                )

    # ``X`` collection values
    # o All matrices must have the shape ``(#obs, #var)``.
    # o The domain of the first dimension is the values of ``obs.soma_rowid``, and the index domain of
    #   the second dimension is the values of ``var.soma_rowid`` in the containing ``SOMAMeasurement``.

    # ``obsm`` collection values
    # o All matrices must have the shape ``(#obs, M)``, where ``M`` is user-defined.
    # o The domain of the first dimension is the values of ``obs.soma_rowid``.

    # ``obsp`` collection values
    # o All matrices must have the shape ``(#obs, #obs)``.
    # o The domain of both dimensions is the values of ``obs.soma_rowid``.

    # ``varm`` collection values
    # o All matrices must have the shape ``(#var, M)``, where ``M`` is user-defined.
    # o The domain of the first dimension is the values of ``var.soma_rowid``.

    # ``varp`` collection values
    # o All matrices must have the shape ``(#var, #var)``.
    # o The domain of both dimensions is the values of ``var.soma_rowid``.<|MERGE_RESOLUTION|>--- conflicted
+++ resolved
@@ -80,30 +80,6 @@
         super().create()
 
     @property
-<<<<<<< HEAD
-    def var(self) -> Any:
-        return self["var"]
-
-    @property
-    def X(self) -> Any:
-        return self["X"]
-
-    @property
-    def obsm(self) -> Any:
-        return self["obsm"]
-
-    @property
-    def obsp(self) -> Any:
-        return self["obsp"]
-
-    @property
-    def varm(self) -> Any:
-        return self["varm"]
-
-    @property
-    def varp(self) -> Any:
-        return self["varp"]
-=======
     def var(self) -> Union[SOMADataFrame, SOMAIndexedDataFrame]:
         return cast(Union[SOMADataFrame, SOMAIndexedDataFrame], self["var"])
 
@@ -128,7 +104,6 @@
     @property
     def varp(self) -> SOMACollectionBase[SOMASparseNdArray]:
         return cast(SOMACollectionBase[SOMASparseNdArray], self["varp"])
->>>>>>> a1dfdc20
 
     def __getitem__(self, name: str) -> Any:
         """
