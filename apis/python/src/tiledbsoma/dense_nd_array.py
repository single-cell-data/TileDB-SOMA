--- conflicted
+++ resolved
@@ -16,14 +16,9 @@
 from .exception import SOMAError
 from .options import SOMATileDBContext, TileDBCreateOptions
 from .tiledb_array import TileDBArray
-<<<<<<< HEAD
-from .types import DenseNdCoordinates, NTuple, ResultOrder
-=======
-from .tiledb_platform_config import TileDBPlatformConfig
 from .types import NTuple, PlatformConfig
 
 _UNBATCHED = options.BatchSize()
->>>>>>> 5bbbc2d9
 
 
 class DenseNDArray(TileDBArray, somacore.DenseNDArray):
@@ -182,13 +177,8 @@
         sr = clib.SOMAReader(
             self._uri,
             name=self.__class__.__name__,
-<<<<<<< HEAD
-            result_order=result_order,
+            result_order=result_order.value,
             platform_config=self._ctx.config().dict(),
-=======
-            result_order=result_order.value,
-            platform_config={} if self._ctx is None else self._ctx.config().dict(),
->>>>>>> 5bbbc2d9
         )
 
         if coords is not None:
