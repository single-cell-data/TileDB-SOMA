--- conflicted
+++ resolved
@@ -166,16 +166,7 @@
             schema = A.schema
             ned = A.nonempty_domain()
 
-<<<<<<< HEAD
-            sr = clib.SOMAReader(
-                self._uri,
-                name=self.__class__.__name__,
-                result_order=result_order.value,
-                platform_config=self._ctx.config().dict(),
-            )
-=======
-        sr = self._soma_reader(result_order=result_order.value)
->>>>>>> e1fb300f
+            sr = self._soma_reader(result_order=result_order.value)
 
             if coords is not None:
                 if not isinstance(coords, (list, tuple)):
