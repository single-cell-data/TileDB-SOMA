--- conflicted
+++ resolved
@@ -80,16 +80,8 @@
     m.doc() = "SOMA acceleration library";
 
     m.def("version", []() { return tiledbsoma::version::as_string(); });
-<<<<<<< HEAD
-    m.def("embedded_version_triple", []() { return tiledbsoma::version::embedded_version_triple(); });
-=======
-    m.def("tiledb_version", []() {
-        return tiledbsoma::version::embedded_version_triple();
-    });
-    m.def("expected_tiledb_version", []() {
-        return tiledbsoma::version::expected_version();
-    });
->>>>>>> ecce853a
+    m.def("tiledb_version", []() { return tiledbsoma::version::embedded_version_triple(); });
+    m.def("expected_tiledb_version", []() { return tiledbsoma::version::expected_version(); });
 
     m.def(
         "config_logging",
