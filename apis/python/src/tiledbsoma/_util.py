# Copyright (c) TileDB, Inc. and The Chan Zuckerberg Initiative Foundation
#
# Licensed under the MIT License.

from __future__ import annotations

import datetime
import pathlib
import re
import time
import urllib.parse
from concurrent.futures import Future
from itertools import zip_longest
from string import ascii_lowercase, ascii_uppercase, digits
<<<<<<< HEAD
from typing import (
    Any,
    TypeVar,
    Union,
    cast,
)
=======
from typing import TYPE_CHECKING, Any, TypeVar
>>>>>>> dc42c79e

import numpy as np
import pandas as pd
import pyarrow as pa
import somacore
from somacore import options

from . import pytiledbsoma as clib
from ._exception import SOMAError
from ._types import OpenTimestamp, Slice, is_slice_of

<<<<<<< HEAD
_JSONFilter = Union[str, dict[str, Union[str, Union[int, float]]]]
_JSONFilterList = Union[str, list[_JSONFilter]]
=======
if TYPE_CHECKING:
    pass
>>>>>>> dc42c79e


def get_start_stamp() -> float:
    """Returns information about start time of an event.

    Nominally float seconds since the epoch, but articulated here
    as being compatible with the format_elapsed function.
    """
    return time.time()


def format_elapsed(start_stamp: float, message: str) -> str:
    """Returns the message along with an elapsed-time indicator,
    with end time relative to start start from ``get_start_stamp``.

    Used for annotating elapsed time of a task.
    """
    return f"{message} TIME {time.time() - start_stamp:.3f} seconds"


def is_local_path(path: str) -> bool:
    if path.startswith("file://"):
        return True
    return "://" not in path


def is_tiledb_carrara_uri(uri: str) -> bool:
    """Carrara-style tiledb:// URIs support relative path operations.

    The original, absolute-only, URIs had the format:

        tiledb://ORG/UUID

    The new URIs are:

        tiledb://WORKSPACE/TEAMSPACE/optional-path-elements/

    The current methodology to distinguish between these is to look at the run-time
    environment, and determine if we are running on Cloud or Carrara.

    NB: this method may change.
    """
    if not uri.startswith("tiledb://"):
        return False

    # Circular reference breaker. Ugly, temporary, hopefully.
    from .options._soma_tiledb_context import SOMATileDBContext

    CLOUD_DEPLOYMENTS = {"https://api.tiledb.com", "https://api.dev.tiledb.io"}
    context = SOMATileDBContext()
    return context.native_context.config()["rest.server_address"] not in CLOUD_DEPLOYMENTS


def validate_create_uri(uri: str) -> None:
    """If the URI is a Carrara URI, perform early error checks for improved UX."""
    if not is_tiledb_carrara_uri(uri):
        return

    # Storage URIs not supported - they are Cloud-only
    if re.match(r"^tiledb://.*/.*://.*$", uri):
        raise SOMAError("Unsupported URI format - storage URI specification not supported on Carrara.")


def make_relative_path(uri: str, relative_to: str) -> str:
    """Returns a URI relative to another URI. If not possible, raise a ValueError.

    This function assumes that the URI scheme follows posix path conventions
    and only contains a scheme, netloc and path. It does not handle query params,
    fragments, etc.

    The default scheme, if one is not specified, is assumed to be `file`.
    """
    p_uri = urllib.parse.urlparse(uri)
    p_relative_to = urllib.parse.urlparse(relative_to)

    uri_scheme = p_uri.scheme if p_uri.scheme else "file"
    relative_to_scheme = p_relative_to.scheme if p_relative_to.scheme else "file"
    if uri_scheme != relative_to_scheme:
        raise ValueError("Unable to make relative path between URIs with different scheme")

    return pathlib.PurePath(p_uri.path).relative_to(p_relative_to.path).as_posix()


def is_relative_uri(uri: str) -> bool:
    """Detects whether a provided URI is a child relative URI to the parent."""
    return "://" not in uri and not uri.startswith("/")


def uri_joinpath(base: str, path: str) -> str:
    """Join a path to a URI.

    Supports relative paths for ``file`` or unspecified schemes, assuming
    they are file system paths.  Assumes NO support for relative paths
    otherwise.
    """
    p_base = urllib.parse.urlparse(base)
    parts = [*p_base]

    if len(path) == 0:
        return base

    if not p_base.scheme or p_base.scheme == "file":
        # if a file path, just use pathlib. This is significantly more
        # permissive than it should be, given that `file://` URIs are
        # only absolute.
        parts[2] = pathlib.PurePath(p_base.path).joinpath(path).as_posix()
    else:
        if ".." in path:
            raise ValueError("Relative paths unsupported")
        if path.startswith("/"):
            # if absolute, just use the path
            parts[2] = path
        else:
            # join, being careful about extraneous path sep
            if parts[2].endswith("/"):
                parts[2] = parts[2] + path
            else:
                parts[2] = parts[2] + "/" + path

    return urllib.parse.urlunparse(parts)


def validate_slice(slc: Slice[Any]) -> None:
    """Checks that a slice has no step and is not inverted."""
    if slc.step is not None:
        raise ValueError("slice steps are not supported")
    if slc.start is None or slc.stop is None:
        # All half-specified slices are valid.
        return

    if isinstance(slc.stop, pa.TimestampScalar) or isinstance(slc.start, pa.TimestampScalar):
        if to_unix_ts(slc.stop) < to_unix_ts(slc.start):
            raise ValueError(f"slice start ({slc.start!r}) must be <= slice stop ({slc.stop!r})")
        return

    if slc.stop < slc.start:
        raise ValueError(f"slice start ({slc.start!r}) must be <= slice stop ({slc.stop!r})")


_T = TypeVar("_T")


class NonNumericDimensionError(TypeError):
    """Raised when trying to get a numeric range for a non-numeric dimension."""


def slice_to_numeric_range(slc: Slice[Any], domain: tuple[_T, _T]) -> tuple[_T, _T] | None:
    """Constrains the given slice to the ``domain`` for numeric dimensions.

    We assume the slice has already been validated by validate_slice.
    """
    if slc == slice(None):
        return None

    domain_start, domain_stop = domain
    if isinstance(domain_stop, (str, bytes)):
        # Strings don't have a real "domain" so we can't handle them
        # the same way that we handle numeric types.
        raise NonNumericDimensionError("only numeric dimensions supported")

    # TODO: with future C++ improvements, move half-slice logic to SOMAArrayReader
    start = domain_start if slc.start is None else max(slc.start, domain_start)
    stop = domain_stop if slc.stop is None else min(slc.stop, domain_stop)

    # Lint says the left-hand and right-hand sides are both unions
    if stop < start:  # type: ignore[operator]
        # With the above, we have guaranteed that at least one bound will
        # include the domain.  If we get here, that means that the other bound
        # never included it (e.g. stop == slc.stop < domain_start == start).
        raise ValueError(f"slice [{slc.start!r}:{slc.stop!r}] does not overlap [{domain_start!r}:{domain_stop!r}]")

    return start, stop


def dense_indices_to_shape(
    coords: options.DenseNDCoords,
    array_shape: tuple[int, ...],
    result_order: somacore.ResultOrder,
) -> tuple[int, ...]:
    """Given a subarray index specified as a tuple of per-dimension slices or scalars
    (e.g., ``([:], 1, [1:2])``), and the shape of the array, return the shape of
    the subarray. Note that the number of coordinates may be less than or equal
    to the number of dimensions in the array.
    """
    if len(coords) > len(array_shape):
        raise ValueError(f"coordinate length ({len(coords)}) must be <= array dimension count ({len(array_shape)})")

    shape = tuple(dense_index_to_shape(coord, extent) for coord, extent in zip_longest(coords, array_shape))
    if result_order == somacore.ResultOrder.ROW_MAJOR:
        return shape
    return tuple(reversed(shape))


def dense_index_to_shape(coord: options.DenseCoord, array_length: int) -> int:
    """Given a subarray per-dimension index specified as a slice or scalar (e.g, ``[:], 1, [1:2]``),
    and the shape of the array in that dimension, return the shape of the subarray in
    that dimension.

    Note that Python slice semantics are right-endpoint-exclusive whereas SOMA slice semantics are
    doubly inclusive.
    """
    if coord is None:
        return array_length
    if isinstance(coord, int):
        return 1
    if is_slice_of(coord, int):
        # We verify that ``step`` is None elsewhere, so we can always assume
        # that we're asked for a continuous slice.
        stop = array_length if coord.stop is None else min(coord.stop + 1, array_length)
        return stop - (coord.start or 0)

    raise TypeError(f"coordinate {coord} must be integer or integer slice")


def check_type(
    name: str,
    actual_value: Any,  # noqa: ANN401
    expected_types: tuple[type[Any], ...],
) -> None:
    """Verifies the type of an argument, or produces a useful error message."""
    if not isinstance(actual_value, expected_types):
        if len(expected_types) == 1:
            raise TypeError(f"expected {name} argument to be of type {expected_types[0]}; got {type(actual_value)}")
        raise TypeError(f"expected {name} argument to be one of {expected_types!r}; got {type(actual_value)}")


def check_unpartitioned(partitions: options.ReadPartitions | None) -> None:
    """Ensures that we're not being asked for a partitioned read.

    Because we currently don't support partitioned reads, we should reject all
    reads that request partitions to avoid giving the user duplicate data across
    sharded tasks.
    """
    if not partitions or partitions == options.IOfN(0, 1):
        return
    raise ValueError("Paritioned reads are not currently supported")


_ETERNITY_MS = 2**64 - 1


def to_timestamp_ms(input: OpenTimestamp) -> int:
    """Converts a timestamp input type to millis since the Unix epoch."""
    check_type("tiledb_timestamp", input, (int, datetime.datetime))
    if isinstance(input, int):
        timestamp_ms = input
    else:
        # Manually pull out the milliseconds so that nothing funny happens
        # like 12:00:00.300 turning into 299 ms.
        milli_part = input.microsecond // 1000
        input = input.replace(microsecond=0)
        seconds_part = int(input.timestamp())
        timestamp_ms = seconds_part * 1000 + milli_part

    if not 0 <= timestamp_ms <= _ETERNITY_MS:
        raise ValueError("open timestamp must be between 0 (Unix epoch) and 2**64-1 ms")
    return timestamp_ms


def ms_to_datetime(millis: int) -> datetime.datetime:
    """Returns the millisecond timestamp as a timezone-aware UTC datetime.

    This may raise an exception, since millis may be outside the representable
    range for a Python datetime.
    """
    secs, millis = divmod(millis, 1000)
    dt = datetime.datetime.fromtimestamp(secs, tz=datetime.timezone.utc)
    return dt.replace(microsecond=millis * 1000)


def to_clib_result_order(result_order: options.ResultOrderStr) -> clib.ResultOrder:
    result_order = options.ResultOrder(result_order)
    to_clib_result_order = {
        options.ResultOrder.AUTO: clib.ResultOrder.automatic,
        options.ResultOrder.ROW_MAJOR: clib.ResultOrder.rowmajor,
        options.ResultOrder.COLUMN_MAJOR: clib.ResultOrder.colmajor,
    }
    try:
        return to_clib_result_order[result_order]
    except KeyError as ke:
        raise ValueError(f"Invalid result_order: {result_order}") from ke


def from_clib_result_order(result_order: clib.ResultOrder) -> options.ResultOrder:
    from_clib_result_order = {
        clib.ResultOrder.automatic: options.ResultOrder.AUTO,
        clib.ResultOrder.rowmajor: options.ResultOrder.ROW_MAJOR,
        clib.ResultOrder.colmajor: options.ResultOrder.COLUMN_MAJOR,
    }
    try:
        return from_clib_result_order[result_order]
    except KeyError as ke:
        raise ValueError(f"Invalid clib result_order: {result_order}") from ke


def pa_types_is_string_or_bytes(dtype: pa.DataType) -> bool:
    return bool(
        pa.types.is_large_string(dtype)
        or pa.types.is_large_binary(dtype)
        or pa.types.is_string(dtype)
        or pa.types.is_binary(dtype),
    )


def _cast_domainish(domainish: list[Any]) -> tuple[tuple[object, object], ...]:
    result = []
    for slot in domainish:
        arrow_type = slot[0].type
        if pa.types.is_timestamp(arrow_type):
            result.append(tuple(pa.scalar(to_unix_ts(e), type=arrow_type) for e in slot))
        else:
            result.append(tuple(e.as_py() for e in slot))

    return tuple(result)


def _resolve_futures(unresolved: dict[str, Any], deep: bool = False) -> dict[str, Any]:
    """Resolves any futures found in the dict."""
    resolved = {}
    for k, v in unresolved.items():
        if isinstance(v, Future):
            v = v.result()

        if deep and isinstance(v, dict):
            v = _resolve_futures(v, deep=deep)

        resolved[k] = v

    return resolved


def to_unix_ts(dt: int | pa.TimestampScalar | np.datetime64) -> int:
    if isinstance(dt, pa.TimestampScalar):
        return int(dt.value)
    if isinstance(dt, np.datetime64):
        return int(dt.astype("int64"))
    return dt


class Sentinel:
    """This is used to help detect when a kwarg is supplied or not.  Often,
    kwarg ``foo = None`` is adequate, and should be used. This helps for cases
    when ``None`` is actually a valid option, and we want to distinguish between
    the user passing ``foo=None`` and the user not passing any ``foo`` at all.
    """


MISSING = Sentinel()


def sanitize_key(key: str) -> str:
    # Encode everything outside of the safe characters set
    safe_puncuation = "-_.()^!@+={}~'"
    safe_character_set = f"{digits}{ascii_lowercase}{ascii_uppercase}{safe_puncuation}"
    sanitized_name = urllib.parse.quote(key, safe=safe_character_set)

    # Ensure that the final key is valid
    if sanitized_name in ["..", "."]:
        raise ValueError(f"{key} is not a supported name")

    return sanitized_name


def _df_set_index(
    df: pd.DataFrame,
    default_index_name: str | None = None,
    fallback_index_name: str | None = None,
) -> None:
    if default_index_name is not None:
        # One or both of the following was true:
        # - Original DataFrame had an index name (other than "index") ⇒ that name was written as `OriginalIndexMetadata`
        # - `default_index_name` was provided (e.g. `{obs,var}_id_name` args to `to_anndata`)
        #
        # ⇒ Verify a column with that name exists, and set it as index (keeping its name).
        if default_index_name not in df:
            raise ValueError(f"Requested ID column name {default_index_name} not found in input: {df.keys()}")
        df.set_index(default_index_name, inplace=True)

    else:
        # The assumption here is that the original index was unnamed, and was given a "fallback name" (e.g. "obs_id",
        # "var_id") during ingest that matches the `fallback_index_name` arg here. In this case, we restore that column
        # as index, and remove the name.
        #
        # NOTE: several edge cases result in the outgested DF not matching the original DF; see
        # https://github.com/single-cell-data/TileDB-SOMA/issues/2829.
        if fallback_index_name is not None and fallback_index_name in df:
            df.set_index(fallback_index_name, inplace=True)
            df.index.name = None<|MERGE_RESOLUTION|>--- conflicted
+++ resolved
@@ -12,16 +12,7 @@
 from concurrent.futures import Future
 from itertools import zip_longest
 from string import ascii_lowercase, ascii_uppercase, digits
-<<<<<<< HEAD
-from typing import (
-    Any,
-    TypeVar,
-    Union,
-    cast,
-)
-=======
 from typing import TYPE_CHECKING, Any, TypeVar
->>>>>>> dc42c79e
 
 import numpy as np
 import pandas as pd
@@ -33,13 +24,8 @@
 from ._exception import SOMAError
 from ._types import OpenTimestamp, Slice, is_slice_of
 
-<<<<<<< HEAD
-_JSONFilter = Union[str, dict[str, Union[str, Union[int, float]]]]
-_JSONFilterList = Union[str, list[_JSONFilter]]
-=======
 if TYPE_CHECKING:
     pass
->>>>>>> dc42c79e
 
 
 def get_start_stamp() -> float:
