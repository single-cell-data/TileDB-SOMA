# Copyright (c) 2021-2023 The Chan Zuckerberg Initiative Foundation
# Copyright (c) 2021-2023 TileDB, Inc.
#
# Licensed under the MIT License.

"""Read iterators.
"""
from __future__ import annotations

import abc
from concurrent import futures
from concurrent.futures import ThreadPoolExecutor
from typing import (
    TYPE_CHECKING,
    Dict,
    Iterator,
    List,
    Optional,
    Sequence,
    Tuple,
    TypeVar,
    Union,
    cast,
)

import numpy as np
import numpy.typing as npt
import pyarrow as pa
import somacore
from scipy import sparse
from somacore import options
from somacore.query._eager_iter import EagerIterator

# This package's pybind11 code
import tiledbsoma.pytiledbsoma as clib

from . import _util
from ._exception import SOMAError
from ._index_util import tiledbsoma_build_index
from ._types import NTuple
from .options import SOMATileDBContext

if TYPE_CHECKING:
    from . import SparseNDArray


# Convenience types
_RT = TypeVar("_RT")
BlockwiseTableReadIterResult = Tuple[pa.Table, Tuple[pa.Array, ...]]
BlockwiseSingleAxisTableIter = Iterator[BlockwiseTableReadIterResult]

BlockwiseScipyReadIterResult = Tuple[
    Union[sparse.csr_matrix, sparse.csc_matrix, sparse.coo_matrix],
    Tuple[npt.NDArray[np.int64], npt.NDArray[np.int64]],
]

IndicesType = Tuple[npt.NDArray[np.int64], npt.NDArray[np.int64]]
IJDType = Tuple[
    Tuple[npt.NDArray[np.int64], npt.NDArray[np.int64]], npt.NDArray[np.generic]
]


class TableReadIter(somacore.ReadIter[pa.Table]):
    """Iterator over `Arrow Table <https://arrow.apache.org/docs/python/generated/pyarrow.Table.html>`_ elements"""

    def __init__(self, sr: clib.SOMAArray):
        self._reader = _arrow_table_reader(sr)

    def __next__(self) -> pa.Table:
        return next(self._reader)

    def concat(self) -> pa.Table:
        """Concatenate remainder of iterator, and return as a single `Arrow Table <https://arrow.apache.org/docs/python/generated/pyarrow.Table.html>`_"""
        return pa.concat_tables(self)


class BlockwiseReadIterBase(somacore.ReadIter[_RT], metaclass=abc.ABCMeta):
    """Private implementation class. Currently implemented as a single-axis blockwise iterator"""

    _reader: Iterator[_RT]

    def __init__(
        self,
        array: "SparseNDArray",
        sr: clib.SOMAArray,
        coords: options.SparseNDCoords,
        axis: Union[int, Sequence[int]],
        *,
        size: Optional[Union[int, Sequence[int]]] = None,
        reindex_disable_on_axis: Optional[Union[int, Sequence[int]]] = None,
        eager: bool = True,
<<<<<<< HEAD
=======
        eager_iterator_pool: Optional[ThreadPoolExecutor] = None,
>>>>>>> fae2ac1e
        context: Optional[SOMATileDBContext] = None,
    ):
        super().__init__()

        self.ndim = len(sr.shape)
        self.array = array
        self.sr = sr
        self.eager = eager
<<<<<<< HEAD

        # Assign a thread pool from the context, or create a new one if no context
        # is available
        if context is not None:
            self._threadpool = context.threadpool
        else:
            self._threadpool = futures.ThreadPoolExecutor()
=======
        self.eager_iterator_pool = eager_iterator_pool
        self.context = context
>>>>>>> fae2ac1e

        # raises on various error checks, AND normalizes args
        self.axis, self.size, self.reindex_disable_on_axis = self._validate_args(
            sr.shape, axis, size, reindex_disable_on_axis
        )

        self.major_axis = self.axis[0]
        self.coords = _pad_with_none(coords, self.ndim)

        # materialize all indexing info.
        self.joinids: List[pa.Array] = [
            pa.array(
                np.concatenate(
                    list(
                        _coords_strider(
                            self.coords[d], self.sr.shape[d], self.sr.shape[d]
                        )
                    )
                )
                if d != self.major_axis
                else np.array([], dtype=np.int64)
            )
            for d in range(self.ndim)
        ]

        # build indexers, as needed
        self.axes_to_reindex = set(range(self.ndim)) - set(self.reindex_disable_on_axis)
        self.minor_axes_indexer = {
            d: tiledbsoma_build_index(self.joinids[d].to_numpy(), context=context)
            for d in (self.axes_to_reindex - set((self.major_axis,)))
        }

        # Ask subclass to create the type-specific reader/iterator
        self._reader = self._create_reader()

    @classmethod
    def _validate_args(
        cls,
        shape: NTuple,
        axis: Union[int, Sequence[int]],
        size: Optional[Union[int, Sequence[int]]] = None,
        reindex_disable_on_axis: Optional[Union[int, Sequence[int]]] = None,
    ) -> Tuple[List[int], List[int], List[int]]:
        """
        Class method to validate and normalize common user-provided arguments axis, size and reindex_disable_on_axis.
        * normalize args to fully specify the arg per dimension, for convenience in later usage
        * error check and raise if a nonsense value
        * set defaults where supported.
        """
        ndim = len(shape)

        # convert to list
        axis = list(axis if isinstance(axis, Sequence) else [axis])

        if reindex_disable_on_axis is None:
            reindex_disable_on_axis = []
        elif isinstance(reindex_disable_on_axis, int):
            reindex_disable_on_axis = [reindex_disable_on_axis]
        elif isinstance(reindex_disable_on_axis, Sequence):
            reindex_disable_on_axis = list(reindex_disable_on_axis)
        else:
            raise TypeError(
                "reindex_disable_on_axis must be None, int or Sequence[int]"
            )

        # Currently, only support blockwise iteration on one dimension.
        if len(axis) != 1:
            raise NotImplementedError(
                "Multi-dimension blockwise iterators not implemented"
            )
        # all dim indices must be in acceptable range
        if not all(0 <= d < ndim for d in axis):
            raise ValueError("blockwise `axis` value must be in range [0, ndim)")
        if not all(0 <= d < ndim for d in reindex_disable_on_axis):
            raise ValueError(
                "blockwise `reindex_disable_on_axis` value must be in range [0, ndim)"
            )

        # if not specified, set default size for each axis. Default heuristic
        # assumes 2D array has many more rows than cols (i.e., n_obs>>n_vars).
        default_block_size = (2**16,) + (2**8,) * (ndim - 1)
        if size is None:
            size = [default_block_size[d] for d in axis]
        elif isinstance(size, int):
            size = [size] * len(axis)
        elif isinstance(size, Sequence):
            size = list(size) + [default_block_size[d] for d in axis[len(size) :]]
        else:
            raise TypeError(
                "blockwise iterator `size` must be None, int or Sequence[int]"
            )

        return axis, size, reindex_disable_on_axis

    @abc.abstractmethod
    def _create_reader(self) -> Iterator[_RT]:
        """Sub-class responsibility"""
        raise NotImplementedError()

    def __next__(self) -> _RT:
        return next(self._reader)

    def concat(self) -> _RT:
        """
        Unimplemented as there is little utility beyond that offered by a ragged
        read iterator concat, other than reindexing.
        """
        raise NotImplementedError("Blockwise iterators do not support concat operation")

    _EagerRT = TypeVar("_EagerRT")

    def _maybe_eager_iterator(
        self, x: Iterator[_EagerRT], _pool: Optional[ThreadPoolExecutor] = None
    ) -> Iterator[_EagerRT]:
        """Private"""
        return EagerIterator(x, pool=_pool) if self.eager else x

    def _table_reader(self) -> BlockwiseSingleAxisTableIter:
        """Private. Blockwise table reader. Helper function for sub-class use"""
        kwargs: Dict[str, object] = {"result_order": self.sr.result_order}
        for coord_chunk in _coords_strider(
            self.coords[self.major_axis],
            self.sr.shape[self.major_axis],
            self.size[0],
        ):
            self.sr.reset(**kwargs)
            step_coords = list(self.coords)
            step_coords[self.major_axis] = coord_chunk
            self.array._set_reader_coords(self.sr, step_coords)

            joinids = list(self.joinids)
            joinids[self.major_axis] = pa.array(coord_chunk)
            yield pa.concat_tables(_arrow_table_reader(self.sr)), tuple(joinids)

    def _reindexed_table_reader(
        self,
        _pool: Optional[ThreadPoolExecutor] = None,
    ) -> BlockwiseSingleAxisTableIter:
        """Private. Blockwise table reader w/ reindexing. Helper function for sub-class use"""
        for tbl, coords in self._maybe_eager_iterator(self._table_reader(), _pool):
            pytbl = {}
            for d in range(self.ndim):
                col = tbl.column(f"soma_dim_{d}")
                if d in self.axes_to_reindex:
                    if d == self.major_axis:
                        col = tiledbsoma_build_index(
                            coords[self.major_axis], context=self.context
                        ).get_indexer(
                            col.to_numpy(),
                        )
                    else:
                        col = self.minor_axes_indexer[d].get_indexer(col.to_numpy())
                pytbl[f"soma_dim_{d}"] = col
            pytbl["soma_data"] = tbl.column("soma_data")
            yield pa.Table.from_pydict(pytbl), coords


class BlockwiseTableReadIter(BlockwiseReadIterBase[BlockwiseTableReadIterResult]):
    """Blockwise iterator over `Arrow Table <https://arrow.apache.org/docs/python/generated/pyarrow.Table.html>`_ elements"""

    def _create_reader(self) -> Iterator[BlockwiseTableReadIterResult]:
        """Private. Blockwise Arrow Table iterator, restricted to a single axis"""
        yield from (
            self._reindexed_table_reader(_pool=self._threadpool)
            if self.axes_to_reindex
            else self._table_reader()
        )


class BlockwiseScipyReadIter(BlockwiseReadIterBase[BlockwiseScipyReadIterResult]):
    """Blockwise iterator over `SciPy sparse matrix <https://docs.scipy.org/doc/scipy/reference/sparse.html>`_ elements"""

    def __init__(
        self,
        array: "SparseNDArray",
        sr: clib.SOMAArray,
        coords: options.SparseNDCoords,
        axis: Union[int, Sequence[int]],
        *,
        size: Optional[Union[int, Sequence[int]]] = None,
        reindex_disable_on_axis: Optional[Union[int, Sequence[int]]] = None,
        eager: bool = True,
        compress: bool = True,
        context: Optional[SOMATileDBContext] = None,
    ):
        self.compress = compress
        self.context = context
        super().__init__(
            array,
            sr,
            coords,
            axis,
            size=size,
            reindex_disable_on_axis=reindex_disable_on_axis,
            eager=eager,
            context=context,
        )

        if (
            len(self.sr.shape) != 2
            or len(self.coords) > 2
            or self.major_axis not in [0, 1]
        ):
            raise SOMAError(
                "SciPy sparse matrix iterator compatible only with 2D arrays"
            )

        if self.compress and self.major_axis in self.reindex_disable_on_axis:
            raise SOMAError(
                "Unable to disable reindexing of coordinates on CSC/CSR major axis"
            )

        # Sanity check: if CSC/CSR, we _must_ be reindexing
        assert not self.compress or self.axes_to_reindex

    @property
    def minor_axis(self) -> int:
        """For convienence's sake"""
        return 1 - self.major_axis

    def _create_reader(self) -> Iterator[BlockwiseScipyReadIterResult]:
        """
        Private. Iterator over SparseNDArray producing sequence of scipy sparse matrix.
        """
        yield from self._cs_reader(
            _pool=self._threadpool
        ) if self.compress else self._coo_reader(_pool=self._threadpool)

    def _sorted_tbl_reader(
        self, _pool: Optional[ThreadPoolExecutor] = None
    ) -> Iterator[Tuple[IJDType, IndicesType]]:
        """Private. Read reindexed tables and sort them. Yield as ((i,j),d)"""
        for coo_tbl, indices in self._maybe_eager_iterator(
            self._reindexed_table_reader(_pool), _pool
        ):
            coo_tbl = coo_tbl.sort_by(
                [
                    (f"soma_dim_{self.major_axis}", "ascending"),
                    (f"soma_dim_{self.minor_axis}", "ascending"),
                ]
            )
            ijd = (
                (coo_tbl.column(0).to_numpy(), coo_tbl.column(1).to_numpy()),
                coo_tbl.column(2).to_numpy(),
            )
            yield ijd, (indices[0].to_numpy(), indices[1].to_numpy())

    def _mk_shape(
        self, major_coords: npt.NDArray[np.int64], minor_coords: npt.NDArray[np.int64]
    ) -> Tuple[int, int]:
        """Private. Make shape of this iterator step"""
        shape = cast(Tuple[int, int], tuple(self.sr.shape))
        assert len(shape) == 2
        _sp_shape: List[int] = list(shape)

        if self.major_axis not in self.reindex_disable_on_axis:
            _sp_shape[self.major_axis] = len(major_coords)
        if self.minor_axis not in self.reindex_disable_on_axis:
            _sp_shape[self.minor_axis] = len(minor_coords)

        return cast(Tuple[int, int], tuple(_sp_shape))

    def _coo_reader(
        self, _pool: Optional[ThreadPoolExecutor] = None
    ) -> Iterator[Tuple[sparse.coo_matrix, IndicesType]]:
        """Private. Uncompressed variants"""
        assert not self.compress
        for ((i, j), d), indices in self._maybe_eager_iterator(
            self._sorted_tbl_reader(_pool), _pool
        ):
            major_coords, minor_coords = (
                indices[self.major_axis],
                indices[self.minor_axis],
            )
            sp = sparse.coo_matrix(
                (d, (i, j)), shape=self._mk_shape(major_coords, minor_coords)
            )

            # SOMA disallows duplicates. Canonical implies sorted row-major, no dups
            if self.sr.result_order == clib.ResultOrder.rowmajor:
                sp.has_canonical_format = True

            yield sp, indices

    def _cs_reader(
        self, _pool: Optional[ThreadPoolExecutor] = None
    ) -> Iterator[Tuple[Union[sparse.csr_matrix, sparse.csc_matrix], IndicesType],]:
        """Private. Compressed sparse variants"""
        assert self.compress
        assert self.major_axis not in self.reindex_disable_on_axis
        for ((i, j), d), indices in self._maybe_eager_iterator(
            self._sorted_tbl_reader(_pool), _pool
        ):
            major_coords = indices[self.major_axis]
            minor_coords = indices[self.minor_axis]
            cls = sparse.csr_matrix if self.major_axis == 0 else sparse.csc_matrix
            sp = cls(
                sparse.coo_matrix(
                    (d, (i, j)), shape=self._mk_shape(major_coords, minor_coords)
                )
            )
            yield sp, indices


class SparseTensorReadIterBase(somacore.ReadIter[_RT], metaclass=abc.ABCMeta):
    """Private implementation class"""

    def __init__(self, sr: clib.SOMAArray, shape: NTuple):
        self.sr = sr
        self.shape = shape

    @abc.abstractmethod
    def _from_table(self, arrow_table: pa.Table) -> _RT:
        raise NotImplementedError()

    def __next__(self) -> _RT:
        arrow_table = self.sr.read_next()
        if arrow_table is None:
            raise StopIteration

        return self._from_table(arrow_table)

    def concat(self) -> _RT:
        """Returns all the requested data in a single operation.

        If some data has already been retrieved using ``next``, this will return
        the rest of the data after that is already returned.
        """
        arrow_tables = pa.concat_tables(TableReadIter(self.sr))
        return self._from_table(arrow_tables)


class SparseCOOTensorReadIter(SparseTensorReadIterBase[pa.SparseCOOTensor]):
    """Iterator over `Arrow SparseCOOTensor <https://arrow.apache.org/docs/cpp/api/tensor.html>`_ elements"""

    def _from_table(self, arrow_table: pa.Table) -> pa.SparseCOOTensor:
        coo_data = arrow_table.column("soma_data").to_numpy()
        coo_coords = np.array(
            [
                arrow_table.column(f"soma_dim_{n}").to_numpy()
                for n in range(len(self.shape))
            ]
        ).T
        return pa.SparseCOOTensor.from_numpy(coo_data, coo_coords, shape=self.shape)


def _arrow_table_reader(sr: clib.SOMAArray) -> Iterator[pa.Table]:
    """Private. Simple Table iterator on any Array"""
    tbl = sr.read_next()
    while tbl is not None:
        yield tbl
        tbl = sr.read_next()


def _coords_strider(
    coords: options.SparseNDCoord, length: int, stride: int
) -> Iterator[npt.NDArray[np.int64]]:
    """
    Private.

    Iterate over major coordinates, in stride sized steps, materializing each step as an
    ndarray of coordinate values. Will be sorted in ascending order.

    NB: SOMA slices are _closed_ (i.e., inclusive of both range start and stop)
    """

    # normalize coord to either a slice or ndarray

    # NB: type check on slice is to handle the case where coords is an NDArray,
    # and the equality check is broadcast to all elements of the array.
    if coords is None or (isinstance(coords, slice) and coords == slice(None)):
        coords = slice(0, length - 1)
    elif isinstance(coords, int):
        coords = np.array([coords], dtype=np.int64)
    elif isinstance(coords, Sequence):
        coords = np.array(coords, dtype=np.int64)
    elif isinstance(coords, (pa.Array, pa.ChunkedArray)):
        coords = coords.to_numpy().astype(np.int64, copy=False)
    elif isinstance(coords, np.ndarray):
        coords = coords.astype(np.int64)
    elif isinstance(coords, slice):
        pass
    else:
        raise TypeError("Unsupported slice coordinate type")

    if isinstance(coords, slice):
        _util.validate_slice(coords)  # NB: this enforces step == 1, assumed below
        start, stop, _step = coords.indices(length - 1)
        assert _step == 1
        yield from (
            np.arange(i, min(i + stride, stop + 1), dtype=np.int64)
            for i in range(start, stop + 1, stride)
        )

    else:
        assert isinstance(coords, np.ndarray) and coords.dtype == np.int64
        for i in range(0, len(coords), stride):
            yield cast(npt.NDArray[np.int64], coords[i : i + stride])


_ElemT = TypeVar("_ElemT")


def _pad_with_none(s: Sequence[_ElemT], to_length: int) -> Tuple[Optional[_ElemT], ...]:
    """Given a sequence, pad length to a user-specified length, with None values"""
    return tuple(s[i] if i < len(s) else None for i in range(to_length))<|MERGE_RESOLUTION|>--- conflicted
+++ resolved
@@ -89,10 +89,6 @@
         size: Optional[Union[int, Sequence[int]]] = None,
         reindex_disable_on_axis: Optional[Union[int, Sequence[int]]] = None,
         eager: bool = True,
-<<<<<<< HEAD
-=======
-        eager_iterator_pool: Optional[ThreadPoolExecutor] = None,
->>>>>>> fae2ac1e
         context: Optional[SOMATileDBContext] = None,
     ):
         super().__init__()
@@ -101,7 +97,6 @@
         self.array = array
         self.sr = sr
         self.eager = eager
-<<<<<<< HEAD
 
         # Assign a thread pool from the context, or create a new one if no context
         # is available
@@ -109,10 +104,8 @@
             self._threadpool = context.threadpool
         else:
             self._threadpool = futures.ThreadPoolExecutor()
-=======
-        self.eager_iterator_pool = eager_iterator_pool
+            
         self.context = context
->>>>>>> fae2ac1e
 
         # raises on various error checks, AND normalizes args
         self.axis, self.size, self.reindex_disable_on_axis = self._validate_args(
