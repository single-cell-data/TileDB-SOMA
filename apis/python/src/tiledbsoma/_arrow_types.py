# Copyright (c) 2021-2023 The Chan Zuckerberg Initiative Foundation
# Copyright (c) 2021-2023 TileDB, Inc.
#
# Licensed under the MIT License.

"""Conversion to/from Arrow and TileDB type systems. Must be capable
of representing full type semantics, and correctly performing a
round trip conversion (e.g., T == to_arrow(to_tiledb(T)))

Most primitive types are simple -- e.g., uint8. Of particular challenge
are datetime/timestamps as TileDB has no distinction between a "datetime" and
a "timedelta". The best Arrow match is TimestampType, as long as that
TimestampType instance does NOT have a timezone set.

Because of our round-trip requirement, all other Arrow temporal types
are unsupported (even though they are just int64 under the covers).

We auto-promote Arrow's string and binary to large_string and large_binary,
respectively, as this is what TileDB stores -- a sequence of bytes preceded
by a 64-bit (not 32-bit) length int.

DataFrame-specific note: currently (as of 2.14), TileDB does not support
Unicode array dimensions. All Arrow string types used in a DataFrame index
columns (i.e., TileDB dimension) are coerced to ASCII. This equirement for
ASCII-only dimensions will be relaxed in a future release. Unicode/UTF-8 is
fully supported in SOMA DataFrame non-indexed columns.
"""

from typing import Any, Dict, Union

import numpy as np
import numpy.typing as npt
import pandas as pd
import pyarrow as pa
import tiledb
from pandas.api.types import is_categorical_dtype

_ARROW_TO_TDB_ATTR: Dict[Any, Union[str, TypeError]] = {
    pa.string(): "U1",
    pa.large_string(): "U1",
    pa.binary(): "bytes",
    pa.large_binary(): "bytes",
    pa.timestamp("s"): "datetime64[s]",
    pa.timestamp("ms"): "datetime64[ms]",
    pa.timestamp("us"): "datetime64[us]",
    pa.timestamp("ns"): "datetime64[ns]",
    #
    # Unsupported types in TileDB type system
    pa.float16(): TypeError("float16 - unsupported type (use float32)"),
    pa.date32(): TypeError("32-bit date - unsupported type (use TimestampType)"),
    pa.date64(): TypeError("64-bit date - unsupported type (use TimestampType)"),
}
"""Dict of types unsupported by to_pandas_dtype, which require overrides for
use in TileDB Attributes (aka DataFrame non-indexe columns).

If the value is an instance of Exception, it will be raised.

IMPORTANT: ALL non-primitive types supported by TileDB must be in this table.
"""

# Same as _ARROW_TO_TDB_ATTR, but used for DataFrame indexed columns, aka TileDB Dimensions.
# Any type system differences from the base-case Attr should be added here.
_ARROW_TO_TDB_DIM: Dict[Any, Union[str, TypeError]] = _ARROW_TO_TDB_ATTR.copy()
"""Same as _ARROW_TO_TDB_ATTR, but used for DataFrame indexed columns, aka TileDB Dimensions.
Any type system differences from the base-case Attr should be added here.
"""
_ARROW_TO_TDB_DIM.update(
    {
        pa.string(): "ascii",  # TODO: temporary work-around until Dimension UTF8 support is available.
        pa.large_string(): "ascii",  # TODO: temporary work-around until Dimension UTF8 support is available.
    }
)


def tiledb_type_from_arrow_type(
    t: pa.DataType, is_indexed_column: bool = False
) -> npt.DTypeLike:
    """Given an Arrow type, return the corresponding TileDB type as a NumPy dtype.
    Building block for Arrow-to-TileDB schema translation.

    TileDB currently has different Unicode handling for dimensions and attributes.
    Set the ``is_dimension`` parameter to True for indexed-column (AKA dimension)
    rules, which currently requires all strings to be ASCII.

    If type is unsupported, with raise a TypeError exception.

    Args:
        t:
            Arrow DataType instance, e.g., pyarrow.int8().
        is_indexed_column:
            Use TileDB dimension type conversion rules.

    Returns:
        The numpy dtype corresponding to the ``t`` parameter.

    Raises:
        TypeError: if the type is unsupported.
    """
    if pa.types.is_dictionary(t):
        t = t.index_type

    arrow_to_tdb = _ARROW_TO_TDB_DIM if is_indexed_column else _ARROW_TO_TDB_ATTR
    if t in arrow_to_tdb:
        arrow_type = arrow_to_tdb[t]
        if isinstance(arrow_type, Exception):
            raise arrow_type
        if arrow_type in ["ascii", "bytes"]:
            return arrow_type
        return np.dtype(arrow_type)

    if not pa.types.is_primitive(t):
        raise TypeError(f"Type {str(t)} - unsupported type")
    if pa.types.is_timestamp(t):
        raise TypeError("TimeStampType - unsupported type (timezone not supported)")
    if pa.types.is_time32(t):
        raise TypeError("Time64Type - unsupported type (use TimestampType)")
    if pa.types.is_time64(t):
        raise TypeError("Time32Type - unsupported type (use TimestampType)")
    if pa.types.is_duration(t):
        raise TypeError("DurationType - unsupported type (use TimestampType)")

    # else lets try the default conversion path
    try:
        # Must force into a dtype to catch places where the Pandas type
        # system has extra information that can't be expressed
        return np.dtype(t.to_pandas_dtype())
    except NotImplementedError as exc:
        raise TypeError("Unsupported Arrow type") from exc


def arrow_type_from_tiledb_dtype(
    tiledb_dtype: npt.DTypeLike, bytes_are_ascii: bool = True
) -> pa.DataType:
    """Maps a TileDB dtype (``'bytes'``, ``'ascii'``, or an ``np.dtype``) to an Arrow type.  Note that
    when we read tiledb schema off storage, ``ascii`` and ``bytes`` both have ``dtype`` of `"S"`
    which is equal to ``bytes`` -- so, the caller should disambgiuate.
    """
    if tiledb_dtype == "bytes":
        if bytes_are_ascii:
            return pa.large_string()
        else:
            return pa.large_binary()
    elif tiledb_dtype == "ascii" or tiledb_dtype == str:
        return pa.large_string()
    else:
        return pa.from_numpy_dtype(tiledb_dtype)


def tiledb_schema_to_arrow(tdb_schema: tiledb.ArraySchema) -> pa.Schema:
    arrow_schema_dict = {}
    dom = tdb_schema.domain
    for i in range(dom.ndim):
        dim = dom.dim(i)
        name = dim.name
        if name == "":
            name = "unnamed"
        arrow_schema_dict[name] = arrow_type_from_tiledb_dtype(dim.dtype)

    for i in range(tdb_schema.nattr):
        attr = tdb_schema.attr(i)
        name = attr.name
        if name == "":
            name = "unnamed"
        arrow_schema_dict[name] = arrow_type_from_tiledb_dtype(attr.dtype, attr.isascii)

    return pa.schema(arrow_schema_dict)


def df_to_arrow(df: pd.DataFrame) -> pa.Table:
    """
    Categoricals are not yet well supported, so we must flatten.
    Also replace Numpy/Pandas-style nulls with Arrow-style nulls.
    """
    null_fields = set()
    # Not for name, col in df.items() since we need df[k] on the left-hand sides
    for k in df:
        if df[k].isnull().any():
            if df[k].isnull().all():
                df[k] = pa.nulls(df.shape[0], pa.infer_type(df[k]))
            else:
                df[k].where(
                    df[k].notnull(),
                    pd.Series(pa.nulls(df[k].isnull().sum(), pa.infer_type(df[k]))),
                    inplace=True,
                )
            null_fields.add(k)

    # For categoricals, it's possible to get
    #   TypeError: Object of type bool_ is not JSON serializable
    # deep within library functions. Debugging reveals that this happens when
    # the df[key].values.ordered is of type np.bool_ rather than Python bool.
    # So, we cast and reconstruct.
    for key in df:
        column = df[key]
<<<<<<< HEAD
        if is_categorical_dtype(column.dtype):
=======

        if isinstance(column.dtype, pd.CategoricalDtype):
>>>>>>> 0687b168
            if hasattr(column.values, "categories"):
                categories = column.values.categories

            if hasattr(column.values, "ordered"):
                ordered = bool(column.values.ordered)

            df[key] = pd.Categorical(
                values=column, categories=categories, ordered=ordered
            )

    arrow_table = pa.Table.from_pandas(df)
    if null_fields:
        md = arrow_table.schema.metadata
        md.update(dict.fromkeys(null_fields, "nullable"))
        arrow_table = arrow_table.replace_schema_metadata(md)

    return arrow_table<|MERGE_RESOLUTION|>--- conflicted
+++ resolved
@@ -184,7 +184,6 @@
                     inplace=True,
                 )
             null_fields.add(k)
-
     # For categoricals, it's possible to get
     #   TypeError: Object of type bool_ is not JSON serializable
     # deep within library functions. Debugging reveals that this happens when
@@ -192,12 +191,7 @@
     # So, we cast and reconstruct.
     for key in df:
         column = df[key]
-<<<<<<< HEAD
         if is_categorical_dtype(column.dtype):
-=======
-
-        if isinstance(column.dtype, pd.CategoricalDtype):
->>>>>>> 0687b168
             if hasattr(column.values, "categories"):
                 categories = column.values.categories
 
