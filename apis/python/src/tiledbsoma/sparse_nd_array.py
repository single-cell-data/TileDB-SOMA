--- conflicted
+++ resolved
@@ -153,20 +153,8 @@
         """
         Return the number of stored values in the array, including explicitly stored zeros.
         """
-<<<<<<< HEAD
         with self._maybe_open():  # <-- currently superfluous, but we'll soon reuse SOMAReader
-            return cast(
-                int,
-                clib.SOMAReader(
-                    self.uri,
-                    platform_config={}
-                    if self._ctx is None
-                    else self._ctx.config().dict(),
-                ).nnz(),
-            )
-=======
-        return cast(int, self._soma_reader().nnz())
->>>>>>> e1fb300f
+            return cast(int, self._soma_reader().nnz())
 
     def read(
         self,
@@ -212,17 +200,7 @@
         with self._maybe_open():
             A = self._tiledb_obj
             shape = A.shape
-<<<<<<< HEAD
-
-            sr = clib.SOMAReader(
-                self._uri,
-                name=self.__class__.__name__,
-                schema=A.schema,
-                platform_config={} if self._ctx is None else self._ctx.config().dict(),
-            )
-=======
             sr = self._soma_reader(schema=A.schema)
->>>>>>> e1fb300f
 
             if not isinstance(coords, (list, tuple)):
                 raise TypeError(
