# Copyright (c) TileDB, Inc. and The Chan Zuckerberg Initiative Foundation
#
# Licensed under the MIT License.

"""Implementation of a SOMA Experiment."""

from __future__ import annotations

import enum
<<<<<<< HEAD
import sys
=======
import json
>>>>>>> ba60dcd5
import warnings
from concurrent.futures import Future, ThreadPoolExecutor
from threading import Lock
from typing import (
    TYPE_CHECKING,
    Any,
    Callable,
    Literal,
    Protocol,
    Sequence,
    TypeVar,
)

import attrs
import numpy as np
import numpy.typing as npt
import pandas as pd
import pyarrow as pa
import pyarrow.compute as pacomp
import scipy.sparse as sp
from anndata import AnnData
from somacore import (
    AxisQuery,
    Collection,
    DataFrame,
    NDArray,
    ReadIter,
    SparseRead,
    query,
)
from somacore.data import _RO_AUTO
from somacore.options import (
    BatchSize,
    PlatformConfig,
    ReadPartitions,
    ResultOrder,
    ResultOrderStr,
)
from somacore.query.query import (
    AxisColumnNames,
    Numpyable,
)
from somacore.query.types import IndexFactory, IndexLike
from typing_extensions import Self

from ._constants import SOMA_DATAFRAME_ORIGINAL_INDEX_NAME_JSON, SPATIAL_DISCLAIMER
from ._dask.load import SOMADaskConfig, load_daskarray
from ._exception import SOMAError

if TYPE_CHECKING:
    from ._experiment import Experiment

from ._fastercsx import CompressedMatrix
from ._measurement import Measurement
from ._sparse_nd_array import SparseNDArray
from ._util import _df_set_index, _resolve_futures

_T = TypeVar("_T")
_T_co = TypeVar("_T_co", covariant=True)


class _HasObsVar(Protocol[_T_co]):
    """Something which has an ``obs`` and ``var`` field.

    Used to give nicer type inference in :meth:`Axis.getattr_from`.
    """

    @property
    def obs(self) -> _T_co: ...

    @property
    def var(self) -> _T_co: ...


class AxisName(enum.Enum):
    OBS = "obs"
    VAR = "var"

    @property
    def value(self) -> Literal["obs", "var"]:
        return super().value


@attrs.define
class AxisIndexer(query.AxisIndexer):
    """Given a query, provides index-building services for obs/var axis.

    Lifecycle: maturing
    """

    query: "ExperimentAxisQuery"
    _index_factory: IndexFactory
    _cached_obs: IndexLike | None = None
    _cached_var: IndexLike | None = None
    _obs_lock: Lock = attrs.field(factory=Lock)
    _var_lock: Lock = attrs.field(factory=Lock)

    @property
    def _obs_index(self) -> IndexLike:
        """Private. Return an index for the ``obs`` axis."""
        with self._obs_lock:
            if self._cached_obs is None:
                self._cached_obs = self._index_factory(self.query.obs_joinids().to_numpy())
        return self._cached_obs

    @property
    def _var_index(self) -> IndexLike:
        """Private. Return an index for the ``var`` axis."""
        with self._var_lock:
            if self._cached_var is None:
                self._cached_var = self._index_factory(self.query.var_joinids().to_numpy())
        return self._cached_var

    def by_obs(self, coords: Numpyable) -> npt.NDArray[np.intp]:
        """Reindex the coords (soma_joinids) over the ``obs`` axis."""
        return self._obs_index.get_indexer(_to_numpy(coords))

    def by_var(self, coords: Numpyable) -> npt.NDArray[np.intp]:
        """Reindex for the coords (soma_joinids) over the ``var`` axis."""
        return self._var_index.get_indexer(_to_numpy(coords))


def _to_numpy(it: Numpyable) -> npt.NDArray[np.int64]:
    if isinstance(it, np.ndarray):
        return it
    return it.to_numpy()


class ExperimentAxisQuery(query.ExperimentAxisQuery):
    """Axis-based query against a SOMA Experiment.

    ExperimentAxisQuery allows easy selection and extraction of data from a
    single :class:`Measurement` in an :class:`Experiment`, by obs/var (axis) coordinates
    and/or value filter.

    The primary use for this class is slicing :class:`Experiment` ``X`` layers by obs or
    var value and/or coordinates. Slicing on :class:`SparseNDArray` ``X`` matrices is
    supported; :class:`DenseNDArray` is not supported at this time.

    IMPORTANT: this class is not thread-safe.

    IMPORTANT: this query class assumes it can store the full result of both
    axis dataframe queries in memory, and only provides incremental access to
    the underlying X NDArray. API features such as ``n_obs`` and ``n_vars``
    codify this in the API.

    The ExperimentAxisQuery is a context manager and it is recommended that
    you use the following pattern::

        with ExperimentAxisQuery(...) as query:
            ...

    Lifecycle: maturing
    """

    def __init__(
        self,
        experiment: "Experiment",
        measurement_name: str,
        *,
        obs_query: AxisQuery | None = None,
        var_query: AxisQuery | None = None,
        index_factory: IndexFactory = pd.Index,
    ):
        if measurement_name not in experiment.ms:
            raise ValueError("Measurement does not exist in the experiment")
        if obs_query is None:
            obs_query = AxisQuery()
        if var_query is None:
            var_query = AxisQuery()

        # Users often like to pass `foo=None` and we should let them
        obs_query = obs_query or AxisQuery()
        var_query = var_query or AxisQuery()

        self.experiment = experiment
        self.measurement_name = measurement_name

        self._matrix_axis_query = MatrixAxisQuery(obs=obs_query, var=var_query)
        self._joinids = JoinIDCache(self)
        self._indexer = AxisIndexer(
            self,
            index_factory=index_factory,
        )
        self._index_factory = index_factory

    def obs(
        self,
        *,
        column_names: Sequence[str] | None = None,
        batch_size: BatchSize | None = None,
        partitions: ReadPartitions | None = None,
        result_order: ResultOrderStr = _RO_AUTO,
        platform_config: PlatformConfig | None = None,
    ) -> ReadIter[pa.Table]:
        """Returns ``obs`` as an `Arrow table
        <https://arrow.apache.org/docs/python/generated/pyarrow.Table.html>`_
        iterator.

        Lifecycle: maturing
        """
        if batch_size is None:
            batch_size = BatchSize()
        obs_query = self._matrix_axis_query.obs
        return self._obs_df.read(
            obs_query.coords,
            value_filter=obs_query.value_filter,
            column_names=column_names,
            batch_size=batch_size,
            partitions=partitions,
            result_order=result_order,
            platform_config=platform_config,
        )

    def var(
        self,
        *,
        column_names: Sequence[str] | None = None,
        batch_size: BatchSize | None = None,
        partitions: ReadPartitions | None = None,
        result_order: ResultOrderStr = _RO_AUTO,
        platform_config: PlatformConfig | None = None,
    ) -> ReadIter[pa.Table]:
        """Returns ``var`` as an `Arrow table
        <https://arrow.apache.org/docs/python/generated/pyarrow.Table.html>`_
        iterator.

        Lifecycle: maturing
        """
        if batch_size is None:
            batch_size = BatchSize()
        var_query = self._matrix_axis_query.var
        return self._var_df.read(
            var_query.coords,
            value_filter=var_query.value_filter,
            column_names=column_names,
            batch_size=batch_size,
            partitions=partitions,
            result_order=result_order,
            platform_config=platform_config,
        )

    def obs_joinids(self) -> pa.IntegerArray:
        """Returns ``obs`` ``soma_joinids`` as an Arrow array.

        Lifecycle: maturing
        """
        return self._joinids.obs

    def var_joinids(self) -> pa.IntegerArray:
        """Returns ``var`` ``soma_joinids`` as an Arrow array.

        Lifecycle: maturing
        """
        return self._joinids.var

    @property
    def n_obs(self) -> int:
        """The number of ``obs`` axis query results.

        Lifecycle: maturing
        """
        return len(self.obs_joinids())

    @property
    def n_vars(self) -> int:
        """The number of ``var`` axis query results.

        Lifecycle: maturing
        """
        return len(self.var_joinids())

    @property
    def indexer(self) -> AxisIndexer:
        """A ``soma_joinid`` indexer for both ``obs`` and ``var`` axes.

        Lifecycle: maturing
        """
        return self._indexer

    def X(
        self,
        layer_name: str,
        *,
        batch_size: BatchSize | None = None,
        partitions: ReadPartitions | None = None,
        result_order: ResultOrderStr = _RO_AUTO,
        platform_config: PlatformConfig | None = None,
    ) -> SparseRead:
        """Returns an ``X`` layer as a sparse read.

        Args:
            layer_name: The X layer name to return.
            batch_size: The size of batches that should be returned from a read.
                See :class:`BatchSize` for details.
            partitions: Specifies that this is part of a partitioned read,
                and which partition to include, if present.
            result_order: the order to return results, specified as a
                :class:`~ResultOrder` or its string value.

        Lifecycle: maturing
        """
        if batch_size is None:
            batch_size = BatchSize()
        try:
            x_layer = self._ms.X[layer_name]
        except KeyError as ke:
            raise KeyError(f"{layer_name} is not present in X") from ke
        if not isinstance(x_layer, SparseNDArray):
            raise TypeError("X layers may only be sparse arrays")

        self._joinids.preload(self._threadpool)
        return x_layer.read(
            (self._joinids.obs, self._joinids.var),
            batch_size=batch_size,
            partitions=partitions,
            result_order=result_order,
            platform_config=platform_config,
        )

    def obsp(self, layer: str) -> SparseRead:
        """Returns an ``obsp`` layer as a sparse read.

        Lifecycle: maturing
        """
        joinids = self._joinids.obs
        return self._get_annotation_layer("obsp", layer).read((joinids, joinids))

    def varp(self, layer: str) -> SparseRead:
        """Returns a ``varp`` layer as a sparse read.

        Lifecycle: maturing
        """
        joinids = self._joinids.var
        return self._get_annotation_layer("varp", layer).read((joinids, joinids))

    def obsm(self, layer: str) -> SparseRead:
        """Returns an ``obsm`` layer as a sparse read.

        Lifecycle: maturing
        """
        return self._get_annotation_layer("obsm", layer).read((self._joinids.obs, slice(None)))

    def varm(self, layer: str) -> SparseRead:
        """Returns a ``varm`` layer as a sparse read.

        Lifecycle: maturing
        """
        return self._get_annotation_layer("varm", layer).read((self._joinids.var, slice(None)))

    def obs_scene_ids(self) -> pa.Array:
        """Returns a pyarrow array with scene ids that contain obs from this query.

        Lifecycle: experimental
        """
        try:
            obs_scene = self.experiment.obs_spatial_presence
        except KeyError as ke:
            raise KeyError("No obs_spatial_presence dataframe in this experiment.") from ke
        if not isinstance(obs_scene, DataFrame):
            raise TypeError(f"obs_spatial_presence must be a dataframe; got {type(obs_scene).__name__}.")

        full_table = obs_scene.read(
            coords=(self._joinids.obs, slice(None)),
            result_order=ResultOrder.COLUMN_MAJOR,
            value_filter="data != 0",
        ).concat()

        return pacomp.unique(full_table["scene_id"])

    def var_scene_ids(self) -> pa.Array:
        """Return a pyarrow array with scene ids that contain var from this
        query.

        Lifecycle: experimental
        """
        try:
            var_scene = self._ms.var_spatial_presence
        except KeyError as ke:
            raise KeyError(f"No var_spatial_presence dataframe in measurement '{self.measurement_name}'.") from ke
        if not isinstance(var_scene, DataFrame):
            raise TypeError(f"var_spatial_presence must be a dataframe; got {type(var_scene).__name__}.")

        full_table = var_scene.read(
            coords=(self._joinids.var, slice(None)),
            result_order=ResultOrder.COLUMN_MAJOR,
            value_filter="data != 0",
        ).concat()

        return pacomp.unique(full_table["scene_id"])

    def to_anndata(
        self,
        X_name: str,
        *,
        column_names: AxisColumnNames | None = None,
        X_layers: Sequence[str] = (),
        obsm_layers: Sequence[str] = (),
        obsp_layers: Sequence[str] = (),
        varm_layers: Sequence[str] = (),
        varp_layers: Sequence[str] = (),
        drop_levels: bool = False,
        dask: SOMADaskConfig | None = None,
        obs_id_name: str | None = None,
        var_id_name: str | None = None,
    ) -> AnnData:
        """Exports the query to an in-memory ``AnnData`` object.

        Args:
            X_name:
                The X layer to read and return in the ``X`` slot.
            column_names:
                The columns in the ``var`` and ``obs`` dataframes to read.
            X_layers:
                Additional X layers to read and return in the ``layers`` slot.
            obsm_layers:
                Additional obsm layers to read and return in the obsm slot.
            obsp_layers:
                Additional obsp layers to read and return in the obsp slot.
            varm_layers:
                Additional varm layers to read and return in the varm slot.
            varp_layers:
                Additional varp layers to read and return in the varp slot.
            drop_levels:
                If true, drop unused categories from the ``obs`` and ``var`` dataframes.
                Defaults to ``False``.
            dask:
                If not ``None``, load the X layer as a Dask array. See
                :class:`DaskConfig` for details.
            obs_id_name:
                If specified, set this column as the index in the ``obs`` dataframe.
                If not specified, the default index column (see Notes below) will be determined,
                and set as the dataframe index.
            var_id_name:
                If specified, set this column as the index in the ``obs`` dataframe.
                If not specified, the default index column (see Notes below) will be determined,
                and set as the dataframe index.

        Notes:
        The default index column for the ``obs`` and ``var`` dataframes is determined with the following
        algorithm:

        - if the index column name is explicitly specified (e.g., via ``obs_id_name``), it
          will be used as the index.
        - if the original index column was written to the DataFrame metadata (e.g., during
          ingestion from AnnData), this will be used as the index.
        - if the dataframe contains a column named ``obs_id`` (for obs) or ``var_id`` (for var),
          this will be used as the index.
        - otherwise, the default Pandas index will be used.

        Lifecycle: experimental
        """
        if column_names is None:
            column_names = AxisColumnNames(obs=None, var=None)

        tp = self._threadpool
        x_collection = self._ms.X
        all_x_names = [X_name] + list(X_layers)
        all_x_arrays: dict[str, SparseNDArray] = {}
        for _xname in all_x_names:
            if not isinstance(_xname, str) or not _xname:
                raise ValueError("X layer names must be specified as a string.")
            if _xname not in x_collection:
                raise ValueError("Unknown X layer name")
            x_array = x_collection[_xname]
            if not isinstance(x_array, SparseNDArray):
                raise NotImplementedError("Dense array unsupported")
            all_x_arrays[_xname] = x_array

<<<<<<< HEAD
        # XXX DEBUG - force preload of all collections
        [self._ms.obsm[k] for k in obsm_layers]
        [self._ms.obsp[k] for k in obsp_layers]
        [self._ms.varm[k] for k in varm_layers]
        [self._ms.varp[k] for k in varp_layers]
        # XXX END DEBUG

        obs_table, var_table = tp.map(
=======
        obs, var = tp.map(
>>>>>>> ba60dcd5
            self._read_axis_dataframe,
            (AxisName.OBS, AxisName.VAR),
            (self._obs_df, self._var_df),
            (self._matrix_axis_query.obs, self._matrix_axis_query.var),
            (column_names, column_names),
            (obs_id_name, var_id_name),
            ("obs_id", "var_id"),
        )
        obs_joinids = self.obs_joinids()
        var_joinids = self.var_joinids()

        # XXX DEBUG - force index creation
        _ = self.indexer._obs_index
        _ = self.indexer._var_index
        # XXX END DEBUG

        x_matrices = {
            _xname: (
                tp.submit(
                    _read_as_csr,
                    layer,
                    obs_joinids,
                    var_joinids,
                    self._indexer.by_obs,
                    self._indexer.by_var,
                )
                if not dask
                else load_daskarray(
                    layer=layer,
                    coords=(obs_joinids, var_joinids),
                    **dask,
                )
            )
            for _xname, layer in all_x_arrays.items()
        }
        x_future = x_matrices.pop(X_name)

        obsm_future = {
            key: tp.submit(
                _read_inner_ndarray,
                self._get_annotation_layer("obsm", key),
                obs_joinids,
                self.indexer.by_obs,
            )
            for key in obsm_layers
        }
        varm_future = {
            key: tp.submit(
                _read_inner_ndarray,
                self._get_annotation_layer("varm", key),
                var_joinids,
                self.indexer.by_var,
            )
            for key in varm_layers
        }
        obsp_future = {
            key: tp.submit(
                _read_as_csr,
                self._get_annotation_layer("obsp", key),
                obs_joinids,
                obs_joinids,
                self.indexer.by_obs,
                self.indexer.by_obs,
            )
            for key in obsp_layers
        }
        varp_future = {
            key: tp.submit(
                _read_as_csr,
                self._get_annotation_layer("varp", key),
                var_joinids,
                var_joinids,
                self.indexer.by_var,
                self.indexer.by_var,
            )
            for key in varp_layers
        }

        # Drop unused categories on axis dataframes if requested
        if drop_levels:
            for name in obs:
                if obs[name].dtype.name == "category":
                    obs[name] = obs[name].cat.remove_unused_categories()
            for name in var:
                if var[name].dtype.name == "category":
                    var[name] = var[name].cat.remove_unused_categories()

        print("Into future resolve", file=sys.stderr)
        return AnnData(
            X=x_future.result() if isinstance(x_future, Future) else x_future,
            obs=obs,
            var=var,
            obsm=(_resolve_futures(obsm_future) or None),
            obsp=(_resolve_futures(obsp_future) or None),
            varm=(_resolve_futures(varm_future) or None),
            varp=(_resolve_futures(varp_future) or None),
            layers=(_resolve_futures(x_matrices) or None),
        )

    def to_spatialdata(  # type: ignore[no-untyped-def]
        self,
        X_name: str,
        *,
        column_names: AxisColumnNames | None = None,
        X_layers: Sequence[str] = (),
        obsm_layers: Sequence[str] = (),
        obsp_layers: Sequence[str] = (),
        varm_layers: Sequence[str] = (),
        varp_layers: Sequence[str] = (),
        drop_levels: bool = False,
        scene_presence_mode: str = "obs",
        dask: SOMADaskConfig | None = None,
    ):
        """Returns a SpatialData object containing the query results.

        This is a low-level routine intended to be used by loaders for other
        in-core formats, such as AnnData, which can be created from the
        resulting objects.

        Args:
            X_name: The X layer to read and return in the ``X`` slot.
            column_names: The columns in the ``var`` and ``obs`` dataframes
                to read.
            X_layers: Additional X layers to read and return in the ``layers`` slot.
            obsm_layers: Additional obsm layers to read and return in the obsm slot.
            obsp_layers: Additional obsp layers to read and return in the obsp slot.
            varm_layers: Additional varm layers to read and return in the varm slot.
            varp_layers: Additional varp layers to read and return in the varp slot.
            drop_levels: If ``True`` remove unused categories from the AnnData table
                with the measurement data.
            scene_presence_mode: Method for determining what scenes to return data
                from. Valid options are ``obs`` (use ``obs_spatial_presence``
                dataframe) and ``var`` (use ``var_spatial_presence`` dataframe).
                Defaults to ``obs``.
        """
        from .io.spatial._spatialdata_util import _spatial_to_spatialdata

        warnings.warn(SPATIAL_DISCLAIMER, stacklevel=2)

        # Get a list of scenes to add to SpatialData object.
        if scene_presence_mode == "obs":
            scene_names = tuple(str(scene_name) for scene_name in self.obs_scene_ids())
        elif scene_presence_mode == "var":
            scene_names = tuple(str(scene_name) for scene_name in self.var_scene_ids())
        else:
            raise ValueError(f"Invalid scene presence mode '{scene_presence_mode}'. Valid options are 'obs' and 'var'.")

        # Get the anndata table.
        ad = self.to_anndata(
            X_name,
            column_names=column_names,
            X_layers=X_layers,
            obsm_layers=obsm_layers,
            obsp_layers=obsp_layers,
            varm_layers=varm_layers,
            varp_layers=varp_layers,
            drop_levels=drop_levels,
            dask=dask,
        )

        return _spatial_to_spatialdata(
            self.experiment.spatial,
            {self.measurement_name: ad},
            scene_names=scene_names,
            measurement_names=(self.measurement_name,),
        )

    # Context management.
    # Currently a no-op, but, part of public API so we retain it.
    def close(self) -> None:
        pass

    def __enter__(self) -> Self:
        return self

    def __exit__(self, *_: Any) -> None:
        pass

    # Internals

    def _read_axis_dataframe(
        self,
        axis: AxisName,
        axis_df: DataFrame,
        axis_query: AxisQuery,
        axis_column_names: AxisColumnNames,
        default_index_name: str | None = None,
        fallback_index_name: str | None = None,
    ) -> pd.DataFrame:
        """Reads the specified axis. Will cache join IDs if not present."""
        column_names = axis_column_names.get(axis.value)

        # If we can cache join IDs, prepare to add them to the cache.
        joinids_cached = self._joinids._is_cached(axis)
        query_columns = column_names
        added_soma_joinid_to_columns = False
        if not joinids_cached and column_names is not None and "soma_joinid" not in column_names:
            # If we want to fill the join ID cache, ensure that we query the
            # soma_joinid column so that it is included in the results.
            # We'll filter it out later.
            query_columns = ["soma_joinid"] + list(column_names)
            added_soma_joinid_to_columns = True

        # Do the actual query.
        arrow_table = axis_df.read(
            coords=axis_query.coords,
            value_filter=axis_query.value_filter,
            column_names=query_columns,
        ).concat()

        # Update the cache if needed. We can do this because no matter what
        # other columns are queried for, the contents of the ``soma_joinid``
        # column will be the same and can be safely stored.
        if not joinids_cached:
            setattr(
                self._joinids,
                axis.value,
                arrow_table.column("soma_joinid").combine_chunks(),
            )

        # Drop soma_joinid column if we added it solely for use in filling
        # the joinid cache.
        if added_soma_joinid_to_columns:
            arrow_table = arrow_table.drop(["soma_joinid"])

        # Read and validate the "original index metadata" stored alongside this SOMA DataFrame.
        original_index_metadata = json.loads(axis_df.metadata.get(SOMA_DATAFRAME_ORIGINAL_INDEX_NAME_JSON, "null"))
        if not (original_index_metadata is None or isinstance(original_index_metadata, str)):
            raise ValueError(
                f"{axis_df.uri}: invalid {SOMA_DATAFRAME_ORIGINAL_INDEX_NAME_JSON} metadata: {original_index_metadata}"
            )

        df: pd.DataFrame = arrow_table.to_pandas()

        default_index_name = default_index_name or original_index_metadata
        _df_set_index(df, default_index_name, fallback_index_name)

        return df

    def _get_annotation_layer(self, annotation_name: str, layer_name: str) -> SparseNDArray:
        """Helper function to make error messages consistent.

        Args:
            annotation_name:
                Name of the annotation (e.g. obsm, varp).
            layer_name:
                Name of the layer.
        """
        print("_get_annotation_layer start", annotation_name, layer_name, file=sys.stderr)
        try:
            coll: Collection[NDArray] = self._ms[annotation_name]  # type: ignore
        except KeyError:
            raise ValueError(f"Measurement does not contain {annotation_name!r} data.") from None
        if not isinstance(coll, Collection):
            raise TypeError(f"Unexpected SOMA type {type(coll).__name__} for {annotation_name!r}.")

        print("_get_annotation_layer got container", annotation_name, layer_name, file=sys.stderr)
        try:
            layer = coll[layer_name]
        except KeyError:
            raise ValueError(f"layer {layer_name!r} is not available in {annotation_name!r}.") from None
        if not isinstance(layer, SparseNDArray):
            raise TypeError(
                f"Unexpected SOMA type {type(layer).__name__} stored in {annotation_name!r} layer {layer_name!r}.",
            )
        print("_get_annotation_layer done", annotation_name, layer_name, file=sys.stderr)
        return layer

    @property
    def _obs_df(self) -> DataFrame:
        return self.experiment.obs

    @property
    def _ms(self) -> Measurement:
        return self.experiment.ms[self.measurement_name]

    @property
    def _var_df(self) -> DataFrame:
        return self._ms.var

    @property
    def _threadpool(self) -> ThreadPoolExecutor:
        """Returns the threadpool provided by the experiment's context.
        If not available, creates a thread pool just in time.
        """
        return self.experiment.context.threadpool


@attrs.define(frozen=True)
class MatrixAxisQuery:
    """The per-axis user query definition. Private."""

    obs: AxisQuery
    var: AxisQuery


@attrs.define
class JoinIDCache:
    """A cache for per-axis join ids in the query. Private."""

    owner: ExperimentAxisQuery

    _cached_obs: pa.IntegerArray | None = None
    _cached_var: pa.IntegerArray | None = None

    def _is_cached(self, axis: AxisName) -> bool:
        field = "_cached_" + axis.value
        return getattr(self, field) is not None

    def preload(self, pool: ThreadPoolExecutor) -> None:
        if self._cached_obs is not None and self._cached_var is not None:
            return
        obs_ft = pool.submit(lambda: self.obs)
        var_ft = pool.submit(lambda: self.var)
        # Wait for them and raise in case of error.
        obs_ft.result()
        var_ft.result()

    @property
    def obs(self) -> pa.IntegerArray:
        """Join IDs for the obs axis. Will load and cache if not already."""
        if not self._cached_obs:
            self._cached_obs = load_joinids(self.owner._obs_df, self.owner._matrix_axis_query.obs)
        return self._cached_obs

    @obs.setter
    def obs(self, val: pa.IntegerArray) -> None:
        self._cached_obs = val

    @property
    def var(self) -> pa.IntegerArray:
        """Join IDs for the var axis. Will load and cache if not already."""
        if not self._cached_var:
            self._cached_var = load_joinids(self.owner._var_df, self.owner._matrix_axis_query.var)
        return self._cached_var

    @var.setter
    def var(self, val: pa.IntegerArray) -> None:
        self._cached_var = val


def load_joinids(df: DataFrame, axq: AxisQuery) -> pa.IntegerArray:
    tbl = df.read(
        axq.coords,
        value_filter=axq.value_filter,
        column_names=["soma_joinid"],
    ).concat()
    return tbl.column("soma_joinid").combine_chunks()


def _read_inner_ndarray(
    matrix: SparseNDArray,
    joinids: pa.IntegerArray,
    indexer: Callable[[Numpyable], npt.NDArray[np.intp]],
) -> npt.NDArray[np.float32]:
    print(f"_read_inner_ndarray start {matrix.uri}", file=sys.stderr)
    table = matrix.read((joinids, slice(None))).tables().concat()

    n_row = len(joinids)
    n_col = len(table["soma_dim_1"].unique())
    dtype = matrix.schema.field("soma_data").type.to_pandas_dtype()

    print(f"_read_inner_ndarray into reindex {matrix.uri}", file=sys.stderr)
    idx = indexer(table["soma_dim_0"])
    print(f"_read_inner_ndarray into copy {matrix.uri}", file=sys.stderr)
    z: npt.NDArray[np.float32] = np.zeros(n_row * n_col, dtype=dtype)
    np.put(z, idx * n_col + table["soma_dim_1"], table["soma_data"])
    res = z.reshape(n_row, n_col)
    print(f"_read_inner_ndarray done {matrix.uri}", file=sys.stderr)
    return res


def _read_as_csr(
    matrix: SparseNDArray,
    d0_joinids_arr: pa.IntegerArray,
    d1_joinids_arr: pa.IntegerArray,
    d0_indexer: Callable[[Numpyable], npt.NDArray[np.intp]],
    d1_indexer: Callable[[Numpyable], npt.NDArray[np.intp]],
) -> sp.csr_matrix:
    print(f"_read_as_csr start {matrix.uri}", file=sys.stderr)
    d0_joinids = d0_joinids_arr.to_numpy()
    d1_joinids = d1_joinids_arr.to_numpy()
    try:
        # frag_cell_count is >= nnz, as it does not account for deletes and double-counts updates
        frag_cell_count: int | None = matrix._handle._handle.fragment_cell_count()
    except SOMAError:
        frag_cell_count = None

    # if able, downcast from int64 - reduces working memory
    index_dtype = np.int32 if max(len(d0_joinids), len(d1_joinids)) < np.iinfo(np.int32).max else np.int64
    pa_schema = pa.schema(
        [
            pa.field("soma_dim_0", pa.from_numpy_dtype(index_dtype)),
            pa.field("soma_dim_1", pa.from_numpy_dtype(index_dtype)),
            matrix.schema.field("soma_data"),
        ],
    )

    def _read_and_reindex(X: SparseNDArray, oids: npt.NDArray[np.int64], vids: npt.NDArray[np.int64]) -> pa.Table:
        def _reindex(batch: pa.RecordBatch) -> pa.RecordBatch:
            return pa.RecordBatch.from_pydict(
                {
                    "soma_dim_0": d0_indexer(batch["soma_dim_0"]).astype(index_dtype),
                    "soma_dim_1": d1_indexer(batch["soma_dim_1"]).astype(index_dtype),
                    "soma_data": batch["soma_data"],
                },
                schema=pa_schema,
            )

        return pa.Table.from_batches(
            (_reindex(_batch) for _tbl in X.read(coords=(oids, vids)).tables() for _batch in _tbl.to_batches()),
            schema=pa_schema,
        )

    approx_X_shape = tuple(b - a + 1 for a, b in matrix.non_empty_domain())
    # heuristically derived number (benchmarking). Thesis is that this is roughly 80% of a 1 GiB io buffer,
    # which is the default for SOMA. If we have fast NNZ, use to partition based upon memory size. If we do not
    # have fast NNZ, pick a default partition size which is large, but not so large as to rule out reasonable
    # parallelism (in this case, calculated based on typical scRNASeq assay density of 3-6K features).
    target_point_count = 96 * 1024**2
    fallback_row_count = 32768
    # compute partition size from array density and target point count, rounding to nearest 1024.
    partition_size = (
        max(
            1024 * round(approx_X_shape[0] * target_point_count / frag_cell_count / 1024),
            1024,
        )
        if frag_cell_count is not None and frag_cell_count > 0
        else min(fallback_row_count, approx_X_shape[0])
    )
    splits = list(
        range(
            partition_size,
            len(d0_joinids) - partition_size + 1,
            partition_size,
        ),
    )
    print(f"_read_as_csr into _read_and_reindex (splits={len(splits)}) {matrix.uri}", file=sys.stderr)
    if len(splits) > 1:
        d0_joinids_splits = np.array_split(np.partition(d0_joinids, splits), splits)
        tp = matrix.context.threadpool
        tbl = pa.concat_tables(
            tp.map(
                _read_and_reindex,
                (matrix,) * len(d0_joinids_splits),
                d0_joinids_splits,
                (d1_joinids,) * len(d0_joinids_splits),
            ),
        )

    else:
        tbl = _read_and_reindex(matrix, d0_joinids, d1_joinids)

    print(f"_read_as_csr into from_soma {matrix.uri}", file=sys.stderr)
    res = CompressedMatrix.from_soma(tbl, (len(d0_joinids), len(d1_joinids)), "csr", True, matrix.context).to_scipy()
    print(f"_read_as_csr done {matrix.uri}", file=sys.stderr)
    return res<|MERGE_RESOLUTION|>--- conflicted
+++ resolved
@@ -7,11 +7,8 @@
 from __future__ import annotations
 
 import enum
-<<<<<<< HEAD
+import json
 import sys
-=======
-import json
->>>>>>> ba60dcd5
 import warnings
 from concurrent.futures import Future, ThreadPoolExecutor
 from threading import Lock
@@ -481,7 +478,6 @@
                 raise NotImplementedError("Dense array unsupported")
             all_x_arrays[_xname] = x_array
 
-<<<<<<< HEAD
         # XXX DEBUG - force preload of all collections
         [self._ms.obsm[k] for k in obsm_layers]
         [self._ms.obsp[k] for k in obsp_layers]
@@ -489,10 +485,7 @@
         [self._ms.varp[k] for k in varp_layers]
         # XXX END DEBUG
 
-        obs_table, var_table = tp.map(
-=======
         obs, var = tp.map(
->>>>>>> ba60dcd5
             self._read_axis_dataframe,
             (AxisName.OBS, AxisName.VAR),
             (self._obs_df, self._var_df),
@@ -722,7 +715,7 @@
         original_index_metadata = json.loads(axis_df.metadata.get(SOMA_DATAFRAME_ORIGINAL_INDEX_NAME_JSON, "null"))
         if not (original_index_metadata is None or isinstance(original_index_metadata, str)):
             raise ValueError(
-                f"{axis_df.uri}: invalid {SOMA_DATAFRAME_ORIGINAL_INDEX_NAME_JSON} metadata: {original_index_metadata}"
+                f"{axis_df.uri}: invalid {SOMA_DATAFRAME_ORIGINAL_INDEX_NAME_JSON} metadata: {original_index_metadata}",
             )
 
         df: pd.DataFrame = arrow_table.to_pandas()
