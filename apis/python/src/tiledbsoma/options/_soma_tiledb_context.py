--- conflicted
+++ resolved
@@ -138,13 +138,10 @@
         """The TileDB context to use, either provided or lazily constructed."""
         self._timestamp_ms = _maybe_timestamp_ms(timestamp)
 
-<<<<<<< HEAD
         self.threadpool = threadpool or futures.ThreadPoolExecutor()
         """User specified threadpool. If None, we'll instantiate one ourselves."""
-=======
+        self._native_context: Optional[clib.SOMAContext] = None
         """Lazily construct clib.SOMAContext."""
-        self._native_context: Optional[clib.SOMAContext] = None
->>>>>>> e74810a2
 
     @property
     def timestamp_ms(self) -> Optional[int]:
