import math
import time
from typing import List, Optional, Sequence, Tuple, Union

import anndata as ad
import h5py
import numpy as np
import pandas as pd
import pyarrow as pa
import scipy.sparse as sp
import tiledb
from anndata._core.sparse_dataset import SparseDataset

import tiledbsoma.eta as eta
import tiledbsoma.util as util
import tiledbsoma.util_ann as util_ann
import tiledbsoma.util_tiledb as util_tiledb
from tiledbsoma import (
    Collection,
    DataFrame,
    DenseNDArray,
    Experiment,
    Measurement,
    SparseNDArray,
    logging,
    util_scipy,
)
from tiledbsoma.exception import SOMAError

from .constants import SOMA_JOINID
<<<<<<< HEAD
from .soma_tiledb_context import SOMATileDBContext
from .tiledb_create_options import TileDBCreateOptions
from .types import INGEST_MODES, IngestMode, Path
=======
from .types import INGEST_MODES, IngestMode, NDArray, Path, PlatformConfig
>>>>>>> 59851175

SparseMatrix = Union[sp.csr_matrix, sp.csc_matrix, SparseDataset]
Matrix = Union[NDArray, SparseMatrix]


# ----------------------------------------------------------------
def from_h5ad(
    experiment: Experiment,
    input_path: Path,
    measurement_name: str,
    *,
    context: Optional[SOMATileDBContext] = None,
    platform_config: Optional[TileDBCreateOptions] = None,
    ingest_mode: IngestMode = "write",
) -> None:
    """
    Reads an .h5ad file and writes to a TileDB group structure.

    The "write" ingest_mode (which is the default) writes all data, creating new layers if the soma already exists.

    The "resume" ingest_mode skips data writes if data are within dimension ranges of the existing soma.
    This is useful for continuing after a partial/interrupted previous upload.

    The "schema_only" ingest_mode creates groups and array schema, without writing array data.
    This is useful as a prep-step for parallel append-ingest of multiple H5ADs to a single soma.
    """
    assert ingest_mode in INGEST_MODES

    if isinstance(input_path, ad.AnnData):
        raise TypeError("Input path is an AnnData object -- did you want from_anndata?")

    s = util.get_start_stamp()
    logging.log_io(None, f"START  Experiment.from_h5ad {input_path}")

    logging.log_io(None, f"START  READING {input_path}")

    anndata = ad.read_h5ad(input_path, backed="r")

    logging.log_io(None, util.format_elapsed(s, f"FINISH READING {input_path}"))

    from_anndata(
        experiment,
        anndata,
        measurement_name,
        context=context,
        platform_config=platform_config,
        ingest_mode=ingest_mode,
    )

    logging.log_io(
        None, util.format_elapsed(s, f"FINISH Experiment.from_h5ad {input_path}")
    )


# ----------------------------------------------------------------
def from_anndata(
    experiment: Experiment,
    anndata: ad.AnnData,
    measurement_name: str,
    *,
    context: Optional[SOMATileDBContext] = None,
    platform_config: Optional[TileDBCreateOptions] = None,
    ingest_mode: IngestMode = "write",
) -> None:
    """
    Top-level writer method for creating a TileDB group for a ``Experiment`` object.

    The "write" ingest_mode (which is the default) writes all data, creating new layers if the soma already exists.

    The "resume" ingest_mode skips data writes if data are within dimension ranges of the existing soma.
    This is useful for continuing after a partial/interrupted previous upload.

    The "schema_only" ingest_mode creates groups and array schema, without writing array data.
    This is useful as a prep-step for parallel append-ingest of multiple H5ADs to a single soma.
    """
    assert ingest_mode in INGEST_MODES

    if not isinstance(anndata, ad.AnnData):
        raise TypeError(
            "Second argument is not an AnnData object -- did you want from_h5ad?"
        )

    # Without _at least_ an index, there is nothing to indicate the dimension indices.
    if anndata.obs.index.empty or anndata.var.index.empty:
        raise NotImplementedError("Empty AnnData.obs or AnnData.var unsupported.")

    s = util.get_start_stamp()
    logging.log_io(None, "START  DECATEGORICALIZING")

    anndata.obs_names_make_unique()
    anndata.var_names_make_unique()

    logging.log_io(None, util.format_elapsed(s, "FINISH DECATEGORICALIZING"))

    s = util.get_start_stamp()
    logging.log_io(None, f"START  WRITING {experiment.uri}")

    # Must be done first, to create the parent directory.
    _check_create_experiment(experiment, ingest_mode)

    # - - - - - - - - - - - - - - - - - - - - - - - - - - - - - - - -
    # OBS
    obs = DataFrame(uri=util.uri_joinpath(experiment.uri, "obs"))
    _write_dataframe(
        obs,
        util_ann._decategoricalize_obs_or_var(anndata.obs),
        id_column_name="obs_id",
        platform_config=platform_config,
        ingest_mode=ingest_mode,
    )
    experiment.set("obs", obs)

    # - - - - - - - - - - - - - - - - - - - - - - - - - - - - - - - -
    # MS
    ms = Collection(uri=util.uri_joinpath(experiment.uri, "ms"))

    experiment.set("ms", _check_create_collection(ms, ingest_mode))

    # - - - - - - - - - - - - - - - - - - - - - - - - - - - - - - - -
    # MS/meas
<<<<<<< HEAD
    measurement = Measurement(
        uri=f"{experiment.ms.uri}/{measurement_name}", context=context
    )
    experiment.ms.set(measurement_name, _check_create(measurement, ingest_mode))
=======
    measurement = _check_create_measurement(
        Measurement(uri=f"{experiment.ms.uri}/{measurement_name}", ctx=ctx),
        ingest_mode,
    )
    experiment.ms.set(measurement_name, measurement)
>>>>>>> 59851175

    # - - - - - - - - - - - - - - - - - - - - - - - - - - - - - - - -
    # MS/meas/VAR
    var = DataFrame(uri=util.uri_joinpath(measurement.uri, "var"))
    _write_dataframe(
        var,
        util_ann._decategoricalize_obs_or_var(anndata.var),
        id_column_name="var_id",
        platform_config=platform_config,
        ingest_mode=ingest_mode,
    )
    measurement["var"] = var

    # - - - - - - - - - - - - - - - - - - - - - - - - - - - - - - - -
    # MS/meas/X/DATA

    x = Collection(uri=util.uri_joinpath(measurement.uri, "X"))
    measurement["X"] = _check_create_collection(x, ingest_mode)

    # Since we did `anndata = ad.read_h5ad(path_to_h5ad, "r")` with the "r":
    # * If we do `anndata.X[:]` we're loading all of a CSR/CSC/etc into memory.
    # * If we do `anndata.X` we're getting a pageable object which can be loaded
    #   chunkwise into memory.
    # Using the latter allows us to ingest larger .h5ad files without OOMing.
<<<<<<< HEAD
    if isinstance(anndata.X, (np.ndarray, h5py._hl.dataset.Dataset)):
        ddata = DenseNDArray(
            uri=util.uri_joinpath(measurement.X.uri, "data"),
            context=context,
        )
        # Code here and in else-block duplicated for linter appeasement
        create_from_matrix(
            ddata,
            anndata.X,
            platform_config=platform_config,
            ingest_mode=ingest_mode,
        )
        measurement.X.set("data", ddata)
    else:
        sdata = SparseNDArray(
            uri=util.uri_joinpath(measurement.X.uri, "data"),
            context=context,
        )
        create_from_matrix(
            sdata,
            anndata.X,
            platform_config=platform_config,
            ingest_mode=ingest_mode,
        )
        measurement.X.set("data", sdata)
=======
    cls = (
        DenseNDArray
        if isinstance(anndata.X, (np.ndarray, h5py.Dataset))
        else SparseNDArray
    )
    data = cls(uri=util.uri_joinpath(measurement.X.uri, "data"), ctx=ctx)
    create_from_matrix(data, anndata.X, platform_config, ingest_mode)
    measurement.X.set("data", data)
>>>>>>> 59851175

    # - - - - - - - - - - - - - - - - - - - - - - - - - - - - - - - -
    # MS/meas/OBSM,VARM,OBSP,VARP
    if len(anndata.obsm.keys()) > 0:  # do not create an empty collection
        measurement["obsm"] = _check_create_collection(
            Collection(uri=util.uri_joinpath(measurement.uri, "obsm")),
            ingest_mode,
        )
        for key in anndata.obsm.keys():
            arr = DenseNDArray(
                uri=util.uri_joinpath(measurement.obsm.uri, key),
                context=context,
            )
            create_from_matrix(
                arr,
                util_tiledb.to_tiledb_supported_array_type(anndata.obsm[key]),
                platform_config,
                ingest_mode,
            )
            measurement.obsm.set(key, arr)

    if len(anndata.varm.keys()) > 0:  # do not create an empty collection
        measurement["varm"] = _check_create_collection(
            Collection(uri=util.uri_joinpath(measurement.uri, "varm")),
            ingest_mode,
        )
        for key in anndata.varm.keys():
            darr = DenseNDArray(
                uri=util.uri_joinpath(measurement.varm.uri, key),
                context=context,
            )
            create_from_matrix(
                darr,
                util_tiledb.to_tiledb_supported_array_type(anndata.varm[key]),
                platform_config,
                ingest_mode,
            )
            measurement.varm.set(key, darr)

    if len(anndata.obsp.keys()) > 0:  # do not create an empty collection
        measurement["obsp"] = _check_create_collection(
            Collection(uri=util.uri_joinpath(measurement.uri, "obsp")),
            ingest_mode,
        )
        for key in anndata.obsp.keys():
            sarr = SparseNDArray(
                uri=util.uri_joinpath(measurement.obsp.uri, key),
                context=context,
            )
            create_from_matrix(
                sarr,
                util_tiledb.to_tiledb_supported_array_type(anndata.obsp[key]),
                platform_config,
                ingest_mode,
            )
            measurement.obsp.set(key, sarr)

    if len(anndata.varp.keys()) > 0:  # do not create an empty collection
        measurement["varp"] = _check_create_collection(
            Collection(uri=util.uri_joinpath(measurement.uri, "varp")),
            ingest_mode,
        )
        for key in anndata.varp.keys():
            sarr = SparseNDArray(
                uri=util.uri_joinpath(measurement.varp.uri, key),
                context=context,
            )
            create_from_matrix(
                sarr,
                util_tiledb.to_tiledb_supported_array_type(anndata.varp[key]),
                platform_config,
                ingest_mode,
            )
            measurement.varp.set(key, sarr)

    # - - - - - - - - - - - - - - - - - - - - - - - - - - - - - - - -
    # MS/RAW
    if anndata.raw is not None:
        raw_measurement = Measurement(
            uri=util.uri_joinpath(experiment.ms.uri, "raw"),
            context=context,
        )
        experiment.ms.set(
            "raw", _check_create_measurement(raw_measurement, ingest_mode)
        )

        var = DataFrame(uri=util.uri_joinpath(raw_measurement.uri, "var"))
        _write_dataframe(
            var,
            util_ann._decategoricalize_obs_or_var(anndata.raw.var),
            id_column_name="var_id",
            platform_config=platform_config,
            ingest_mode=ingest_mode,
        )
        raw_measurement.set("var", var)

        raw_measurement["X"] = _check_create_collection(
            Collection(uri=util.uri_joinpath(raw_measurement.uri, "X")),
            ingest_mode,
        )

        rawXdata = SparseNDArray(
            uri=util.uri_joinpath(raw_measurement.X.uri, "data"),
            context=context,
        )
        create_from_matrix(rawXdata, anndata.raw.X, platform_config, ingest_mode)
        raw_measurement.X.set("data", rawXdata)

    logging.log_io(
        f"Wrote   {experiment.uri}",
        util.format_elapsed(s, f"FINISH WRITING {experiment.uri}"),
    )


def _check_create(
    thing: Union[Experiment, Measurement, Collection],
    ingest_mode: str,
) -> Union[Experiment, Measurement, Collection]:
    if ingest_mode == "resume":
        if not thing.exists():
            thing.create()
        # else fine
    else:
        if thing.exists():
            raise SOMAError(f"{thing.uri} already exists")
        else:
            thing.create()
    return thing


# Split out from _check_create since its union-return gives the type-checker fits at callsites.
def _check_create_collection(thing: Collection, ingest_mode: str) -> Collection:
    retval = _check_create(thing, ingest_mode)
    assert isinstance(retval, Collection)
    return retval


def _check_create_experiment(thing: Experiment, ingest_mode: str) -> Experiment:
    retval = _check_create(thing, ingest_mode)
    assert isinstance(retval, Experiment)
    return retval


def _check_create_measurement(thing: Measurement, ingest_mode: str) -> Measurement:
    retval = _check_create(thing, ingest_mode)
    assert isinstance(retval, Measurement)
    return retval


def _write_dataframe(
    soma_df: DataFrame,
    df: pd.DataFrame,
    id_column_name: Optional[str],
    platform_config: Optional[TileDBCreateOptions] = None,
    ingest_mode: IngestMode = "write",
) -> None:
    s = util.get_start_stamp()
    logging.log_io(None, f"START  WRITING {soma_df.uri}")

    platform_config = platform_config or TileDBCreateOptions()

    df[SOMA_JOINID] = np.asarray(range(len(df)), dtype=np.int64)

    df.reset_index(inplace=True)
    if id_column_name is not None:
        df.rename(columns={"index": id_column_name}, inplace=True)
    df.set_index(SOMA_JOINID, inplace=True)

    # Categoricals are not yet well supported, so we must flatten
    for k in df:
        if df[k].dtype == "category":
            df[k] = df[k].astype(df[k].cat.categories.dtype)
    arrow_table = pa.Table.from_pandas(df)

    if soma_df.exists():
        if ingest_mode == "resume":
            # This lets us check for already-ingested dataframes, when in resume-ingest mode.
            with soma_df._tiledb_open() as A:
                storage_ned = A.nonempty_domain()
            sorted_dim_values = sorted(list(df.index))
            dim_range = ((sorted_dim_values[0], sorted_dim_values[-1]),)
            if _chunk_is_contained_in(dim_range, storage_ned):
                logging.log_io(
                    f"Skipped {soma_df.uri}",
                    util.format_elapsed(s, f"SKIPPED {soma_df.uri}"),
                )
                return
        else:
            raise SOMAError(f"{soma_df.uri} already exists")
    else:
        soma_df.create(arrow_table.schema, platform_config=platform_config)

    if ingest_mode == "schema_only":
        logging.log_io(
            f"Wrote schema {soma_df.uri}",
            util.format_elapsed(s, f"FINISH WRITING SCHEMA {soma_df.uri}"),
        )
        return

    soma_df.write(arrow_table)
    logging.log_io(
        f"Wrote   {soma_df.uri}",
        util.format_elapsed(s, f"FINISH WRITING {soma_df.uri}"),
    )


def create_from_matrix(
    soma_ndarray: Union[DenseNDArray, SparseNDArray],
<<<<<<< HEAD
    src_matrix: Union[
        np.ndarray,
        sp.csr_matrix,
        sp.csc_matrix,
        h5py._hl.dataset.Dataset,
        ad._core.sparse_dataset.SparseDataset,
    ],
    *,
    platform_config: Optional[TileDBCreateOptions] = None,
=======
    matrix: Union[Matrix, h5py.Dataset],
    platform_config: Optional[PlatformConfig] = None,
>>>>>>> 59851175
    ingest_mode: IngestMode = "write",
) -> None:
    """
    Create and populate the ``soma_matrix`` from the contents of ``matrix``.
    """
    # SparseDataset has no ndim but it has a shape
    assert len(matrix.shape) == 2
    assert soma_ndarray.soma_type in ("SOMADenseNDArray", "SOMASparseNDArray")

    s = util.get_start_stamp()
    logging.log_io(None, f"START  WRITING {soma_ndarray.uri}")

    if ingest_mode != "resume" or not soma_ndarray.exists():
        if soma_ndarray.exists():
            raise SOMAError(f"{soma_ndarray.uri} already exists")
        soma_ndarray.create(
            type=pa.from_numpy_dtype(matrix.dtype),
            shape=matrix.shape,
            platform_config=platform_config,
        )

    if ingest_mode == "schema_only":
        logging.log_io(
            f"Wrote schema {soma_ndarray.uri}",
            util.format_elapsed(s, f"FINISH WRITING SCHEMA {soma_ndarray.uri}"),
        )
        return

    logging.log_io(
        f"Writing {soma_ndarray.uri}",
        util.format_elapsed(s, f"START  WRITING {soma_ndarray.uri}"),
    )

    if isinstance(soma_ndarray, DenseNDArray):
<<<<<<< HEAD
        _write_matrix_to_denseNDArray(
            soma_ndarray,
            src_matrix,
            platform_config=platform_config,
            ingest_mode=ingest_mode,
        )
    else:  # SOMASparseNDArray
        _write_matrix_to_sparseNDArray(
            soma_ndarray,
            src_matrix,
            platform_config=platform_config,
            ingest_mode=ingest_mode,
        )
=======
        _write_matrix_to_denseNDArray(soma_ndarray, matrix, ingest_mode)
    else:  # SOMASparseNDArray
        _write_matrix_to_sparseNDArray(soma_ndarray, matrix, ingest_mode)
>>>>>>> 59851175

    logging.log_io(
        f"Wrote   {soma_ndarray.uri}",
        util.format_elapsed(s, f"FINISH WRITING {soma_ndarray.uri}"),
    )


def _write_matrix_to_denseNDArray(
    soma_ndarray: DenseNDArray,
<<<<<<< HEAD
    src_matrix: Union[
        np.ndarray, sp.csr_matrix, sp.csc_matrix, h5py._hl.dataset.Dataset
    ],
    *,
    platform_config: Optional[TileDBCreateOptions] = None,
=======
    matrix: Union[Matrix, h5py.Dataset],
>>>>>>> 59851175
    ingest_mode: IngestMode,
) -> None:
    """Write a matrix to an empty DenseNDArray"""

    platform_config = platform_config or TileDBCreateOptions()

    # There is a chunk-by-chunk already-done check for resume mode, below.
    # This full-matrix-level check here might seem redundant, but in fact it's important:
    # * By checking input bounds against storage NED here, we can see if the entire matrix
    #   was already ingested and avoid even loading chunks;
    # * By checking chunkwise we can catch the case where a matrix was already *partly*
    #   ingested.
    # * Of course, this also helps us catch already-completed writes in the non-chunked case.
    storage_ned = None
    if ingest_mode == "resume" and soma_ndarray.exists():
        # This lets us check for already-ingested chunks, when in resume-ingest mode.
        with soma_ndarray._tiledb_open() as A:
            storage_ned = A.nonempty_domain()
            matrix_bounds = [
                (0, int(n - 1)) for n in matrix.shape
            ]  # Cast for lint in case np.int64
            logging.log_io(
                None,
                f"Input bounds {tuple(matrix_bounds)} storage non-empty domain {storage_ned}",
            )
            if _chunk_is_contained_in(matrix_bounds, storage_ned):
                logging.log_io(
                    f"Skipped {soma_ndarray.uri}", f"SKIPPED WRITING {soma_ndarray.uri}"
                )
                return

    # Write all at once?
<<<<<<< HEAD
    if not platform_config.write_X_chunked():
        if isinstance(src_matrix, np.ndarray):
            nd_array = src_matrix
        else:
            nd_array = src_matrix.toarray()
        soma_ndarray.write((slice(None),), pa.Tensor.from_numpy(nd_array))
=======
    if not soma_ndarray._tiledb_platform_config.write_X_chunked:
        if not isinstance(matrix, np.ndarray):
            matrix = matrix.toarray()
        soma_ndarray.write((slice(None),), pa.Tensor.from_numpy(matrix))
>>>>>>> 59851175
        return

    # OR, write in chunks
    eta_tracker = eta.Tracker()
    nrow, ncol = matrix.shape
    i = 0
    # Number of rows to chunk by. Dense writes, so this is a constant.
    chunk_size = int(math.ceil(platform_config.goal_chunk_nnz() / ncol))
    while i < nrow:
        t1 = time.time()
        i2 = i + chunk_size

        # Print doubly-inclusive lo..hi like 0..17 and 18..31.
        chunk_percent = min(100, 100 * (i2 - 1) / nrow)
        logging.log_io(
            None,
            "START  chunk rows %d..%d of %d (%.3f%%)"
            % (i, i2 - 1, nrow, chunk_percent),
        )

        chunk = matrix[i:i2, :]

        if ingest_mode == "resume" and storage_ned is not None:
            chunk_bounds = matrix_bounds
            chunk_bounds[0] = (int(i), int(i2 - 1))  # Cast for lint in case np.int64
            if _chunk_is_contained_in_axis(chunk_bounds, storage_ned, 0):
                # Print doubly inclusive lo..hi like 0..17 and 18..31.
                logging.log_io(
                    "... %7.3f%% done" % chunk_percent,
                    "SKIP   chunk rows %d..%d of %d (%.3f%%)"
                    % (i, i2 - 1, nrow, chunk_percent),
                )
                i = i2
                continue

        if isinstance(chunk, np.ndarray):
            tensor = pa.Tensor.from_numpy(chunk)
        else:
            tensor = pa.Tensor.from_numpy(chunk.toarray())
        soma_ndarray.write((slice(i, i2), slice(None)), tensor)

        t2 = time.time()
        chunk_seconds = t2 - t1
        eta_seconds = eta_tracker.ingest_and_predict(chunk_percent, chunk_seconds)

        if chunk_percent < 100:
            logging.log_io(
                "... %7.3f%% done, ETA %s" % (chunk_percent, eta_seconds),
                "FINISH chunk in %.3f seconds, %7.3f%% done, ETA %s"
                % (chunk_seconds, chunk_percent, eta_seconds),
            )

        i = i2

    return


def _find_sparse_chunk_size(
    matrix: SparseMatrix, start_index: int, axis: int, goal_chunk_nnz: int
) -> int:
    """
    Given a sparse matrix and a start index, return a step size, on the stride axis, which will
    achieve the cummulative nnz desired.

    :param matrix: The input scipy.sparse matrix.
    :param start_index: the index at which to start a chunk.
    :param axis: the stride axis, across which to find a chunk.
    :param goal_chunk_nnz: Desired number of non-zero array entries for the chunk.
    """
    chunk_size = 1
    sum_nnz = 0
    coords: List[Union[slice, int]] = [slice(None), slice(None)]

    # Empirically we find:
    # * If the input matrix is sp.csr_matrix or sp.csc_matrix then getting all these nnz values is
    #   quick.
    # * If the input matrix is anndata._core.sparse_dataset.SparseDataset -- which happens with
    #   out-of-core anndata reads -- then getting all these nnz values is prohibitively expensive.
    # * It turns out that getting a sample is quite sufficient. We do this regardless of whether
    #   the matrix is anndata._core.sparse_dataset.SparseDataset or not.
    # * The max_rows is manually defined after running experiments with 60GB .h5ad files.
    count = 0
    max_rows = 100

    for index in range(start_index, matrix.shape[axis]):
        count += 1
        coords[axis] = index
        sum_nnz += matrix[tuple(coords)].nnz
        if sum_nnz > goal_chunk_nnz:
            break
        if count > max_rows:
            break
        chunk_size += 1

    if sum_nnz > goal_chunk_nnz:
        return chunk_size

    # Solve the equation:
    #
    # sum_nnz              count
    # -------          =  -------
    # goal_chunk_nnz       result
    chunk_size = int(count * goal_chunk_nnz / sum_nnz)
    if chunk_size < 1:
        chunk_size = 1
    return chunk_size


def _write_matrix_to_sparseNDArray(
<<<<<<< HEAD
    soma_ndarray: SparseNDArray,
    src_matrix: Union[
        np.ndarray, sp.csr_matrix, sp.csc_matrix, ad._core.sparse_dataset.SparseDataset
    ],
    *,
    platform_config: Optional[TileDBCreateOptions] = None,
    ingest_mode: IngestMode,
=======
    soma_ndarray: SparseNDArray, matrix: Matrix, ingest_mode: IngestMode
>>>>>>> 59851175
) -> None:
    """Write a matrix to an empty DenseNDArray"""

    platform_config = platform_config or TileDBCreateOptions()

    def _coo_to_table(mat_coo: sp.coo_matrix, axis: int = 0, base: int = 0) -> pa.Table:
        pydict = {
            "soma_data": mat_coo.data,
            "soma_dim_0": mat_coo.row + base if base > 0 and axis == 0 else mat_coo.row,
            "soma_dim_1": mat_coo.col + base if base > 0 and axis == 1 else mat_coo.col,
        }
        return pa.Table.from_pydict(pydict)

    # There is a chunk-by-chunk already-done check for resume mode, below.
    # This full-matrix-level check here might seem redundant, but in fact it's important:
    # * By checking input bounds against storage NED here, we can see if the entire matrix
    #   was already ingested and avoid even loading chunks;
    # * By checking chunkwise we can catch the case where a matrix was already *partly*
    #   ingested.
    # * Of course, this also helps us catch already-completed writes in the non-chunked case.
    storage_ned = None
    if ingest_mode == "resume" and soma_ndarray.exists():
        # This lets us check for already-ingested chunks, when in resume-ingest mode.
        with soma_ndarray._tiledb_open() as A:
            storage_ned = A.nonempty_domain()
            matrix_bounds = [
                (0, int(n - 1)) for n in matrix.shape
            ]  # Cast for lint in case np.int64
            logging.log_io(
                None,
                f"Input bounds {tuple(matrix_bounds)} storage non-empty domain {storage_ned}",
            )
            if _chunk_is_contained_in(matrix_bounds, storage_ned):
                logging.log_io(
                    f"Skipped {soma_ndarray.uri}", f"SKIPPED WRITING {soma_ndarray.uri}"
                )
                return

    # Write all at once?
<<<<<<< HEAD
    if not platform_config.write_X_chunked():
        soma_ndarray.write(_coo_to_table(sp.coo_matrix(src_matrix)))
=======
    if not soma_ndarray._tiledb_platform_config.write_X_chunked:
        soma_ndarray.write(_coo_to_table(sp.coo_matrix(matrix)))
>>>>>>> 59851175
        return

    # Or, write in chunks, striding across the most efficient slice axis

    stride_axis = 0
    if sp.isspmatrix_csc(matrix):
        # E.g. if we used anndata.X[:]
        stride_axis = 1
    if isinstance(matrix, SparseDataset) and matrix.format_str == "csc":
        # E.g. if we used anndata.X without the [:]
        stride_axis = 1

    dim_max_size = matrix.shape[stride_axis]

    eta_tracker = eta.Tracker()
    goal_chunk_nnz = platform_config.goal_chunk_nnz()

    coords = [slice(None), slice(None)]
    i = 0
    while i < dim_max_size:
        t1 = time.time()

        # Chunk size on the stride axis
        if isinstance(matrix, np.ndarray):
            chunk_size = int(math.ceil(goal_chunk_nnz / matrix.shape[stride_axis]))
        else:
            chunk_size = _find_sparse_chunk_size(matrix, i, stride_axis, goal_chunk_nnz)

        i2 = i + chunk_size

        coords[stride_axis] = slice(i, i2)
        chunk_coo = sp.coo_matrix(matrix[tuple(coords)])

        chunk_percent = min(100, 100 * (i2 - 1) / dim_max_size)

        if ingest_mode == "resume" and storage_ned is not None:
            chunk_bounds = matrix_bounds
            chunk_bounds[stride_axis] = (
                int(i),
                int(i2 - 1),
            )  # Cast for lint in case np.int64
            if _chunk_is_contained_in_axis(chunk_bounds, storage_ned, stride_axis):
                # Print doubly inclusive lo..hi like 0..17 and 18..31.
                logging.log_io(
                    "... %7.3f%% done" % chunk_percent,
                    "SKIP   chunk rows %d..%d of %d (%.3f%%), nnz=%d"
                    % (i, i2 - 1, dim_max_size, chunk_percent, chunk_coo.nnz),
                )
                i = i2
                continue

        # Print doubly inclusive lo..hi like 0..17 and 18..31.
        logging.log_io(
            None,
            "START  chunk rows %d..%d of %d (%.3f%%), nnz=%d"
            % (i, i2 - 1, dim_max_size, chunk_percent, chunk_coo.nnz),
        )

        soma_ndarray.write(_coo_to_table(chunk_coo, stride_axis, i))

        t2 = time.time()
        chunk_seconds = t2 - t1
        eta_seconds = eta_tracker.ingest_and_predict(chunk_percent, chunk_seconds)

        if chunk_percent < 100:
            logging.log_io(
                "... %7.3f%% done, ETA %s" % (chunk_percent, eta_seconds),
                "FINISH chunk in %.3f seconds, %7.3f%% done, ETA %s"
                % (chunk_seconds, chunk_percent, eta_seconds),
            )

        i = i2


def _chunk_is_contained_in(
    chunk_bounds: Sequence[Tuple[int, int]],
    storage_nonempty_domain: Optional[Sequence[Tuple[Optional[int], Optional[int]]]],
) -> bool:
    """
    Determines if a dim range is included within the array's non-empty domain.  Ranges are inclusive
    on both endpoints.  This is a helper for resume-ingest mode.

    We say "bounds" not "MBR" with the "M" for minimum: a sparse matrix might not _have_ any
    elements for some initial/final rows or columns. Suppose an input array has shape 100 x 200, so
    bounds `((0, 99), (0, 199))` -- and also suppose there are no matrix elements for column 1.
    Also suppose the matrix has already been written to TileDB-SOMA storage. The TileDB non-empty
    domain _is_ tight -- it'd say `((0, 99), (3, 197))` for example.  When we come back for a
    resume-mode ingest, we'd see the input bounds aren't contained within the storage non-empty
    domain, and erroneously declare that the data need to be rewritten.

    This is why we take the stride axis as an argument. In resume mode, it's our contract with the
    user that they declare they are retrying the exact same input file -- and we do our best to
    fulfill their ask by checking the dimension being strided on.
    """
    if storage_nonempty_domain is None:
        return False

    assert len(chunk_bounds) == len(storage_nonempty_domain)
    for i in range(len(chunk_bounds)):
        if not _chunk_is_contained_in_axis(chunk_bounds, storage_nonempty_domain, i):
            return False
    return True


def _chunk_is_contained_in_axis(
    chunk_bounds: Sequence[Tuple[int, int]],
    storage_nonempty_domain: Sequence[Tuple[Optional[int], Optional[int]]],
    stride_axis: int,
) -> bool:
    """
    Helper function for ``_chunk_is_contained_in``.
    """
    storage_lo, storage_hi = storage_nonempty_domain[stride_axis]
    if storage_lo is None or storage_hi is None:
        # E.g. an array has had its schema created but no data written yet
        return False

    chunk_lo, chunk_hi = chunk_bounds[stride_axis]
    if chunk_lo < storage_lo or chunk_lo > storage_hi:
        return False
    if chunk_hi < storage_lo or chunk_hi > storage_hi:
        return False

    return True


# ----------------------------------------------------------------
def to_h5ad(experiment: Experiment, h5ad_path: Path, measurement_name: str) -> None:
    """
    Converts the experiment group to anndata format and writes it to the specified .h5ad file.
    """
    s = util.get_start_stamp()
    logging.log_io(None, f"START  Experiment.to_h5ad -> {h5ad_path}")

    anndata = to_anndata(experiment, measurement_name=measurement_name)

    s2 = util.get_start_stamp()
    logging.log_io(None, f"START  write {h5ad_path}")

    anndata.write_h5ad(h5ad_path)

    logging.log_io(None, util.format_elapsed(s2, f"FINISH write {h5ad_path}"))

    logging.log_io(
        None, util.format_elapsed(s, f"FINISH Experiment.to_h5ad -> {h5ad_path}")
    )


# ----------------------------------------------------------------
def to_anndata(experiment: Experiment, measurement_name: str) -> ad.AnnData:
    """
    Converts the experiment group to anndata. Choice of matrix formats is following what we often see in input .h5ad files:

    * X as ``scipy.sparse.csr_matrix``
    * obs,var as ``pandas.dataframe``
    * obsm,varm arrays as ``numpy.ndarray``
    * obsp,varp arrays as ``scipy.sparse.csr_matrix``
    """

    s = util.get_start_stamp()
    logging.log_io(None, "START  Experiment.to_anndata")

    measurement: Measurement = experiment.ms[measurement_name]

    obs_df = experiment.obs.read().concat().to_pandas()
    obs_df.drop([SOMA_JOINID], axis=1, inplace=True)
    obs_df.set_index("obs_id", inplace=True)

    var_df = measurement.var.read().concat().to_pandas()
    var_df.drop([SOMA_JOINID], axis=1, inplace=True)
    var_df.set_index("var_id", inplace=True)

    nobs = len(obs_df.index)
    nvar = len(var_df.index)

    X_data = measurement.X["data"]
    X_csr = None
    assert X_data is not None
    X_dtype = None  # some datasets have no X
    if isinstance(X_data, DenseNDArray):
        X_ndarray = X_data.read((slice(None), slice(None))).to_numpy()
        X_dtype = X_ndarray.dtype
    elif isinstance(X_data, SparseNDArray):
        X_mat = X_data.read().tables().concat().to_pandas()  # TODO: CSR/CSC options ...
        X_csr = util_scipy.csr_from_tiledb_df(X_mat, nobs, nvar)
        X_dtype = X_csr.dtype
    else:
        raise TypeError(f"Unexpected NDArray type {type(X_data)}")

    obsm = {}
    if "obsm" in measurement and measurement.obsm.exists():
        for key in measurement.obsm.keys():
            shape = measurement.obsm[key].shape
            assert len(shape) == 2
            matrix = measurement.obsm[key].read((slice(None),) * len(shape)).to_numpy()
            # The spelling `sp.csr_array` is more idiomatic but doesn't exist until Python 3.8
            obsm[key] = sp.csr_matrix(matrix)

    varm = {}
    if "varm" in measurement and measurement.varm.exists():
        for key in measurement.varm.keys():
            shape = measurement.varm[key].shape
            assert len(shape) == 2
            matrix = measurement.varm[key].read((slice(None),) * len(shape)).to_numpy()
            # The spelling `sp.csr_array` is more idiomatic but doesn't exist until Python 3.8
            varm[key] = sp.csr_matrix(matrix)

    obsp = {}
    if "obsp" in measurement and measurement.obsp.exists():
        for key in measurement.obsp.keys():
            matrix = measurement.obsp[key].read().tables().concat().to_pandas()
            obsp[key] = util_scipy.csr_from_tiledb_df(matrix, nobs, nobs)

    varp = {}
    if "varp" in measurement and measurement.varp.exists():
        for key in measurement.varp.keys():
            matrix = measurement.varp[key].read().tables().concat().to_pandas()
            varp[key] = util_scipy.csr_from_tiledb_df(matrix, nvar, nvar)

    anndata = ad.AnnData(
        X=X_csr if X_csr is not None else X_ndarray,
        obs=obs_df,
        var=var_df,
        obsm=obsm,
        varm=varm,
        obsp=obsp,
        varp=varp,
        dtype=X_dtype,
    )

    logging.log_io(None, util.format_elapsed(s, "FINISH Experiment.to_anndata"))

    return anndata<|MERGE_RESOLUTION|>--- conflicted
+++ resolved
@@ -28,13 +28,9 @@
 from tiledbsoma.exception import SOMAError
 
 from .constants import SOMA_JOINID
-<<<<<<< HEAD
 from .soma_tiledb_context import SOMATileDBContext
 from .tiledb_create_options import TileDBCreateOptions
-from .types import INGEST_MODES, IngestMode, Path
-=======
 from .types import INGEST_MODES, IngestMode, NDArray, Path, PlatformConfig
->>>>>>> 59851175
 
 SparseMatrix = Union[sp.csr_matrix, sp.csc_matrix, SparseDataset]
 Matrix = Union[NDArray, SparseMatrix]
@@ -155,18 +151,11 @@
 
     # - - - - - - - - - - - - - - - - - - - - - - - - - - - - - - - -
     # MS/meas
-<<<<<<< HEAD
-    measurement = Measurement(
-        uri=f"{experiment.ms.uri}/{measurement_name}", context=context
-    )
-    experiment.ms.set(measurement_name, _check_create(measurement, ingest_mode))
-=======
     measurement = _check_create_measurement(
-        Measurement(uri=f"{experiment.ms.uri}/{measurement_name}", ctx=ctx),
+        Measurement(uri=f"{experiment.ms.uri}/{measurement_name}", context=context),
         ingest_mode,
     )
     experiment.ms.set(measurement_name, measurement)
->>>>>>> 59851175
 
     # - - - - - - - - - - - - - - - - - - - - - - - - - - - - - - - -
     # MS/meas/VAR
@@ -191,42 +180,14 @@
     # * If we do `anndata.X` we're getting a pageable object which can be loaded
     #   chunkwise into memory.
     # Using the latter allows us to ingest larger .h5ad files without OOMing.
-<<<<<<< HEAD
-    if isinstance(anndata.X, (np.ndarray, h5py._hl.dataset.Dataset)):
-        ddata = DenseNDArray(
-            uri=util.uri_joinpath(measurement.X.uri, "data"),
-            context=context,
-        )
-        # Code here and in else-block duplicated for linter appeasement
-        create_from_matrix(
-            ddata,
-            anndata.X,
-            platform_config=platform_config,
-            ingest_mode=ingest_mode,
-        )
-        measurement.X.set("data", ddata)
-    else:
-        sdata = SparseNDArray(
-            uri=util.uri_joinpath(measurement.X.uri, "data"),
-            context=context,
-        )
-        create_from_matrix(
-            sdata,
-            anndata.X,
-            platform_config=platform_config,
-            ingest_mode=ingest_mode,
-        )
-        measurement.X.set("data", sdata)
-=======
     cls = (
         DenseNDArray
         if isinstance(anndata.X, (np.ndarray, h5py.Dataset))
         else SparseNDArray
     )
-    data = cls(uri=util.uri_joinpath(measurement.X.uri, "data"), ctx=ctx)
+    data = cls(uri=util.uri_joinpath(measurement.X.uri, "data"), context=context)
     create_from_matrix(data, anndata.X, platform_config, ingest_mode)
     measurement.X.set("data", data)
->>>>>>> 59851175
 
     # - - - - - - - - - - - - - - - - - - - - - - - - - - - - - - - -
     # MS/meas/OBSM,VARM,OBSP,VARP
@@ -435,20 +396,8 @@
 
 def create_from_matrix(
     soma_ndarray: Union[DenseNDArray, SparseNDArray],
-<<<<<<< HEAD
-    src_matrix: Union[
-        np.ndarray,
-        sp.csr_matrix,
-        sp.csc_matrix,
-        h5py._hl.dataset.Dataset,
-        ad._core.sparse_dataset.SparseDataset,
-    ],
-    *,
+    matrix: Union[Matrix, h5py.Dataset],
     platform_config: Optional[TileDBCreateOptions] = None,
-=======
-    matrix: Union[Matrix, h5py.Dataset],
-    platform_config: Optional[PlatformConfig] = None,
->>>>>>> 59851175
     ingest_mode: IngestMode = "write",
 ) -> None:
     """
@@ -483,25 +432,10 @@
     )
 
     if isinstance(soma_ndarray, DenseNDArray):
-<<<<<<< HEAD
-        _write_matrix_to_denseNDArray(
-            soma_ndarray,
-            src_matrix,
-            platform_config=platform_config,
-            ingest_mode=ingest_mode,
-        )
+        _write_matrix_to_denseNDArray(soma_ndarray, matrix, platform_config=platform_config, ingest_mode=ingest_mode)
     else:  # SOMASparseNDArray
-        _write_matrix_to_sparseNDArray(
-            soma_ndarray,
-            src_matrix,
-            platform_config=platform_config,
-            ingest_mode=ingest_mode,
-        )
-=======
-        _write_matrix_to_denseNDArray(soma_ndarray, matrix, ingest_mode)
-    else:  # SOMASparseNDArray
-        _write_matrix_to_sparseNDArray(soma_ndarray, matrix, ingest_mode)
->>>>>>> 59851175
+        _write_matrix_to_sparseNDArray(soma_ndarray, matrix, platform_config=platform_config,
+            ingest_mode=ingest_mode)
 
     logging.log_io(
         f"Wrote   {soma_ndarray.uri}",
@@ -511,15 +445,8 @@
 
 def _write_matrix_to_denseNDArray(
     soma_ndarray: DenseNDArray,
-<<<<<<< HEAD
-    src_matrix: Union[
-        np.ndarray, sp.csr_matrix, sp.csc_matrix, h5py._hl.dataset.Dataset
-    ],
-    *,
+    matrix: Union[Matrix, h5py.Dataset],
     platform_config: Optional[TileDBCreateOptions] = None,
-=======
-    matrix: Union[Matrix, h5py.Dataset],
->>>>>>> 59851175
     ingest_mode: IngestMode,
 ) -> None:
     """Write a matrix to an empty DenseNDArray"""
@@ -552,19 +479,10 @@
                 return
 
     # Write all at once?
-<<<<<<< HEAD
     if not platform_config.write_X_chunked():
-        if isinstance(src_matrix, np.ndarray):
-            nd_array = src_matrix
-        else:
-            nd_array = src_matrix.toarray()
-        soma_ndarray.write((slice(None),), pa.Tensor.from_numpy(nd_array))
-=======
-    if not soma_ndarray._tiledb_platform_config.write_X_chunked:
         if not isinstance(matrix, np.ndarray):
             matrix = matrix.toarray()
         soma_ndarray.write((slice(None),), pa.Tensor.from_numpy(matrix))
->>>>>>> 59851175
         return
 
     # OR, write in chunks
@@ -674,17 +592,9 @@
 
 
 def _write_matrix_to_sparseNDArray(
-<<<<<<< HEAD
-    soma_ndarray: SparseNDArray,
-    src_matrix: Union[
-        np.ndarray, sp.csr_matrix, sp.csc_matrix, ad._core.sparse_dataset.SparseDataset
-    ],
-    *,
+    soma_ndarray: SparseNDArray, matrix: Matrix,
     platform_config: Optional[TileDBCreateOptions] = None,
-    ingest_mode: IngestMode,
-=======
-    soma_ndarray: SparseNDArray, matrix: Matrix, ingest_mode: IngestMode
->>>>>>> 59851175
+    ingest_mode: IngestMode
 ) -> None:
     """Write a matrix to an empty DenseNDArray"""
 
@@ -724,13 +634,8 @@
                 return
 
     # Write all at once?
-<<<<<<< HEAD
     if not platform_config.write_X_chunked():
-        soma_ndarray.write(_coo_to_table(sp.coo_matrix(src_matrix)))
-=======
-    if not soma_ndarray._tiledb_platform_config.write_X_chunked:
         soma_ndarray.write(_coo_to_table(sp.coo_matrix(matrix)))
->>>>>>> 59851175
         return
 
     # Or, write in chunks, striding across the most efficient slice axis
