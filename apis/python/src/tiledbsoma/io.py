--- conflicted
+++ resolved
@@ -521,20 +521,12 @@
 
     measurement = experiment.ms[measurement_name]
 
-<<<<<<< HEAD
     obs_df = experiment.obs.read().concat().to_pandas()
-    obs_df.reset_index(inplace=True)
-    obs_df.set_index("obs_id", inplace=True)
-    var_df = measurement.var.read().concat().to_pandas()
-    var_df.reset_index(inplace=True)
-=======
-    obs_df = experiment.obs.read_as_pandas_all()
     obs_df.drop([SOMA_JOINID], axis=1, inplace=True)
     obs_df.set_index("obs_id", inplace=True)
 
-    var_df = measurement.var.read_as_pandas_all()
+    var_df = measurement.var.read().concat().to_pandas()
     var_df.drop([SOMA_JOINID], axis=1, inplace=True)
->>>>>>> 50c6498c
     var_df.set_index("var_id", inplace=True)
 
     nobs = len(obs_df.index)
@@ -559,28 +551,18 @@
         for key in measurement.obsm.keys():
             shape = measurement.obsm[key].shape
             assert len(shape) == 2
-<<<<<<< HEAD
             mat = measurement.obsm[key].read((slice(None),) * len(shape)).to_numpy()
-            obsm[key] = sp.csr_array(mat)
-=======
-            mat = measurement.obsm[key].read_numpy((slice(None),) * len(shape))
             # The spelling `sp.csr_array` is more idiomatic but doesn't exist until Python 3.8
             obsm[key] = sp.csr_matrix(mat)
->>>>>>> 50c6498c
 
     varm = {}
     if "varm" in measurement and measurement.varm.exists():
         for key in measurement.varm.keys():
             shape = measurement.varm[key].shape
             assert len(shape) == 2
-<<<<<<< HEAD
             mat = measurement.varm[key].read((slice(None),) * len(shape)).to_numpy()
-            varm[key] = sp.csr_array(mat)
-=======
-            mat = measurement.varm[key].read_numpy((slice(None),) * len(shape))
             # The spelling `sp.csr_array` is more idiomatic but doesn't exist until Python 3.8
             varm[key] = sp.csr_matrix(mat)
->>>>>>> 50c6498c
 
     obsp = {}
     if "obsp" in measurement and measurement.obsp.exists():
