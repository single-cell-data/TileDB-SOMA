# Copyright (c) TileDB, Inc. and The Chan Zuckerberg Initiative Foundation
#
# Licensed under the MIT License.
"""
Implementation of a SOMA Scene
"""

from __future__ import annotations

import warnings
from typing import Any, List, Sequence, Tuple, Type, TypeVar, Union

import somacore
from somacore import (
    CoordinateSpace,
    CoordinateTransform,
    options,
)
from typing_extensions import Self

from . import _funcs, _tdb_handles
from . import pytiledbsoma as clib
from ._collection import CollectionBase
from ._constants import (
    SOMA_COORDINATE_SPACE_METADATA_KEY,
    SOMA_SPATIAL_ENCODING_VERSION,
    SOMA_SPATIAL_VERSION_METADATA_KEY,
    SPATIAL_DISCLAIMER,
)
from ._exception import SOMAError, map_exception_for_create
from ._geometry_dataframe import GeometryDataFrame
from ._multiscale_image import MultiscaleImage
from ._point_cloud_dataframe import PointCloudDataFrame
from ._soma_object import AnySOMAObject
from ._spatial_util import (
    coordinate_space_from_json,
    coordinate_space_to_json,
    transform_from_json,
    transform_to_json,
)
from ._types import OpenTimestamp
from .options import SOMATileDBContext
from .options._soma_tiledb_context import _validate_soma_tiledb_context

_spatial_element = Union[GeometryDataFrame, MultiscaleImage, PointCloudDataFrame]

_SE = TypeVar("_SE", bound=_spatial_element)


class Scene(  # type: ignore[misc]   # __eq__ false positive
    CollectionBase[AnySOMAObject],
    somacore.Scene[
        MultiscaleImage, PointCloudDataFrame, GeometryDataFrame, AnySOMAObject
    ],
):
    """A collection subtype representing spatial assets that can all be stored
    on a single coordinate space.

    Lifecycle:
        Experimental.
    """

    __slots__ = ("_coord_space",)
    _wrapper_type = _tdb_handles.SceneWrapper

    _subclass_constrained_soma_types = {
        "img": ("SOMACollection",),
        "obsl": ("SOMACollection",),
        "varl": ("SOMACollection",),
    }

    @classmethod
    def create(
        cls,
        uri: str,
        *,
        coordinate_space: Sequence[str] | CoordinateSpace | None = None,
        platform_config: options.PlatformConfig | None = None,
        context: SOMATileDBContext | None = None,
        tiledb_timestamp: OpenTimestamp | None = None,
    ) -> Self:
        """Creates a new scene at the given URI.

        Args:
            uri:
                The location to create this SOMA scene at.
            coordinate_space:
                Optional coordinate space or the axis names for the coordinate space
                the scene is defined on. If ``None`` no coordinate space is set.
                Defaults to ``None``.
            platform_config:
                Platform-specific options used to create this scene. This may be
                provided as settings in a dictionary, with options located in the
                ``{'tiledb': {'create': ...}}`` key, or as a
                :class:`~tiledbsoma.TileDBCreateOptions` object.
            context:
                If provided, the :class:`SOMATileDBContext` to use when creating and
                opening this scene
            tiledb_timestamp:
                If specified, overrides the default timestamp used to open this object.
                If unset, uses the timestamp provided by the context.

        Returns:
            The newly created scene, opened for writing.

        Lifecycle:
            Experimental.
        """
        warnings.warn(SPATIAL_DISCLAIMER)

        context = _validate_soma_tiledb_context(context)

        if coordinate_space is None:
            axis_names = None
            axis_units = None
        elif isinstance(coordinate_space, CoordinateSpace):
            axis_names = tuple(axis.name for axis in coordinate_space)
            axis_units = tuple(axis.unit for axis in coordinate_space)
        else:
            axis_names = tuple(coordinate_space)
            axis_units = None

        try:
            timestamp_ms = context._open_timestamp_ms(tiledb_timestamp)
            clib.SOMAScene.create(
                ctx=context.native_context,
                uri=uri,
                axis_names=axis_names,
                axis_units=axis_units,
                timestamp=(0, timestamp_ms),
            )
<<<<<<< HEAD
=======
            handle = cls._wrapper_type.open(uri, "w", context, tiledb_timestamp)
            handle.metadata[SOMA_SPATIAL_VERSION_METADATA_KEY] = (
                SOMA_SPATIAL_ENCODING_VERSION
            )
            if coordinate_space is not None:
                if not isinstance(coordinate_space, CoordinateSpace):
                    coordinate_space = CoordinateSpace.from_axis_names(coordinate_space)
                handle.meta[SOMA_COORDINATE_SPACE_METADATA_KEY] = (
                    coordinate_space_to_json(coordinate_space)
                )
>>>>>>> 0f6a252d
            return cls(
                cls._wrapper_type.open(uri, "w", context, tiledb_timestamp),
                _dont_call_this_use_create_or_open_instead="tiledbsoma-internal-code",
            )
        except SOMAError as e:
            raise map_exception_for_create(e, uri) from None

    def __init__(
        self,
        handle: _tdb_handles.SOMAGroupWrapper[Any],
        **kwargs: Any,
    ):
        super().__init__(handle, **kwargs)
        coord_space = self.metadata.get(SOMA_COORDINATE_SPACE_METADATA_KEY)
        if coord_space is None:
            self._coord_space: CoordinateSpace | None = None
        else:
            self._coord_space = coordinate_space_from_json(coord_space)

    def _open_subcollection(
        self, subcollection: Union[str, Sequence[str]]
    ) -> CollectionBase[AnySOMAObject]:
        if len(subcollection) == 0:
            raise ValueError("Invalid subcollection: value cannot be empty.")
        if isinstance(subcollection, str):
            subcollection = (subcollection,)
        else:
            subcollection = tuple(subcollection)
        coll: CollectionBase[AnySOMAObject] = self
        # Keep track of collection hierarchy for informative error reporting
        parent_name: List[str] = []
        for name in subcollection:
            try:
                coll = coll[name]  # type: ignore[assignment]
            except KeyError as ke:
                raise KeyError(
                    f"Unable to open collection '{name}' in {parent_name}."
                ) from ke
            parent_name.append(name)
        return coll

    def _set_transform_to_element(
        self,
        kind: Type[_SE],
        *,
        key: str,
        transform: CoordinateTransform,
        subcollection: Union[str, Sequence[str]],
        coordinate_space: CoordinateSpace | None,
    ) -> _SE:
        # Check the transform is compatible with the coordinate spaces of the scene
        # and the new element coordinate space (if provided).
        if self.coordinate_space is None:
            raise SOMAError(
                "The scene coordinate space must be set before setting a transform."
            )
        if transform.input_axes != self.coordinate_space.axis_names:
            raise ValueError(
                f"The name of the transform input axes, {transform.input_axes}, do "
                f"not match the name of the axes, {self.coordinate_space.axis_names}, "
                f"in the scene coordinate space."
            )
        if (
            coordinate_space is not None
            and transform.output_axes != coordinate_space.axis_names
        ):
            raise ValueError(
                f"The name of the transform output axes, {transform.output_axes}, do "
                f"not match the name of the axes, {coordinate_space.axis_names}, ."
                f" in the provided coordinate space."
            )

        # Check asset exists in the specified location.
        coll = self._open_subcollection(subcollection)
        try:
            elem = coll[key]
        except KeyError as ke:
            raise KeyError(f"No element named '{key}' in '{subcollection}'.") from ke
        if not isinstance(elem, kind):
            raise TypeError(
                f"'{key}' in '{subcollection}' is a {type(elem).__name__} not a {kind.__name__}."
            )

        # Either set the new coordinate space or check the axes of the current
        # coordinate space the element is defined on.
        if coordinate_space is None:
            elem_axis_names: Tuple[str, ...] = elem.coordinate_space.axis_names  # type: ignore[attr-defined]
            if elem_axis_names != transform.output_axes:
                raise ValueError(
                    f"The name of transform output axes, {transform.output_axes}, do "
                    f"not match the name of the axes in the multiscale image coordinate"
                    f" space, {elem_axis_names}."
                )
        else:
            elem.coordinate_space = coordinate_space  # type: ignore[attr-defined]

        # Set the transform metadata and return the multisclae image.
        coll.metadata[f"soma_scene_registry_{key}"] = transform_to_json(transform)
        return elem

    @property
    def coordinate_space(self) -> CoordinateSpace | None:
        """Coordinate system for this scene.

        Lifecycle:
            Experimental.
        """
        return self._coord_space

    @coordinate_space.setter
    def coordinate_space(self, value: CoordinateSpace) -> None:
        if not isinstance(value, CoordinateSpace):
            raise TypeError(f"Invalid type {type(value).__name__}.")
        self.metadata[SOMA_COORDINATE_SPACE_METADATA_KEY] = coordinate_space_to_json(
            value
        )
        self._coord_space = value

    @_funcs.forwards_kwargs_to(
        GeometryDataFrame.create, exclude=("context", "tiledb_timestamp")
    )
    def add_new_geometry_dataframe(
        self,
        key: str,
        subcollection: Union[str, Sequence[str]],
        *,
        transform: CoordinateTransform | None,
        uri: str | None = None,
        **kwargs: Any,
    ) -> GeometryDataFrame:
        """Adds a ``GeometryDataFrame`` to the scene and sets a coordinate transform
        between the scene and the dataframe.

        If the subcollection the geometry dataframe will be created inside of is more
        than one layer deep, the input should be provided as a sequence of names. For
        example, to add a new geometry dataframe named  "transcripts" in the "var/RNA"
        collection::

            scene.add_new_geometry_dataframe(
                'transcripts', subcollection=['var', 'RNA'], **kwargs
            )

        See :meth:`add_new_collection` for details about child URIs.

        Args:
            key: The name of the geometry dataframe.
            subcollection: The name, or sequence of names, of the subcollection the
                dataframe is stored in.
            transform: The coordinate transformation from the scene to the dataframe.
            uri: If provided, overrides the default URI what would be used to create
                this object. This may be aboslution or relative.
            kwargs: Additional keyword arugments as specified in
                :meth:`spatial.GeometryDataFrame.create`.

        Returns:
            The newly create ``GeometryDataFrame``, opened for writing.

        Lifecycle:
            Experimental.
        """
        raise NotImplementedError()

    @_funcs.forwards_kwargs_to(
        MultiscaleImage.create, exclude=("context", "tiledb_timestamp")
    )
    def add_new_multiscale_image(
        self,
        key: str,
        subcollection: Union[str, Sequence[str]],
        *,
        transform: CoordinateTransform | None,
        uri: str | None = None,
        coordinate_space: Union[Sequence[str], CoordinateSpace] = ("x", "y"),
        **kwargs: Any,
    ) -> MultiscaleImage:
        """Adds a ``MultiscaleImage`` to the scene and sets a coordinate transform
        between the scene and the dataframe.

        See :meth:`add_new_collection` for details about child URIs.

        Args:
            key: The name of the multiscale image.
            subcollection: The name, or sequence of names, of the subcollection the
                dataframe is stored in.
            transform: The coordinate transformation from the scene to the dataframe.
            uri: If provided, overrides the default URI what would be used to create
                this object. This may be aboslution or relative.
            kwargs: Additional keyword arugments as specified in
                :meth:`spatial.MultiscaleImage.create`.

        Returns:
            The newly create ``MultiscaleImage``, opened for writing.

        Lifecycle:
            Experimental.
        """
        if transform is not None:
            # Get and check the scene coordinate space axis names.
            if self.coordinate_space is None:
                raise SOMAError(
                    "The scene coordinate space must be set before setting a transform."
                )
            if transform.input_axes != self.coordinate_space.axis_names:
                raise ValueError(
                    f"The name of the transform input axes, {transform.input_axes}, "
                    f"do not match the name of the axes, "
                    f"{self.coordinate_space.axis_names}, in the scene coordinate "
                    f"space."
                )

            if transform.input_axes != self.coordinate_space.axis_names:
                raise ValueError(
                    f"The name of the transform input axes, {transform.input_axes}, "
                    f"do not match the name of the axes, "
                    f"{self.coordinate_space.axis_names}, in the scene coordinate "
                    f"space."
                )

            # Get multisclae image coordinate space and check.
            elem_axis_names = (
                coordinate_space.axis_names
                if isinstance(coordinate_space, CoordinateSpace)
                else tuple(coordinate_space)
            )
            if transform.output_axes != elem_axis_names:
                raise ValueError(
                    f"The name of the transform output axes, {transform.output_axes}, "
                    f"do not match the name of the axes, {elem_axis_names}, of the "
                    f"coordinate space the multiscale image is defined on."
                )

        # Open the subcollection and add the new multiscale image.
        coll = self._open_subcollection(subcollection)
        image = coll._add_new_element(
            key,
            MultiscaleImage,
            lambda create_uri: MultiscaleImage.create(
                create_uri,
                context=self.context,
                tiledb_timestamp=self.tiledb_timestamp_ms,
                coordinate_space=coordinate_space,
                **kwargs,
            ),
            uri,
        )

        # Store the metadata for the transform.
        if transform is not None:
            coll.metadata[f"soma_scene_registry_{key}"] = transform_to_json(transform)

        # Return the multiscale image.
        return image

    @_funcs.forwards_kwargs_to(
        PointCloudDataFrame.create, exclude=("context", "tiledb_timestamp")
    )
    def add_new_point_cloud_dataframe(
        self,
        key: str,
        subcollection: Union[str, Sequence[str]],
        *,
        transform: CoordinateTransform | None,
        uri: str | None = None,
        coordinate_space: Union[Sequence[str], CoordinateSpace] = ("x", "y"),
        **kwargs: Any,
    ) -> PointCloudDataFrame:
        """Adds a point cloud to the scene and sets a coordinate transform
        between the scene and the dataframe.

        If the subcollection the point cloud dataframe will be added to is more than
        one layer deep, the input should be provided as a sequence of names. For
        example, to add a new point cloud dataframe named  "transcripts" to the
        "var/RNA" collection::

            scene.add_new_point_cloud_dataframe(
                'transcripts', subcollection=['var', 'RNA'], **kwargs
            )


        See :meth:`add_new_collection` for details about child URIs.

        Args:
            key: The name of the point cloud dataframe.
            subcollection: The name, or sequence of names, of the subcollection the
                dataframe is stored in.
            transform: The coordinate transformation from the scene to the dataframe.
            uri: If provided, overrides the default URI what would be used to create
                this object. This may be aboslution or relative.
            kwargs: Additional keyword arugments as specified in
                :meth:`spatial.PointCloudDataFrame.create`.

        Returns:
            The newly created ``PointCloudDataFrame``, opened for writing.

        Lifecycle:
            Experimental.
        """
        # If the transform is set, check it is consistent with the coordinate spaces.
        if transform is not None:
            # Get Scene coordinate space and check the axis names.
            if self.coordinate_space is None:
                raise SOMAError(
                    "The scene coordinate space must be set before setting a transform."
                )
            if transform.input_axes != self.coordinate_space.axis_names:
                raise ValueError(
                    f"The name of the transform input axes, {transform.input_axes}, "
                    f"do not match the name of the axes, "
                    f"{self.coordinate_space.axis_names}, in the scene coordinate "
                    f"space."
                )

            # Get point cloud coordinate space and check
            elem_axis_names = (
                coordinate_space.axis_names
                if isinstance(coordinate_space, CoordinateSpace)
                else tuple(coordinate_space)
            )
            if transform.output_axes != elem_axis_names:
                raise ValueError(
                    f"The name of the transform output axes, {transform.output_axes}, "
                    f"do not match the name of the axes, {elem_axis_names}, of the "
                    f"coordinate space the point cloud is defined on."
                )

        # Open the collection and add the new point cloud.
        coll = self._open_subcollection(subcollection)
        point_cloud = coll._add_new_element(
            key,
            PointCloudDataFrame,
            lambda create_uri: PointCloudDataFrame.create(
                create_uri,
                context=self.context,
                tiledb_timestamp=self.tiledb_timestamp_ms,
                coordinate_space=coordinate_space,
                **kwargs,
            ),
            uri,
        )

        # Store the metadata for the transform.
        if transform is not None:
            coll.metadata[f"soma_scene_registry_{key}"] = transform_to_json(transform)

        # Return the point cloud.
        return point_cloud

    def set_transform_to_geometry_dataframe(
        self,
        key: str,
        subcollection: Union[str, Sequence[str]] = "obsl",
        *,
        transform: CoordinateTransform,
        coordinate_space: CoordinateSpace | None = None,
    ) -> GeometryDataFrame:
        """Adds the coordinate transform for the scene coordinate space to
        a geometry dataframe stored in the scene.

        If the subcollection the geometry dataframe is inside of is more than one
        layer deep, the input should be provided as a sequence of names. For example,
        to set a transformation for geometry dataframe named  "transcripts" in the
        "var/RNA" collection::

            scene.set_transform_to_geometry_dataframe(
                'transcripts', transform, subcollection=['var', 'RNA'],
            )

        Args:
            key: The name of the geometry dataframe.
            subcollection: The name, or sequence of names, of the subcollection the
                dataframe is stored in. Defaults to ``'obsl'``.
            transform: The coordinate transformation from the scene to the dataframe.
            coordinate_space: Optional coordinate space for the dataframe. This will
                replace the existing coordinate space of the dataframe.

        Returns:
            The geometry dataframe, opened for writing.

        Lifecycle: experimental
        """
        raise NotImplementedError()

    def set_transform_to_multiscale_image(
        self,
        key: str,
        subcollection: Union[str, Sequence[str]] = "img",
        *,
        transform: CoordinateTransform,
        coordinate_space: CoordinateSpace | None = None,
    ) -> MultiscaleImage:
        """Adds the coordinate transform for the scene coordinate space to
        a multiscale image stored in the scene.

        The transform to the multiscale image must be to the coordinate space
        defined on the reference level for the image. In most cases, this will be
        the level ``0`` image.

        Args:
            key: The name of the multiscale image.
            subcollection: The name, or sequence of names, of the subcollection the
                image is stored in. Defaults to ``'img'``.
            transform: The coordinate transformation from the scene to the reference
                level of the multiscale image.
            coordinate_space: Optional coordinate space for the image. This will
                replace the existing coordinate space of the multiscale image.

        Returns:
            The multiscale image, opened for writing.

        Lifecycle: experimental
        """
        return self._set_transform_to_element(
            MultiscaleImage,
            key=key,
            transform=transform,
            subcollection=subcollection,
            coordinate_space=coordinate_space,
        )

    def set_transform_to_point_cloud_dataframe(
        self,
        key: str,
        subcollection: Union[str, Sequence[str]] = "obsl",
        *,
        transform: CoordinateTransform,
        coordinate_space: CoordinateSpace | None = None,
    ) -> PointCloudDataFrame:
        """Adds the coordinate transform for the scene coordinate space to
        a point cloud dataframe stored in the scene.

        If the subcollection the point cloud dataframe is inside of is more than one
        layer deep, the input should be provided as a sequence of names. For example,
        to set a transform for  a point named `transcripts` in the `var/RNA`
        collection:

            scene.set_transform_to_point_cloud_dataframe(
                'transcripts', transform, subcollection=['var', 'RNA'],
            )

        Args:
            key: The name of the point cloud dataframe.
            transform: The coordinate transformation from the scene to the dataframe.
            subcollection: The name, or sequence of names, of the subcollection the
                dataframe is stored in. Defaults to ``'obsl'``.
            coordinate_space: Optional coordinate space for the dataframe. This will
                replace the existing coordinate space of the dataframe. Defaults to
                ``None``.

        Returns:
            The point cloud dataframe, opened for writing.

        Lifecycle: experimental
        """
        return self._set_transform_to_element(
            PointCloudDataFrame,
            key=key,
            transform=transform,
            subcollection=subcollection,
            coordinate_space=coordinate_space,
        )

    def get_transform_from_geometry_dataframe(
        self, key: str, subcollection: Union[str, Sequence[str]] = "obsl"
    ) -> CoordinateTransform:
        """Returns the coordinate transformation from the requested geometry dataframe
        to the scene.

        Args:
            key: The name of the geometry dataframe.
            subcollection: The name, or sequence of names, of the subcollection the
                dataframe is stored in. Defaults to ``'obsl'``.

        Returns:
            Coordinate transform from the dataframe to the scene.

        Lifecycle: experimental
        """
        transform = self.get_transform_to_geometry_dataframe(key, subcollection)
        return transform.inverse_transform()

    def get_transform_from_multiscale_image(
        self,
        key: str,
        subcollection: str = "img",
        *,
        level: str | int | None = None,
    ) -> CoordinateTransform:
        """Returns the coordinate transformation from the requested multiscale image to
        the scene.

        Args:
            key: The name of the multiscale image.
            subcollection: The name, or sequence of names, of the subcollection the
                dataframe is stored in. Defaults to ``'img'``.
            level: The level of the image to get the transformation from.
                Defaults to ``None`` -- the transformation will be to the reference
                level.

        Returns:
            Coordinate transform from the multiscale image to the scene.

        Lifecycle: experimental
        """
        if level is None:
            transform = self.get_transform_to_multiscale_image(key, subcollection)
            return transform.inverse_transform()
        coll = self._open_subcollection(subcollection)
        try:
            transform_json = coll.metadata[f"soma_scene_registry_{key}"]
        except KeyError:
            raise KeyError(
                f"No coordinate space registry for '{key}' in collection "
                f"'{subcollection}'"
            )
        base_transform = transform_from_json(transform_json)
        try:
            image: MultiscaleImage = coll[key]  # type: ignore[assignment]
        except KeyError as ke:
            raise KeyError(
                f"No MultiscaleImage named '{key}' in '{subcollection}'."
            ) from ke
        if not isinstance(image, MultiscaleImage):
            raise TypeError(
                f"Item at '{key}' in '{subcollection}' has an unexpected type "
                f"{type(image)!r}."
            )
        level_transform = image.get_transform_from_level(level)
        return base_transform.inverse_transform() @ level_transform

    def get_transform_from_point_cloud_dataframe(
        self, key: str, subcollection: str = "obsl"
    ) -> CoordinateTransform:
        """Returns the coordinate transformation from the requested point cloud
        dataframe to the scene.

        Args:
            key: The name of the point cloud dataframe.
            subcollection: The name, or sequence of names, of the subcollection the
                dataframe is stored in. Defaults to ``'obsl'``.

        Returns:
            Coordinate transform from the scene to the point cloud dataframe.

        Lifecycle: experimental
        """
        transform = self.get_transform_to_point_cloud_dataframe(
            key, subcollection=subcollection
        )
        return transform.inverse_transform()

    def get_transform_to_geometry_dataframe(
        self, key: str, subcollection: Union[str, Sequence[str]] = "obsl"
    ) -> CoordinateTransform:
        """Returns the coordinate transformation from the scene to a requested
        geometery dataframe.

        Args:
            key: The name of the geometry dataframe.
            subcollection: The name, or sequence of names, of the subcollection the
                dataframe is stored in. Defaults to ``'obsl'``.

        Returns:
            Coordinate transform from the scene to the requested dataframe.

        Lifecycle: experimental
        """
        coll = self._open_subcollection(subcollection)
        try:
            transform_json = coll.metadata[f"soma_scene_registry_{key}"]
        except KeyError as ke:
            raise KeyError(
                f"No coordinate space registry for '{key}' in collection "
                f"'{subcollection}'."
            ) from ke
        return transform_from_json(transform_json)

    def get_transform_to_multiscale_image(
        self,
        key: str,
        subcollection: str = "img",
        *,
        level: str | int | None = None,
    ) -> CoordinateTransform:
        """Returns the coordinate transformation from the scene to a requested
        multiscale image.

        Args:
            key: The name of the multiscale image.
            subcollection: The name, or sequence of names, of the subcollection the
                dataframe is stored in. Defaults to ``'img'``.
            level: The level of the image to get the transformation to.
                Defaults to ``None`` -- the transformation will be to the reference
                level.

        Returns:
            Coordinate transform from the scene to the requested multiscale image.

        Lifecycle: experimental
        """
        coll = self._open_subcollection(subcollection)
        try:
            transform_json = coll.metadata[f"soma_scene_registry_{key}"]
        except KeyError:
            raise KeyError(
                f"No coordinate space registry for '{key}' in collection "
                f"'{subcollection}'"
            )
        base_transform = transform_from_json(transform_json)
        if level is None:
            return base_transform
        try:
            image: MultiscaleImage = coll[key]  # type: ignore[assignment]
        except KeyError as ke:
            raise KeyError(
                f"No MultiscaleImage named '{key}' in '{subcollection}'."
            ) from ke
        if not isinstance(image, MultiscaleImage):
            raise TypeError(
                f"Item at '{key}' in '{subcollection}' has an unexpected type "
                f"{type(image)!r}."
            )
        level_transform = image.get_transform_to_level(level)
        return level_transform @ base_transform

    def get_transform_to_point_cloud_dataframe(
        self, key: str, subcollection: str = "obsl"
    ) -> CoordinateTransform:
        """Returns the coordinate transformation from the scene to a requested
        point cloud dataframe.

        Args:
            key: The name of the point cloud dataframe.
            subcollection: The name, or sequence of names, of the subcollection the
                dataframe is stored in. Defaults to ``'obsl'``.

        Returns:
            Coordinate transform from the scene to the point cloud dataframe.

        Lifecycle: experimental
        """
        coll = self._open_subcollection(subcollection)
        try:
            transform_json = coll.metadata[f"soma_scene_registry_{key}"]
        except KeyError as ke:
            raise KeyError(
                f"No coordinate space registry for '{key}' in collection "
                f"'{subcollection}'."
            ) from ke
        return transform_from_json(transform_json)<|MERGE_RESOLUTION|>--- conflicted
+++ resolved
@@ -129,19 +129,6 @@
                 axis_units=axis_units,
                 timestamp=(0, timestamp_ms),
             )
-<<<<<<< HEAD
-=======
-            handle = cls._wrapper_type.open(uri, "w", context, tiledb_timestamp)
-            handle.metadata[SOMA_SPATIAL_VERSION_METADATA_KEY] = (
-                SOMA_SPATIAL_ENCODING_VERSION
-            )
-            if coordinate_space is not None:
-                if not isinstance(coordinate_space, CoordinateSpace):
-                    coordinate_space = CoordinateSpace.from_axis_names(coordinate_space)
-                handle.meta[SOMA_COORDINATE_SPACE_METADATA_KEY] = (
-                    coordinate_space_to_json(coordinate_space)
-                )
->>>>>>> 0f6a252d
             return cls(
                 cls._wrapper_type.open(uri, "w", context, tiledb_timestamp),
                 _dont_call_this_use_create_or_open_instead="tiledbsoma-internal-code",
