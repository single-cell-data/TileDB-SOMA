from typing import List, Optional, Sequence, Tuple

import pyarrow as pa
import tiledb

# This package's pybind11 code
import tiledbsoma.libtiledbsoma as clib

from .options import SOMATileDBContext
from .tiledb_object import TileDBObject
from .util_arrow import get_arrow_schema_from_tiledb_uri


class TileDBArray(TileDBObject):
    """
    Wraps arrays from TileDB-Py by retaining a URI, options, etc.  Also serves as an abstraction layer to hide TileDB-specific details from the API, unless requested.
    """

    def __init__(
        self,
        uri: str,
        *,
        parent: Optional["TileDBObject"] = None,
        # Top-level objects should specify this:
        context: Optional[SOMATileDBContext] = None,
    ):
        """
        See the ``TileDBObject`` constructor.
        """
        super().__init__(uri, parent=parent, context=context)

    @property
    def schema(self) -> pa.Schema:
        """
        Return data schema, in the form of an Arrow Schema.
        """
        return get_arrow_schema_from_tiledb_uri(self.uri, self._ctx)

    # lazy tiledb.Array handle for reuse while self is "open"
    _open_tiledb_array: Optional[tiledb.Array] = None

    @property
    def _tiledb_obj(self) -> tiledb.Array:
        "get the open tiledb.Array handle (opening it if needed)"
        assert self._open_mode in ("r", "w")
        if self._open_tiledb_array is None:
            self._open_tiledb_array = self._close_stack.enter_context(
                tiledb.open(self._uri, mode=self._open_mode, ctx=self._ctx)
            )
        return self._open_tiledb_array

    def close(self) -> None:
        self._open_tiledb_array = None
        super().close()  # closes self._open_tiledb_array via self._close_stack

    def _tiledb_array_schema(self) -> tiledb.ArraySchema:
        """
        Returns the TileDB array schema. Not part of the SOMA API; for dev/debug/etc.
        """
        with self._maybe_open():
            return self._tiledb_obj.schema

    def _tiledb_array_keys(self) -> Sequence[str]:
        """
        Return all dim and attr names.
        """
        with self._maybe_open():
            A = self._tiledb_obj
            dim_names = [A.domain.dim(i).name for i in range(A.domain.ndim)]
            attr_names = [A.schema.attr(i).name for i in range(A.schema.nattr)]
            return dim_names + attr_names

    def _tiledb_dim_names(self) -> Tuple[str, ...]:
        """
        Reads the dimension names from the schema: for example, ['obs_id', 'var_id'].
        """
        with self._maybe_open():
            A = self._tiledb_obj
            return tuple([A.domain.dim(i).name for i in range(A.domain.ndim)])

    def _tiledb_attr_names(self) -> List[str]:
        """
        Reads the attribute names from the schema: for example, the list of column names in a dataframe.
        """
<<<<<<< HEAD
        with self._maybe_open():
            A = self._tiledb_obj
            return [A.schema.attr(i).name for i in range(A.schema.nattr)]
=======
        with self._tiledb_open() as A:
            return [A.schema.attr(i).name for i in range(A.schema.nattr)]

    def _soma_reader(
        self,
        schema: Optional[tiledb.ArraySchema] = None,
        column_names: Optional[Sequence[str]] = None,
        query_condition: Optional[tiledb.QueryCondition] = None,
        result_order: Optional[str] = None,
    ) -> clib.SOMAReader:
        """
        Construct a C++ SOMAReader using appropriate context/config/etc.
        """
        kwargs = {
            "name": self.__class__.__name__,
            "platform_config": self._ctx.config().dict(),
        }
        # Leave empty arguments out of kwargs to allow C++ constructor defaults to apply, as
        # they're not all wrapped in std::optional<>.
        if schema:
            kwargs["schema"] = schema
        if column_names:
            kwargs["column_names"] = column_names
        if query_condition:
            kwargs["query_condition"] = query_condition
        if result_order:
            kwargs["result_order"] = result_order
        return clib.SOMAReader(self._uri, **kwargs)
>>>>>>> e1fb300f
<|MERGE_RESOLUTION|>--- conflicted
+++ resolved
@@ -82,12 +82,8 @@
         """
         Reads the attribute names from the schema: for example, the list of column names in a dataframe.
         """
-<<<<<<< HEAD
         with self._maybe_open():
             A = self._tiledb_obj
-            return [A.schema.attr(i).name for i in range(A.schema.nattr)]
-=======
-        with self._tiledb_open() as A:
             return [A.schema.attr(i).name for i in range(A.schema.nattr)]
 
     def _soma_reader(
@@ -114,5 +110,4 @@
             kwargs["query_condition"] = query_condition
         if result_order:
             kwargs["result_order"] = result_order
-        return clib.SOMAReader(self._uri, **kwargs)
->>>>>>> e1fb300f
+        return clib.SOMAReader(self._uri, **kwargs)