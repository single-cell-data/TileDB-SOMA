from typing import Any, Dict, Optional, Union, cast

import tiledb

from .soma_collection import SOMACollection, SOMACollectionBase
from .soma_dataframe import SOMADataFrame
from .soma_indexed_dataframe import SOMAIndexedDataFrame
from .soma_measurement import SOMAMeasurement
from .tiledb_object import TileDBObject
from .tiledb_platform_config import TileDBPlatformConfig


class SOMAExperiment(SOMACollection):
    """
    ``obs``: Primary annotations on the observation axis. The contents of the ``soma_rowid`` pseudo-column define the observation index domain, aka ``obsid``. All observations for the SOMAExperiment must be defined in this dataframe.

    ``ms``: A collection of named measurements.
    """

    _constructors: Dict[str, Any]
    _cached_members: Dict[str, TileDBObject]

    def __init__(
        self,
        uri: str,
        *,
        name: Optional[str] = None,
        # Non-top-level objects can have a parent to propagate context, depth, etc.
        parent: Optional[SOMACollectionBase[Any]] = None,
        # Top-level objects should specify these:
        tiledb_platform_config: Optional[TileDBPlatformConfig] = None,
        ctx: Optional[tiledb.Ctx] = None,
    ):
        """
        Also see the ``TileDBObject`` constructor.
        """
        super().__init__(
            uri=uri,
            name=name,
            parent=parent,
            tiledb_platform_config=tiledb_platform_config,
            ctx=ctx,
        )
        self._constructors = {
            # TODO: union-type of SOMADataFrame and SOMAIndexedDataFrame
            "obs": SOMADataFrame,
            "ms": SOMACollection,
        }
        self._cached_members = {}

    def create(self) -> None:
        """
        Creates the data structure on disk/S3/cloud.
        """
        super().create()

    @property
<<<<<<< HEAD
    def obs(self) -> Any:
        return self["obs"]

    @property
    def ms(self) -> Any:
        return self["ms"]
=======
    def obs(self) -> Union[SOMADataFrame, SOMAIndexedDataFrame]:
        return cast(Union[SOMADataFrame, SOMAIndexedDataFrame], self["obs"])

    @property
    def ms(self) -> SOMACollectionBase[SOMAMeasurement]:
        return cast(SOMACollectionBase[SOMAMeasurement], self["ms"])
>>>>>>> a1dfdc20

    def __getitem__(self, name: str) -> Any:  # TODO: union type
        """
        Implements ``experiment.obs`` and ``experiment.ms``.
        """
        if name in self._constructors:
            if name not in self._cached_members:
                child_uri = self._get_child_uri(name)
                self._cached_members[name] = self._constructors[name](
                    uri=child_uri, name=name, parent=self
                )
            return self._cached_members[name]

        # otherwise let generic collection handle it.
        super().__getitem__(name)

    def constrain(self) -> None:
        """
        Checks constraints on the ``SOMAExperiment``. Raises an exception if any is violated.
        """
        # TODO: find a good spot to call this from.

        for name in self.ms:
            element = self.ms[name]
            if not isinstance(element, SOMAMeasurement):
                raise Exception(
                    f"element {name} of {self.type}.ms should be SOMAMeasurement; got {element.__class__.__name__}"
                )
            element.constrain()<|MERGE_RESOLUTION|>--- conflicted
+++ resolved
@@ -55,21 +55,12 @@
         super().create()
 
     @property
-<<<<<<< HEAD
-    def obs(self) -> Any:
-        return self["obs"]
-
-    @property
-    def ms(self) -> Any:
-        return self["ms"]
-=======
     def obs(self) -> Union[SOMADataFrame, SOMAIndexedDataFrame]:
         return cast(Union[SOMADataFrame, SOMAIndexedDataFrame], self["obs"])
 
     @property
     def ms(self) -> SOMACollectionBase[SOMAMeasurement]:
         return cast(SOMACollectionBase[SOMAMeasurement], self["ms"])
->>>>>>> a1dfdc20
 
     def __getitem__(self, name: str) -> Any:  # TODO: union type
         """
