import collections.abc
from typing import Any, Mapping, Optional, Sequence, Tuple, TypeVar, Union, cast

import numpy as np
import pyarrow as pa
import somacore
import tiledb
from somacore import options

# This package's pybind11 code
import tiledbsoma.libtiledbsoma as clib

from . import util, util_arrow
from .collection import CollectionBase
from .constants import SOMA_JOINID
from .options import SOMATileDBContext, TileDBCreateOptions
from .query_condition import QueryCondition  # type: ignore
from .tiledb_array import TileDBArray
<<<<<<< HEAD
from .types import NPFloating, NPInteger, ResultOrder, SparseDataFrameCoordinates
=======
from .types import NPFloating, NPInteger, PlatformConfig
>>>>>>> 5bbbc2d9
from .util_iter import TableReadIter

Slice = TypeVar("Slice", bound=Sequence[int])
_UNBATCHED = options.BatchSize()


class DataFrame(TileDBArray, somacore.DataFrame):
    """
    Represents ``obs``, ``var``, and others.

    All ``DataFrame`` must contain a column called ``soma_joinid``, of type ``int64``. The ``soma_joinid`` column contains a unique value for each row in the ``DataFrame``, and intended to act as a joint key for other objects, such as ``SparseNDArray``.
    """

    _index_column_names: Union[Tuple[()], Tuple[str, ...]]
    _is_sparse: Optional[bool]

    def __init__(
        self,
        uri: str,
        *,
        parent: Optional[CollectionBase[Any]] = None,
        # Top-level objects should specify this:
        context: Optional[SOMATileDBContext] = None,
    ):
        """
        See also the ``TileDBObject`` constructor.
        """
        super().__init__(uri=uri, parent=parent, context=context)
        self._index_column_names = ()
        self._is_sparse = None

    # Inherited from somacore
    # soma_type: Final = "SOMADataFrame"

    def create(
        self,
        schema: pa.Schema,
        index_column_names: Sequence[str] = (SOMA_JOINID,),
        platform_config: Optional[somacore.options.PlatformConfig] = None,
    ) -> "DataFrame":
        """
        :param schema: Arrow Schema defining the per-column schema. This schema must define all columns, including columns to be named as index columns. If the schema includes types unsupported by the SOMA implementation, an error will be raised.

        :param index_column_names: A list of column names to use as user-defined index columns (e.g., ``['cell_type', 'tissue_type']``). All named columns must exist in the schema, and at least one index column name is required.

        :param platform_config: Platform-specific options used to create this DataFrame, provided via "tiledb"->"create" nested keys
        """
        schema = _validate_schema(schema, index_column_names)
        self._create_empty(
            schema,
            index_column_names,
            TileDBCreateOptions.from_platform_config(platform_config),
        )
        self._index_column_names = tuple(index_column_names)

        self._common_create(self.soma_type)  # object-type metadata etc
        return self

    def _create_empty(
        self,
        schema: pa.Schema,
        index_column_names: Sequence[str],
        tiledb_create_options: TileDBCreateOptions,
    ) -> None:
        """
        Create a TileDB 1D sparse array with dimensions and attributes
        """

        dims = []
        for index_column_name in index_column_names:
            pa_type = schema.field(index_column_name).type
            dtype = util_arrow.tiledb_type_from_arrow_type(pa_type)
            domain: Tuple[Any, Any]
            if isinstance(dtype, str):
                domain = None, None
            elif np.issubdtype(dtype, NPInteger):
                iinfo = np.iinfo(cast(NPInteger, dtype))
                domain = iinfo.min, iinfo.max - 1
            elif np.issubdtype(dtype, NPFloating):
                finfo = np.finfo(cast(NPFloating, dtype))
                domain = finfo.min, finfo.max
            else:
                raise TypeError(f"Unsupported dtype {dtype}")

            # Default 2048 mods to 0 for 8-bit types and 0 is an invalid extent
            extent = tiledb_create_options.dim_tile(index_column_name)
            if isinstance(dtype, np.dtype) and dtype.itemsize == 1:
                extent = 64

            dim = tiledb.Dim(
                name=index_column_name,
                domain=domain,
                tile=extent,
                dtype=dtype,
                filters=tiledb_create_options.dim_filters(
                    index_column_name,
                    [
                        dict(
                            _type="ZstdFilter",
                            level=tiledb_create_options.string_dim_zstd_level(),
                        )
                    ],
                ),
            )
            dims.append(dim)

        dom = tiledb.Domain(dims, ctx=self._ctx)

        attrs = []
        for attr_name in schema.names:
            if attr_name in index_column_names:
                continue
            attr = tiledb.Attr(
                name=attr_name,
                dtype=util_arrow.tiledb_type_from_arrow_type(
                    schema.field(attr_name).type
                ),
                filters=tiledb_create_options.attr_filters(attr_name, ["ZstdFilter"]),
                ctx=self._ctx,
            )
            attrs.append(attr)

        cell_order, tile_order = tiledb_create_options.cell_tile_orders()

        sch = tiledb.ArraySchema(
            domain=dom,
            attrs=attrs,
            sparse=True,
            allows_duplicates=False,
            offsets_filters=tiledb_create_options.offsets_filters(),
            capacity=tiledb_create_options.get("capacity", 100000),
            cell_order=cell_order,
            # As of TileDB core 2.8.2, we cannot consolidate string-indexed sparse arrays with
            # col-major tile order: so we write ``X`` with row-major tile order.
            tile_order=tile_order,
            ctx=self._ctx,
        )
        self._is_sparse = sch.sparse

        tiledb.Array.create(self._uri, sch)

    def keys(self) -> Sequence[str]:
        """
        Returns the names of the columns when read back as a dataframe.
        """
        return self._tiledb_array_keys()

    @property
    def index_column_names(self) -> Tuple[str, ...]:
        """
        Return index (dimension) column names.
        """
        # If we've cached the answer, skip the storage read. Especially if the storage is on the
        # cloud, where we'll avoid an HTTP request.
        if self._index_column_names == ():
            self._index_column_names = self._tiledb_dim_names()
        return self._index_column_names

    @property
    def count(self) -> int:
        """
        Return the number of rows in the dataframe. Same as `len(df)`.
        """

        # A.domain.shape at the tiledb level gives us the 0..2^63 range which is not what we want
        num_rows = cast(
            int,
            clib.SOMAReader(
                self.uri,
                platform_config={} if self._ctx is None else self._ctx.config().dict(),
            ).nnz(),
        )

        return num_rows

    def __len__(self) -> int:
        """
        Return the number of rows in the dataframe. Same as `df.count`.
        """
        return self.count

    def read(
        self,
        coords: Optional[options.SparseDFCoords] = None,
        column_names: Optional[Sequence[str]] = None,
        *,
        result_order: options.StrOr[somacore.ResultOrder] = "auto",
        value_filter: Optional[str] = None,
        batch_size: options.BatchSize = _UNBATCHED,
        partitions: Optional[options.ReadPartitions] = None,
        platform_config: Optional[PlatformConfig] = None,
    ) -> TableReadIter:
        """
        Read a user-defined subset of data, addressed by the dataframe indexing columns, optionally filtered, and return results as one or more Arrow.Table.

        :param coords: for each index dimension, which rows to read. Defaults to ``None``, meaning no constraint -- all IDs.

        :param column_names: the named columns to read and return. Defaults to ``None``, meaning no constraint -- all column names.

        :param partitions: an optional ``ReadPartitions`` hint to indicate how results should be organized.

        :param result_order: order of read results. This can be one of 'row-major', 'col-major', or 'auto'.

        :param value_filter: an optional [value filter] to apply to the results. Defaults to no filter.

        **Indexing**: the ``coords`` parameter will support, per dimension: a list of values of the type of the indexed column.

        Acceptable ways to index
        ------------------------

        * None
        * A sequence of coordinates is accepted, one per dimension.
        * Sequence length must be at least one and <= number of dimensions.
        * If the sequence contains missing coordinates (length less than number of dimensions),
          then `slice(None)` -- i.e. no constraint -- is assumed for the missing dimensions.
        * Per-dimension, explicitly specified coordinates can be one of: None, a value, a
          list/ndarray/paarray/etc of values, a slice, etc.
        * Slices are doubly inclusive: slice(2,4) means [2,3,4] not [2,3]. Slice steps can only be +1.
          Slices can be `slice(None)`, meaning select all in that dimension, but may not be half-specified:
          `slice(2,None)` and `slice(None,4)` are both unsupported.
        * Negative indexing is unsupported.
        """
        del batch_size, partitions, platform_config  # Currently unused.
        result_order = options.ResultOrder(result_order)

        with self._tiledb_open("r") as A:
            query_condition = None
            if value_filter is not None:
                query_condition = QueryCondition(value_filter)

            sr = clib.SOMAReader(
                self._uri,
                name=self.__class__.__name__,
                schema=A.schema,  # query_condition needs this
                column_names=column_names,
                query_condition=query_condition,
                platform_config={} if self._ctx is None else self._ctx.config().dict(),
                result_order=result_order.value,
            )

            if coords is not None:
                if not isinstance(coords, (list, tuple)):
                    raise TypeError(
                        f"coords type {type(coords)} unsupported; expected list or tuple"
                    )
                if len(coords) < 1 or len(coords) > A.schema.domain.ndim:
                    raise ValueError(
                        f"coords {coords} must have length between 1 and ndim ({A.schema.domain.ndim}); got {len(coords)}"
                    )

                for i, dim_coords in enumerate(coords):
                    # Example: coords = [None, 3, slice(4,5)]
                    # dim_coords takes on values None, 3, and slice(4,5) in this loop body.
                    dim_name = A.schema.domain.dim(i).name
                    if dim_coords is None:
                        pass  # No constraint; select all in this dimension
                    elif isinstance(dim_coords, int) or isinstance(dim_coords, str):
                        # TO DO: Support index types other than int and string when we have support
                        # in libtiledbsoma's SOMAReader. See also
                        # https://github.com/single-cell-data/TileDB-SOMA/issues/419
                        sr.set_dim_points(dim_name, [dim_coords])
                    elif isinstance(dim_coords, np.ndarray):
                        if dim_coords.ndim != 1:
                            raise ValueError(
                                f"only 1D numpy arrays may be used to index; got {dim_coords.ndim}"
                            )
                        sr.set_dim_points(dim_name, dim_coords)
                    elif isinstance(dim_coords, slice):
                        ned = A.nonempty_domain()  # None iff the array has no data
                        lo_hi = util.slice_to_range(dim_coords, ned[i]) if ned else None
                        if lo_hi is not None:
                            lo, hi = lo_hi
                            if lo < 0 or hi < 0:
                                raise ValueError(
                                    f"slice start and stop may not be negative; got ({lo}, {hi})"
                                )
                            assert lo <= hi
                            sr.set_dim_ranges(dim_name, [lo_hi])
                        # Else, no constraint in this slot. This is `slice(None)` which is like
                        # Python indexing syntax `[:]`.
                    elif isinstance(
                        dim_coords,
                        (collections.abc.Sequence, pa.Array, pa.ChunkedArray),
                    ):
                        sr.set_dim_points(dim_name, dim_coords)
                    else:
                        raise TypeError(
                            f"coords[{i}] type {type(dim_coords)} is unsupported"
                        )

            # TODO: platform_config
            # TODO: batch_size

        sr.submit()
        return TableReadIter(sr)

    def write(
        self, values: pa.Table, platform_config: Optional[Mapping[str, Any]] = None
    ) -> None:
        """
        Write an Arrow.Table to the persistent object. As duplicate index values are not allowed, index values already present in the object are overwritten and new index values are added.

        :param values: An Arrow.Table containing all columns, including the index columns. The schema for the values must match the schema for the ``DataFrame``.
        """
        del platform_config  # unused
        dim_cols_list = []
        attr_cols_map = {}
        dim_names_set = self.index_column_names
        n = None

        for name in values.schema.names:
            n = len(values.column(name))
            if name in dim_names_set:
                dim_cols_list.append(values.column(name).to_pandas())
            else:
                attr_cols_map[name] = values.column(name).to_pandas()
        assert n is not None

        dim_cols_tuple = tuple(dim_cols_list)
        with self._tiledb_open("w") as A:
            A[dim_cols_tuple] = attr_cols_map


def _validate_schema(schema: pa.Schema, index_column_names: Sequence[str]) -> pa.Schema:
    """
    Handle default column additions (e.g., soma_joinid) and error checking on required columns.

    Returns a schema, which may be modified by the addition of required columns.
    """
    if not index_column_names:
        raise ValueError("DataFrame requires one or more index columns")

    if SOMA_JOINID in schema.names:
        if schema.field(SOMA_JOINID).type != pa.int64():
            raise ValueError(f"{SOMA_JOINID} field must be of type Arrow int64")
    else:
        # add SOMA_JOINID
        schema = schema.append(pa.field(SOMA_JOINID, pa.int64()))

    # verify no illegal use of soma_ prefix
    for field_name in schema.names:
        if field_name.startswith("soma_") and field_name != SOMA_JOINID:
            raise ValueError(
                f"DataFrame schema may not contain fields with name prefix `soma_`: got `{field_name}`"
            )

    # verify that all index_column_names are present in the schema
    schema_names_set = set(schema.names)
    for index_column_name in index_column_names:
        assert (
            not index_column_name.startswith("soma_")
            or index_column_name == SOMA_JOINID
        )
        if index_column_name not in schema_names_set:
            schema_names_string = "{}".format(list(schema_names_set))
            raise ValueError(
                f"All index names must be dataframe schema: '{index_column_name}' not in {schema_names_string}"
            )
        # TODO: Pending
        # https://github.com/single-cell-data/TileDB-SOMA/issues/418
        # https://github.com/single-cell-data/TileDB-SOMA/issues/419
        if not schema.field(index_column_name).type in [
            pa.int8(),
            pa.uint8(),
            pa.int16(),
            pa.uint16(),
            pa.int32(),
            pa.uint32(),
            pa.int64(),
            pa.uint64(),
            pa.float32(),
            pa.float64(),
            pa.string(),
            pa.large_string(),
        ]:
            raise TypeError("Unsupported index type - pending fix #418 and #419")

    return schema<|MERGE_RESOLUTION|>--- conflicted
+++ resolved
@@ -16,11 +16,7 @@
 from .options import SOMATileDBContext, TileDBCreateOptions
 from .query_condition import QueryCondition  # type: ignore
 from .tiledb_array import TileDBArray
-<<<<<<< HEAD
-from .types import NPFloating, NPInteger, ResultOrder, SparseDataFrameCoordinates
-=======
 from .types import NPFloating, NPInteger, PlatformConfig
->>>>>>> 5bbbc2d9
 from .util_iter import TableReadIter
 
 Slice = TypeVar("Slice", bound=Sequence[int])
