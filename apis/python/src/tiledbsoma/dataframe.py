--- conflicted
+++ resolved
@@ -180,20 +180,8 @@
         Return the number of rows in the dataframe. Same as `len(df)`.
         """
         # A.domain.shape at the tiledb level gives us the 0..2^63 range which is not what we want
-<<<<<<< HEAD
         with self._maybe_open():  # <-- currently superfluous, but we'll soon reuse SOMAReader
-            return cast(
-                int,
-                clib.SOMAReader(
-                    self.uri,
-                    platform_config={}
-                    if self._ctx is None
-                    else self._ctx.config().dict(),
-                ).nnz(),
-            )
-=======
-        return cast(int, self._soma_reader().nnz())
->>>>>>> e1fb300f
+            return cast(int, self._soma_reader().nnz())
 
     def __len__(self) -> int:
         """
