import collections.abc
from typing import Any, Mapping, Optional, Sequence, Tuple, TypeVar, Union, cast

import numpy as np
import pyarrow as pa
import somacore
import tiledb
from typing_extensions import get_args

# This package's pybind11 code
import tiledbsoma.libtiledbsoma as clib

from . import util, util_arrow
from .collection import CollectionBase
from .constants import SOMA_JOINID
<<<<<<< HEAD
from .query_condition import QueryCondition  # type: ignore
from .soma_tiledb_context import SOMATileDBContext
from .tiledb_array import TileDBArray
from .tiledb_create_options import TileDBCreateOptions
from .types import ResultOrder, SparseDataFrameCoordinates
=======
from .query_condition import QueryCondition
from .tiledb_array import TileDBArray
from .types import (
    NPFloating,
    NPInteger,
    PlatformConfig,
    ResultOrder,
    SparseDataFrameCoordinates,
)
>>>>>>> 59851175
from .util_iter import TableReadIter

Slice = TypeVar("Slice", bound=Sequence[int])


class DataFrame(TileDBArray, somacore.DataFrame):
    """
    Represents ``obs``, ``var``, and others.

    All ``DataFrame`` must contain a column called ``soma_joinid``, of type ``int64``. The ``soma_joinid`` column contains a unique value for each row in the ``DataFrame``, and intended to act as a joint key for other objects, such as ``SparseNDArray``.
    """

    _index_column_names: Union[Tuple[()], Tuple[str, ...]]
    _is_sparse: Optional[bool]

    def __init__(
        self,
        uri: str,
        *,
        parent: Optional[CollectionBase[Any]] = None,
        # Top-level objects should specify this:
        context: Optional[SOMATileDBContext] = None,
    ):
        """
        See also the ``TileDBObject`` constructor.
        """
        super().__init__(uri=uri, parent=parent, context=context)
        self._index_column_names = ()
        self._is_sparse = None

    # Inherited from somacore
    # soma_type: Final = "SOMADataFrame"

    def create(
        self,
        schema: pa.Schema,
        index_column_names: Sequence[str] = (SOMA_JOINID,),
        platform_config: Optional[TileDBCreateOptions] = None,
    ) -> "DataFrame":
        """
        :param schema: Arrow Schema defining the per-column schema. This schema must define all columns, including columns to be named as index columns. If the schema includes types unsupported by the SOMA implementation, an error will be raised.

        :param index_column_names: A list of column names to use as user-defined index columns (e.g., ``['cell_type', 'tissue_type']``). All named columns must exist in the schema, and at least one index column name is required.

        :param platform_config: Platform-specific options used to creating this Array, provided as a TileDbCreateOptions object.
        """
        schema = _validate_schema(schema, index_column_names)
        self._create_empty(
            schema, index_column_names, platform_config or TileDBCreateOptions()
        )
        self._index_column_names = tuple(index_column_names)

        self._common_create(self.soma_type)  # object-type metadata etc
        return self

    def _create_empty(
        self,
        schema: pa.Schema,
        index_column_names: Sequence[str],
        platform_config: TileDBCreateOptions,
    ) -> None:
        """
        Create a TileDB 1D sparse array with dimensions and attributes
        """

        dims = []
        for index_column_name in index_column_names:
            pa_type = schema.field(index_column_name).type
            dtype = util_arrow.tiledb_type_from_arrow_type(pa_type)
            domain: Tuple[Any, Any]
            if isinstance(dtype, str):
                domain = None, None
            elif np.issubdtype(dtype, NPInteger):
                iinfo = np.iinfo(cast(NPInteger, dtype))
                domain = iinfo.min, iinfo.max - 1
            elif np.issubdtype(dtype, NPFloating):
                finfo = np.finfo(cast(NPFloating, dtype))
                domain = finfo.min, finfo.max
            else:
                raise TypeError(f"Unsupported dtype {dtype}")

            # Default 2048 mods to 0 for 8-bit types and 0 is an invalid extent
            extent = platform_config.dim_tile(index_column_name)
            if isinstance(dtype, np.dtype) and dtype.itemsize == 1:
                extent = 64

            dim = tiledb.Dim(
                name=index_column_name,
                domain=domain,
                tile=extent,
                dtype=dtype,
                filters=platform_config.dim_filters(
                    index_column_name,
                    [
                        dict(
                            _type="ZstdFilter",
                            level=platform_config.string_dim_zstd_level(),
                        )
                    ],
                ),
            )
            dims.append(dim)

        dom = tiledb.Domain(dims, ctx=self._ctx)

        attrs = []
        for attr_name in schema.names:
            if attr_name in index_column_names:
                continue
            attr = tiledb.Attr(
                name=attr_name,
                dtype=util_arrow.tiledb_type_from_arrow_type(
                    schema.field(attr_name).type
                ),
                filters=platform_config.attr_filters(attr_name, ["ZstdFilter"]),
                ctx=self._ctx,
            )
            attrs.append(attr)

        cell_order, tile_order = platform_config.cell_tile_orders()

        sch = tiledb.ArraySchema(
            domain=dom,
            attrs=attrs,
            sparse=True,
            allows_duplicates=False,
            offsets_filters=platform_config.offsets_filters(),
            capacity=platform_config.get("capacity", 100000),
            cell_order=cell_order,
            # As of TileDB core 2.8.2, we cannot consolidate string-indexed sparse arrays with
            # col-major tile order: so we write ``X`` with row-major tile order.
            tile_order=tile_order,
            ctx=self._ctx,
        )
        self._is_sparse = sch.sparse

        tiledb.Array.create(self._uri, sch)

    def keys(self) -> Sequence[str]:
        """
        Returns the names of the columns when read back as a dataframe.
        """
        return self._tiledb_array_keys()

    @property
    def index_column_names(self) -> Tuple[str, ...]:
        """
        Return index (dimension) column names.
        """
        # If we've cached the answer, skip the storage read. Especially if the storage is on the
        # cloud, where we'll avoid an HTTP request.
        if self._index_column_names == ():
            self._index_column_names = self._tiledb_dim_names()
        return self._index_column_names

    @property
    def count(self) -> int:
        """
        Return the number of rows in the dataframe. Same as `len(df)`.
        """

        # A.domain.shape at the tiledb level gives us the 0..2^63 range which is not what we want
        num_rows = cast(
            int,
            clib.SOMAReader(
                self.uri,
                platform_config={} if self._ctx is None else self._ctx.config().dict(),
            ).nnz(),
        )

        return num_rows

    def __len__(self) -> int:
        """
        Return the number of rows in the dataframe. Same as `df.count`.
        """
        return self.count

    def read(
        self,
        ids: Optional[SparseDataFrameCoordinates] = None,
        column_names: Optional[Sequence[str]] = None,
        *,
        result_order: Optional[ResultOrder] = "auto",
        value_filter: Optional[str] = None,
        **_: Any,  # TODO: rest of parameters
    ) -> TableReadIter:
        """
        Read a user-defined subset of data, addressed by the dataframe indexing columns, optionally filtered, and return results as one or more Arrow.Table.

        :param ids: for each index dimension, which rows to read. Defaults to ``None``, meaning no constraint -- all IDs.

        :param column_names: the named columns to read and return. Defaults to ``None``, meaning no constraint -- all column names.

        :param partitions: an optional ``ReadPartitions`` hint to indicate how results should be organized.

        :param result_order: order of read results. This can be one of 'row-major', 'col-major', or 'auto'.

        :param value_filter: an optional [value filter] to apply to the results. Defaults to no filter.

        **Indexing**: the ``ids`` parameter will support, per dimension: a list of values of the type of the indexed column.

        Acceptable ways to index
        ------------------------

        * None
        * A sequence of coordinates is accepted, one per dimension.
        * Sequence length must be at least one and <= number of dimensions.
        * If the sequence contains missing coordinates (length less than number of dimensions),
          then `slice(None)` -- i.e. no constraint -- is assumed for the missing dimensions.
        * Per-dimension, explicitly specified coordinates can be one of: None, a value, a
          list/ndarray/paarray/etc of values, a slice, etc.
        * Slices are doubly inclusive: slice(2,4) means [2,3,4] not [2,3]. Slice steps can only be +1.
          Slices can be `slice(None)`, meaning select all in that dimension, but may not be half-specified:
          `slice(2,None)` and `slice(None,4)` are both unsupported.
        * Negative indexing is unsupported.
        """

        with self._tiledb_open("r") as A:
            query_condition = None
            if value_filter is not None:
                query_condition = QueryCondition(value_filter)

            if result_order is not None and result_order not in get_args(ResultOrder):
                raise ValueError(
                    "result_order must be one of " + ", ".join(get_args(ResultOrder))
                )

            sr = clib.SOMAReader(
                self._uri,
                name=self.__class__.__name__,
                schema=A.schema,  # query_condition needs this
                column_names=column_names,
                query_condition=query_condition,
                platform_config={} if self._ctx is None else self._ctx.config().dict(),
                result_order=(result_order or "auto"),
            )

            if ids is not None:
                if not isinstance(ids, (list, tuple)):
                    raise TypeError(
                        f"ids type {type(ids)} unsupported; expected list or tuple"
                    )
                if len(ids) < 1 or len(ids) > A.schema.domain.ndim:
                    raise ValueError(
                        f"ids {ids} must have length between 1 and ndim ({A.schema.domain.ndim}); got {len(ids)}"
                    )

                for i, dim_ids in enumerate(ids):
                    # Example: ids = [None, 3, slice(4,5)]
                    # dim_ids takes on values None, 3, and slice(4,5) in this loop body.
                    dim_name = A.schema.domain.dim(i).name
                    if dim_ids is None:
                        pass  # No constraint; select all in this dimension
                    elif isinstance(dim_ids, int) or isinstance(dim_ids, str):
                        # TO DO: Support index types other than int and string when we have support
                        # in libtiledbsoma's SOMAReader. See also
                        # https://github.com/single-cell-data/TileDB-SOMA/issues/419
                        sr.set_dim_points(dim_name, [dim_ids])
                    elif isinstance(dim_ids, np.ndarray):
                        if dim_ids.ndim != 1:
                            raise ValueError(
                                f"only 1D numpy arrays may be used to index; got {dim_ids.ndim}"
                            )
                        sr.set_dim_points(dim_name, dim_ids)
                    elif isinstance(dim_ids, slice):
                        ned = A.nonempty_domain()  # None iff the array has no data
                        lo_hi = util.slice_to_range(dim_ids, ned[i]) if ned else None
                        if lo_hi is not None:
                            lo, hi = lo_hi
                            if lo < 0 or hi < 0:
                                raise ValueError(
                                    f"slice start and stop may not be negative; got ({lo}, {hi})"
                                )
                            assert lo <= hi
                            sr.set_dim_ranges(dim_name, [lo_hi])
                        # Else, no constraint in this slot. This is `slice(None)` which is like
                        # Python indexing syntax `[:]`.
                    elif isinstance(
                        dim_ids, (collections.abc.Sequence, pa.Array, pa.ChunkedArray)
                    ):
                        sr.set_dim_points(dim_name, dim_ids)
                    else:
                        raise TypeError(
                            f"dim_ids type {type(dim_ids)} at slot {i} unsupported"
                        )

            # TODO: platform_config
            # TODO: batch_size

        sr.submit()
        return TableReadIter(sr)

    def write(
        self, values: pa.Table, platform_config: Optional[Mapping[str, Any]] = None
    ) -> None:
        """
        Write an Arrow.Table to the persistent object. As duplicate index values are not allowed, index values already present in the object are overwritten and new index values are added.

        :param values: An Arrow.Table containing all columns, including the index columns. The schema for the values must match the schema for the ``DataFrame``.
        """
        del platform_config  # unused
        dim_cols_list = []
        attr_cols_map = {}
        dim_names_set = self.index_column_names
        n = None

        for name in values.schema.names:
            n = len(values.column(name))
            if name in dim_names_set:
                dim_cols_list.append(values.column(name).to_pandas())
            else:
                attr_cols_map[name] = values.column(name).to_pandas()
        assert n is not None

        dim_cols_tuple = tuple(dim_cols_list)
        with self._tiledb_open("w") as A:
            A[dim_cols_tuple] = attr_cols_map


def _validate_schema(schema: pa.Schema, index_column_names: Sequence[str]) -> pa.Schema:
    """
    Handle default column additions (e.g., soma_joinid) and error checking on required columns.

    Returns a schema, which may be modified by the addition of required columns.
    """
    if not index_column_names:
        raise ValueError("DataFrame requires one or more index columns")

    if SOMA_JOINID in schema.names:
        if schema.field(SOMA_JOINID).type != pa.int64():
            raise ValueError(f"{SOMA_JOINID} field must be of type Arrow int64")
    else:
        # add SOMA_JOINID
        schema = schema.append(pa.field(SOMA_JOINID, pa.int64()))

    # verify no illegal use of soma_ prefix
    for field_name in schema.names:
        if field_name.startswith("soma_") and field_name != SOMA_JOINID:
            raise ValueError(
                f"DataFrame schema may not contain fields with name prefix `soma_`: got `{field_name}`"
            )

    # verify that all index_column_names are present in the schema
    schema_names_set = set(schema.names)
    for index_column_name in index_column_names:
        assert (
            not index_column_name.startswith("soma_")
            or index_column_name == SOMA_JOINID
        )
        if index_column_name not in schema_names_set:
            schema_names_string = "{}".format(list(schema_names_set))
            raise ValueError(
                f"All index names must be dataframe schema: '{index_column_name}' not in {schema_names_string}"
            )
        # TODO: Pending
        # https://github.com/single-cell-data/TileDB-SOMA/issues/418
        # https://github.com/single-cell-data/TileDB-SOMA/issues/419
        if not schema.field(index_column_name).type in [
            pa.int8(),
            pa.uint8(),
            pa.int16(),
            pa.uint16(),
            pa.int32(),
            pa.uint32(),
            pa.int64(),
            pa.uint64(),
            pa.float32(),
            pa.float64(),
            pa.string(),
            pa.large_string(),
        ]:
            raise TypeError("Unsupported index type - pending fix #418 and #419")

    return schema<|MERGE_RESOLUTION|>--- conflicted
+++ resolved
@@ -13,23 +13,16 @@
 from . import util, util_arrow
 from .collection import CollectionBase
 from .constants import SOMA_JOINID
-<<<<<<< HEAD
+from .query_condition import QueryCondition
 from .query_condition import QueryCondition  # type: ignore
-from .soma_tiledb_context import SOMATileDBContext
 from .tiledb_array import TileDBArray
 from .tiledb_create_options import TileDBCreateOptions
-from .types import ResultOrder, SparseDataFrameCoordinates
-=======
-from .query_condition import QueryCondition
-from .tiledb_array import TileDBArray
 from .types import (
     NPFloating,
     NPInteger,
     PlatformConfig,
     ResultOrder,
     SparseDataFrameCoordinates,
-)
->>>>>>> 59851175
 from .util_iter import TableReadIter
 
 Slice = TypeVar("Slice", bound=Sequence[int])
