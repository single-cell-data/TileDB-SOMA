from typing import Any, Dict, Optional, Tuple, cast

<<<<<<< HEAD
=======
import somacore
import tiledb
>>>>>>> 5bbbc2d9
from typing_extensions import Final

from .collection import CollectionBase
from .dataframe import DataFrame
from .measurement import Measurement
from .options import SOMATileDBContext
from .tiledb_object import TileDBObject

_EMPTY_QUERY = somacore.AxisQuery()


class Experiment(CollectionBase[TileDBObject]):
    """
    ``obs``: Primary annotations on the observation axis. The contents of the
             ``soma_joinid`` column define the observation index domain,
             AKA ``obs_id``. All observations for the Experiment must be
             defined in this dataframe.

    ``ms``: A collection of named measurements.
    """

    _subclass_constrained_soma_types: Dict[str, Tuple[str, ...]] = {
        "obs": ("SOMADataFrame",),
        "ms": ("SOMACollection",),
    }

    def __init__(
        self,
        uri: str,
        *,
        # Non-top-level objects can have a parent to propagate context, depth, etc.
        parent: Optional[CollectionBase[Any]] = None,
        # Top-level objects should specify this:
        context: Optional[SOMATileDBContext] = None,
    ):
        """
        Also see the ``TileDBObject`` constructor.
        """
        super().__init__(uri=uri, parent=parent, context=context)

    # Inherited from somacore
    soma_type: Final = "SOMAExperiment"

    def create(self) -> "Experiment":
        """
        Creates the data structure on disk/S3/cloud.
        """
        self._create(self.soma_type)
        return self

    @property
    def obs(self) -> DataFrame:
        """
        Primary annotations on the observation axis. The contents of the
        ``soma_joinid`` column define the observation index domain,
        AKA ``obs_id``. All observations for the Experiment must be
        defined in this dataframe.
        """
        return cast(DataFrame, self["obs"])

    @property
    def ms(self) -> CollectionBase[Measurement]:
        """
        A collection of named measurements.
        """
        return cast(CollectionBase[Measurement], self["ms"])

    def axis_query(
        self,
        measurement_name: str,
        *,
        obs_query: somacore.AxisQuery = _EMPTY_QUERY,
        var_query: somacore.AxisQuery = _EMPTY_QUERY,
    ) -> somacore.ExperimentAxisQuery:
        """
        Create a query on this Experiment. See ``ExperimentAxisQuery`` for more
        information on parameters and usage.
        """
        if not self.exists():
            raise ValueError(f"Experiment {self.uri} does not exist.")
        return somacore.ExperimentAxisQuery(
            # While not technically a somacore.Experiment yet, we implement
            # all the parts that `ExperimentAxisQuery` needs.
            self,  # type: ignore[arg-type]
            measurement_name,
            obs_query=obs_query,
            var_query=var_query,
        )<|MERGE_RESOLUTION|>--- conflicted
+++ resolved
@@ -1,10 +1,6 @@
 from typing import Any, Dict, Optional, Tuple, cast
 
-<<<<<<< HEAD
-=======
 import somacore
-import tiledb
->>>>>>> 5bbbc2d9
 from typing_extensions import Final
 
 from .collection import CollectionBase
