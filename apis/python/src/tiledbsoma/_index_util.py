"""
This file is separate from _util.py, due to a circular-import issue with
SOMATileDBContext which would otherwise ensue.
"""
from __future__ import annotations

from typing import TYPE_CHECKING, Optional

from typing import Optional

import numpy as np
from somacore.query.types import IndexLike

from tiledbsoma import pytiledbsoma as clib

if TYPE_CHECKING:
    from .options import SOMATileDBContext


def tiledbsoma_build_index(
    keys: np.typing.NDArray[np.int64],
    *,
    context: Optional["SOMATileDBContext"] = None,
    thread_count: int = 4,
) -> IndexLike:
    """
    Returns a IndexLike re-indexer
    The reindxer has an API similar to :meth:`pd.Index.get_indexer`

<<<<<<< HEAD
    Args:
        keys:
           integer keys used to build the index (hash) table.
       context:
           tiledbcontext object containing concurrecy level (exclusive with thread_count).
       thread_count:
           concurrecy level when the user does not want to use `context`.

    Lifecycle:
        Experimental.
    """
    if context is not None:
        tdb_concurrency = int(
            context.tiledb_ctx.config().get("sm.compute_concurrency_level", 10)
        )
        thread_count = tdb_concurrency // 2

=======
def tiledbsoma_build_index(
    keys: np.typing.NDArray[np.int64],
    context: Optional[SOMATileDBContext],
) -> clib.IntIndexer:
    """Builds an indexer object compatible with :meth:`pd.Index.get_indexer`."""
    if len(np.unique(keys)) != len(keys):
        raise pd.errors.InvalidIndexError(
            "Reindexing only valid with uniquely valued Index objects"
        )
    tdb_concurrency = 10
    if context is not None:
        tdb_concurrency = int(
            context.tiledb_ctx.config().get("sm.compute_concurrency_level", 10)
        )
    thread_count = tdb_concurrency // 2
>>>>>>> b95ecc02
    reindexer = clib.IntIndexer()
    reindexer.map_locations(keys, thread_count)
    return reindexer  # type: ignore[no-any-return]<|MERGE_RESOLUTION|>--- conflicted
+++ resolved
@@ -5,8 +5,6 @@
 from __future__ import annotations
 
 from typing import TYPE_CHECKING, Optional
-
-from typing import Optional
 
 import numpy as np
 from somacore.query.types import IndexLike
@@ -27,7 +25,6 @@
     Returns a IndexLike re-indexer
     The reindxer has an API similar to :meth:`pd.Index.get_indexer`
 
-<<<<<<< HEAD
     Args:
         keys:
            integer keys used to build the index (hash) table.
@@ -43,25 +40,12 @@
         tdb_concurrency = int(
             context.tiledb_ctx.config().get("sm.compute_concurrency_level", 10)
         )
-        thread_count = tdb_concurrency // 2
-
-=======
-def tiledbsoma_build_index(
-    keys: np.typing.NDArray[np.int64],
-    context: Optional[SOMATileDBContext],
-) -> clib.IntIndexer:
-    """Builds an indexer object compatible with :meth:`pd.Index.get_indexer`."""
-    if len(np.unique(keys)) != len(keys):
-        raise pd.errors.InvalidIndexError(
-            "Reindexing only valid with uniquely valued Index objects"
-        )
     tdb_concurrency = 10
     if context is not None:
         tdb_concurrency = int(
             context.tiledb_ctx.config().get("sm.compute_concurrency_level", 10)
         )
     thread_count = tdb_concurrency // 2
->>>>>>> b95ecc02
     reindexer = clib.IntIndexer()
     reindexer.map_locations(keys, thread_count)
     return reindexer  # type: ignore[no-any-return]