--- conflicted
+++ resolved
@@ -1,5 +1,5 @@
-# Copyright (c) 2021-2023 The Chan Zuckerberg Initiative Foundation
-# Copyright (c) 2021-2023 TileDB, Inc.
+# Copyright (c) 2021-2024 The Chan Zuckerberg Initiative Foundation
+# Copyright (c) 2021-2024 TileDB, Inc.
 #
 # Licensed under the MIT License.
 
@@ -12,15 +12,12 @@
 SOMA_ENCODING_VERSION_METADATA_KEY = "soma_encoding_version"
 SOMA_ENCODING_VERSION = "1"
 
-<<<<<<< HEAD
 
 # Spatial specific constants
 SOMA_GEOMETRY = "soma_geometry"
 SOMA_COORDINATE_SPACE_METADATA_KEY = "soma_coordinate_space"
 SOMA_MULTISCALE_IMAGE_SCHEMA = "soma_multiscale_image_schema"
-=======
 SPATIAL_DISCLAIMER = (
     "Support for spatial types is experimental. Changes to both the API and data "
     "storage may not be backwards compatible."
-)
->>>>>>> 95c2ba7a
+)