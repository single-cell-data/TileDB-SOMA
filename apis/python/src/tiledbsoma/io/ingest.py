# Copyright (c) 2021-2023 The Chan Zuckerberg Initiative Foundation
# Copyright (c) 2021-2023 TileDB, Inc.
#
# Licensed under the MIT License.

"""Ingestion methods.

This module contains methods to generate SOMA artifacts starting from
other formats. Currently only ``.h5ad`` (`AnnData <https://anndata.readthedocs.io/>`_) is supported.
"""

import math
import time
from typing import (
    Any,
    ContextManager,
    List,
    Mapping,
    Optional,
    Sequence,
    Tuple,
    Type,
    TypeVar,
    Union,
    cast,
    overload,
)
from unittest import mock

import anndata as ad
import h5py
import numpy as np
import pandas as pd
import pyarrow as pa
import scipy.sparse as sp
import tiledb
from anndata._core import file_backing
from anndata._core.sparse_dataset import SparseDataset
from somacore.options import PlatformConfig

from .. import (
    Collection,
    DataFrame,
    DenseNDArray,
    Experiment,
    Measurement,
    SparseNDArray,
    _factory,
    _util,
    eta,
    logging,
)
from .._arrow_types import df_to_arrow, tiledb_type_from_arrow_type
from .._collection import AnyTileDBCollection
from .._common_nd_array import NDArray
from .._constants import SOMA_JOINID
from .._exception import DoesNotExistError, SOMAError
from .._funcs import typeguard_ignore
from .._tdb_handles import RawHandle
from .._tiledb_array import TileDBArray
from .._tiledb_object import AnyTileDBObject, TileDBObject
from .._types import INGEST_MODES, IngestMode, NPNDArray, Path
from ..options import SOMATileDBContext
from ..options._soma_tiledb_context import _validate_soma_tiledb_context
from ..options._tiledb_create_options import TileDBCreateOptions
from . import conversions
from ._registration import (
    AxisIDMapping,
    ExperimentAmbientLabelMapping,
    ExperimentIDMapping,
    get_dataframe_values,
    signatures,
)

SparseMatrix = Union[sp.csr_matrix, sp.csc_matrix, SparseDataset]
DenseMatrix = Union[NPNDArray, h5py.Dataset]
Matrix = Union[DenseMatrix, SparseMatrix]
_NDArr = TypeVar("_NDArr", bound=NDArray)
_TDBO = TypeVar("_TDBO", bound=TileDBObject[RawHandle])

# ----------------------------------------------------------------
class IngestionParams:
    """Maps from user-level ingest modes to a set of implementation-level boolean flags."""

    write_schema_no_data: bool
    error_if_already_exists: bool
    skip_existing_nonempty_domain: bool
    appending: bool

    def __init__(
        self,
        ingest_mode: str,
        label_mapping: Optional[ExperimentAmbientLabelMapping],
    ) -> None:

        if ingest_mode == "schema_only":
            self.write_schema_no_data = True
            self.error_if_already_exists = True
            self.skip_existing_nonempty_domain = False
            self.appending = False

        elif ingest_mode == "write":
            if label_mapping is None:
                self.write_schema_no_data = False
                self.error_if_already_exists = True
                self.skip_existing_nonempty_domain = False
                self.appending = False
            else:
                # append mode, but, the user supplying non-null registration information suffices
                # for us to understand "append"
                self.write_schema_no_data = False
                self.error_if_already_exists = False
                self.skip_existing_nonempty_domain = False
                self.appending = True

        elif ingest_mode == "resume":
            if label_mapping is None:
                self.write_schema_no_data = False
                self.error_if_already_exists = False
                self.skip_existing_nonempty_domain = True
                self.appending = False
            else:
                # resume-append mode, but, the user supplying non-null registration information
                # suffices for us to understand "resume-append"
                self.write_schema_no_data = False
                self.error_if_already_exists = False
                self.skip_existing_nonempty_domain = True
                self.appending = True

        elif ingest_mode == "update":
            self.write_schema_no_data = False
            self.error_if_already_exists = False
            self.skip_existing_nonempty_domain = False
            self.appending = False

        else:
            raise SOMAError(
                f'expected ingest_mode to be one of {INGEST_MODES}; got "{ingest_mode}"'
            )


<<<<<<< HEAD
def register(
    experiment_uri: Optional[str],
    h5ad_file_names: Sequence[str],
    *,
    measurement_name: str,
    obs_field_name: str,
    var_field_name: str,
    append_obsm_varm: bool = False,
    context: Optional[SOMATileDBContext] = None,
) -> ExperimentAmbientLabelMapping:
    """Extends registration data from the baseline, already-written SOMA
    experiment to include multiple H5AD input files. See ``from_h5ad`` and
    ``from_anndata`` on-line help."""
    return ExperimentAmbientLabelMapping.from_h5ad_appends_on_experiment(
        experiment_uri=experiment_uri,
        h5ad_file_names=h5ad_file_names,
        measurement_name=measurement_name,
        obs_field_name=obs_field_name,
        var_field_name=var_field_name,
        append_obsm_varm=append_obsm_varm,
        context=context,
    )
=======
# This trick lets us ingest H5AD with "r" (backed mode) from S3 URIs.  While h5ad
# supports any file-like object, AnnData specifically wants only an `os.PathLike`
# object. The only thing it does with the PathLike is to use it to get the filename.
class _FSPathWrapper:
    """Tricks anndata into thinking a file-like object is an ``os.PathLike``.

    While h5ad supports any file-like object, anndata specifically wants
    an ``os.PathLike object``, which it uses *exclusively* to get the "filename"
    of the opened file.

    We need to provide ``__fspath__`` as a real class method, so simply
    setting ``some_file_obj.__fspath__ = lambda: "some/path"`` won't work,
    so here we just proxy all attributes except ``__fspath__``.
    """

    def __init__(self, obj: object, path: Path) -> None:
        self._obj = obj
        self._path = path

    def __fspath__(self) -> Path:
        return self._path

    def __getattr__(self, name: str) -> object:
        return getattr(self._obj, name)


def _hack_patch_anndata() -> ContextManager[object]:
    """Part Two of the ``_FSPathWrapper`` trick."""

    @file_backing.AnnDataFileManager.filename.setter  # type: ignore
    def filename(self: file_backing.AnnDataFileManager, filename: Path) -> None:
        self._filename = filename

    return mock.patch.object(file_backing.AnnDataFileManager, "filename", filename)
>>>>>>> 1b2c3e76


# ----------------------------------------------------------------
def from_h5ad(
    experiment_uri: str,
    input_path: Path,
    measurement_name: str,
    *,
    context: Optional[SOMATileDBContext] = None,
    platform_config: Optional[PlatformConfig] = None,
    ingest_mode: IngestMode = "write",
    use_relative_uri: Optional[bool] = None,
    X_kind: Union[Type[SparseNDArray], Type[DenseNDArray]] = SparseNDArray,
    registration_mapping: Optional[ExperimentAmbientLabelMapping] = None,
) -> str:
    """Reads an ``.h5ad`` file and writes it to an :class:`Experiment`.

    Measurement data is stored in a :class:`Measurement` in the experiment's
    ``ms`` field, with the key provided by ``measurement_name``. Data elements
    are available at the standard fields (``var``, ``X``, etc.). Unstructured
    data from ``uns`` is partially supported (structured arrays and non-numeric
    NDArrays are skipped), and is available at the measurement's ``uns`` key
    (i.e., at ``your_experiment.ms[measurement_name]["uns"]``).

    Args:
        experiment_uri: The experiment to create or update.

        input_path: A path to an input H5AD file.

        measurement_name: The name of the measurement to store data in.

        context: Optional :class:`SOMATileDBContext` containing storage parameters, etc.

        platform_config: Platform-specific options used to create this array, provided in the form
        ``{"tiledb": {"create": {"sparse_nd_array_dim_zstd_level": 7}}}`` nested keys.

        ingest_mode: The ingestion type to perform:
            - ``write``: Writes all data, creating new layers if the SOMA already exists.
            - ``resume``: Adds data to an existing SOMA, skipping writing data
              that was previously written. Useful for continuing after a partial
              or interrupted ingestion operation.
            - ``schema_only``: Creates groups and the array schema, without
              writing any data to the array. Useful to prepare for appending
              multiple H5AD files to a single SOMA.

        X_kind: Which type of matrix is used to store dense X data from the
            H5AD file: ``DenseNDArray`` or ``SparseNDArray``.

        registration_mapping: Does not need to be supplied when ingesting a single
          H5AD/AnnData object into a single :class:`Experiment`. When multiple inputs
          are to be ingested into a single experiment, there are two steps. First:

              import tiledbsoma.io
              rd = tiledbsoma.io.register(
                  experiment_uri,
                  h5ad_file_names,
                  measurement_name="RNA",
                  obs_field_name="obs_id",
                  var_field_name="var_id",
                  context=context,
              )

          Once that's been done, the data ingests per se may be done in any order,
          or in parallel, via for each ``h5ad_file_name``:

              tiledbsoma.io.from_h5ad(
                  experiment_uri,
                  h5ad_file_name,
                  measurement_name="RNA",
                  ingest_mode="write",
                  registration_mapping=rd,
              )

    Returns:
        The URI of the newly created experiment.

    Lifecycle:
        Experimental.
    """
    if ingest_mode not in INGEST_MODES:
        raise SOMAError(
            f'expected ingest_mode to be one of {INGEST_MODES}; got "{ingest_mode}"'
        )

    if isinstance(input_path, ad.AnnData):
        raise TypeError("input path is an AnnData object -- did you want from_anndata?")

    context = _validate_soma_tiledb_context(context)

    s = _util.get_start_stamp()
    logging.log_io(None, f"START  Experiment.from_h5ad {input_path}")

<<<<<<< HEAD
    logging.log_io(None, f"START  READING {input_path}")

    anndata = ad.read_h5ad(input_path, backed="r")

    logging.log_io(None, _util.format_elapsed(s, f"FINISH READING {input_path}"))

    uri = from_anndata(
        experiment_uri,
        anndata,
        measurement_name,
        context=context,
        platform_config=platform_config,
        ingest_mode=ingest_mode,
        use_relative_uri=use_relative_uri,
        X_kind=X_kind,
        registration_mapping=registration_mapping,
    )
=======
    with tiledb.VFS(ctx=context.tiledb_ctx).open(input_path) as input_handle:
        logging.log_io(None, f"START  READING {input_path}")
        with _hack_patch_anndata():
            anndata = ad.read_h5ad(_FSPathWrapper(input_handle, input_path), "r")
        logging.log_io(None, _util.format_elapsed(s, f"FINISH READING {input_path}"))
        uri = from_anndata(
            experiment_uri,
            anndata,
            measurement_name,
            context=context,
            platform_config=platform_config,
            ingest_mode=ingest_mode,
            use_relative_uri=use_relative_uri,
            X_kind=X_kind,
        )
>>>>>>> 1b2c3e76

    logging.log_io(
        None, _util.format_elapsed(s, f"FINISH Experiment.from_h5ad {input_path} {uri}")
    )
    return uri


# ----------------------------------------------------------------
def from_anndata(
    experiment_uri: str,
    anndata: ad.AnnData,
    measurement_name: str,
    *,
    context: Optional[SOMATileDBContext] = None,
    platform_config: Optional[PlatformConfig] = None,
    ingest_mode: IngestMode = "write",
    use_relative_uri: Optional[bool] = None,
    X_kind: Union[Type[SparseNDArray], Type[DenseNDArray]] = SparseNDArray,
    registration_mapping: Optional[ExperimentAmbientLabelMapping] = None,
) -> str:
    """Writes an `AnnData <https://anndata.readthedocs.io/>`_ object to an :class:`Experiment`.

    Usage is the same as ``from_h5ad`` except that you can use this function when the AnnData object
    is already loaded into memory.

    Lifecycle:
        Experimental.
    """
    if ingest_mode not in INGEST_MODES:
        raise SOMAError(
            f'expected ingest_mode to be one of {INGEST_MODES}; got "{ingest_mode}"'
        )

    # Map the user-level ingest mode to a set of implementation-level boolean flags
    ingestion_params = IngestionParams(ingest_mode, registration_mapping)

    if ingestion_params.appending and X_kind == DenseNDArray:
        raise ValueError("dense X is not supported for append mode")

    if not isinstance(anndata, ad.AnnData):
        raise TypeError(
            "Second argument is not an AnnData object -- did you want from_h5ad?"
        )

    # For single ingest (no append):
    #
    # * obs, var, X, etc array indices map 1-1 to soma_joinid, soma_dim_0, soma_dim_1, etc.
    #
    # * There is no need to look at a particular barcode column etc.
    #
    # For append mode:
    #
    # * We require for mappings to be pre-computed and passed in
    #
    # * The mappings are from obs-label/var-label to soma_joinid, soma_dim_0, soma_dim_1
    #   for all the H5AD/AnnData objects being ingested
    #
    # * Here we select out the renumberings for the obs, var, X, etc array indices
    if registration_mapping is None:
        jidmaps = ExperimentIDMapping.from_isolated_anndata(anndata, measurement_name)
    else:
        jidmaps = registration_mapping.id_mappings_for_anndata(anndata)

    context = _validate_soma_tiledb_context(context)

    # Without _at least_ an index, there is nothing to indicate the dimension indices.
    if anndata.obs.index.empty or anndata.var.index.empty:
        raise NotImplementedError("Empty AnnData.obs or AnnData.var unsupported.")

    s = _util.get_start_stamp()
    logging.log_io(None, "START  DECATEGORICALIZING")

    anndata.obs_names_make_unique()
    anndata.var_names_make_unique()

    logging.log_io(None, _util.format_elapsed(s, "FINISH DECATEGORICALIZING"))

    s = _util.get_start_stamp()
    logging.log_io(None, f"START  WRITING {experiment_uri}")

    # Must be done first, to create the parent directory.
    experiment = _create_or_open_collection(
        Experiment, experiment_uri, ingestion_params=ingestion_params, context=context
    )

    # - - - - - - - - - - - - - - - - - - - - - - - - - - - - - - - -
    # OBS
    df_uri = _util.uri_joinpath(experiment_uri, "obs")
    with _write_dataframe(
        df_uri,
        conversions.decategoricalize_obs_or_var(anndata.obs),
        id_column_name="obs_id",
        platform_config=platform_config,
        context=context,
        ingestion_params=ingestion_params,
        axis_mapping=jidmaps.obs_axis,
    ) as obs:
        _maybe_set(experiment, "obs", obs, use_relative_uri=use_relative_uri)

    # - - - - - - - - - - - - - - - - - - - - - - - - - - - - - - - -
    # MS

    # For local disk and S3, this is the same as experiment.ms.uri.
    # For ingest_mode="resume" on TileDB Cloud, experiment_uri will be of the form
    # tiledb://namespace/s3://bucket/path/to/exp whereas experiment.ms.uri will
    # be of the form tiledb://namespace/uuid. Only for the former is it suitable
    # to append "/ms" so that is what we do here.
    experiment_ms_uri = f"{experiment_uri}/ms"

    with _create_or_open_collection(
        Collection[Measurement],
        experiment_ms_uri,
        ingestion_params=ingestion_params,
        context=context,
    ) as ms:
        _maybe_set(experiment, "ms", ms, use_relative_uri=use_relative_uri)

        # - - - - - - - - - - - - - - - - - - - - - - - - - - - - - - - -
        # MS/meas
        measurement_uri = _util.uri_joinpath(experiment_ms_uri, measurement_name)
        with _create_or_open_collection(
            Measurement,
            measurement_uri,
            ingestion_params=ingestion_params,
            context=context,
        ) as measurement:
            _maybe_set(
                ms, measurement_name, measurement, use_relative_uri=use_relative_uri
            )

            # - - - - - - - - - - - - - - - - - - - - - - - - - - - - - - - - - - -
            # ms/meas/uns
            _maybe_ingest_uns(
                measurement,
                anndata.uns,
                platform_config=platform_config,
                context=context,
                ingestion_params=ingestion_params,
                use_relative_uri=use_relative_uri,
            )

            # - - - - - - - - - - - - - - - - - - - - - - - - - - - - - - - -
            # MS/meas/VAR
            with _write_dataframe(
                _util.uri_joinpath(measurement_uri, "var"),
                conversions.decategoricalize_obs_or_var(anndata.var),
                id_column_name="var_id",
                platform_config=platform_config,
                context=context,
                ingestion_params=ingestion_params,
                # Layer existence is pre-checked in the registration phase
                axis_mapping=jidmaps.var_axes[measurement_name],
            ) as var:
                _maybe_set(measurement, "var", var, use_relative_uri=use_relative_uri)

            # - - - - - - - - - - - - - - - - - - - - - - - - - - - - - - - -
            # MS/meas/X/DATA

            measurement_X_uri = _util.uri_joinpath(measurement_uri, "X")
            with _create_or_open_collection(
                Collection,
                measurement_X_uri,
                ingestion_params=ingestion_params,
                context=context,
            ) as x:
                _maybe_set(measurement, "X", x, use_relative_uri=use_relative_uri)

                # Since we did ``anndata = ad.read_h5ad(path_to_h5ad, "r")`` with the "r":
                # * If we do ``anndata.X[:]`` we're loading all of a CSR/CSC/etc into memory.
                # * If we do ``anndata.X`` we're getting a pageable object which can be loaded
                #   chunkwise into memory.
                # Using the latter allows us to ingest larger .h5ad files without OOMing.

                with _create_from_matrix(
                    X_kind,
                    _util.uri_joinpath(measurement_X_uri, "data"),
                    anndata.X,
                    ingestion_params=ingestion_params,
                    platform_config=platform_config,
                    context=context,
                    axis_0_mapping=jidmaps.obs_axis,
                    axis_1_mapping=jidmaps.var_axes[measurement_name],
                ) as data:
                    _maybe_set(x, "data", data, use_relative_uri=use_relative_uri)

                for layer_name, layer in anndata.layers.items():
                    with _create_from_matrix(
                        X_kind,
                        _util.uri_joinpath(measurement_X_uri, layer_name),
                        layer,
                        ingestion_params=ingestion_params,
                        platform_config=platform_config,
                        context=context,
                        axis_0_mapping=jidmaps.obs_axis,
                        axis_1_mapping=jidmaps.var_axes[measurement_name],
                    ) as layer_data:
                        _maybe_set(
                            x, layer_name, layer_data, use_relative_uri=use_relative_uri
                        )

                # - - - - - - - - - - - - - - - - - - - - - - - - - - - - - - - -
                # MS/meas/OBSM,VARM,OBSP,VARP
                if len(anndata.obsm.keys()) > 0:  # do not create an empty collection
                    obsm_uri = _util.uri_joinpath(measurement_uri, "obsm")
                    with _create_or_open_collection(
                        Collection,
                        obsm_uri,
                        ingestion_params=ingestion_params,
                        context=context,
                    ) as obsm:
                        _maybe_set(
                            measurement, "obsm", obsm, use_relative_uri=use_relative_uri
                        )
                        for key in anndata.obsm.keys():
                            num_cols = anndata.obsm[key].shape[1]
                            with _create_from_matrix(
                                # TODO (https://github.com/single-cell-data/TileDB-SOMA/issues/1245):
                                # consider a use-dense flag at the tiledbsoma.io API
                                # DenseNDArray,
                                SparseNDArray,
                                _util.uri_joinpath(obsm.uri, key),
                                conversions.to_tiledb_supported_array_type(
                                    key, anndata.obsm[key]
                                ),
                                ingestion_params=ingestion_params,
                                platform_config=platform_config,
                                context=context,
                                axis_0_mapping=jidmaps.obs_axis,
                                axis_1_mapping=AxisIDMapping.identity(num_cols),
                            ) as arr:
                                _maybe_set(
                                    obsm, key, arr, use_relative_uri=use_relative_uri
                                )
                            arr.close()
                    measurement.obsm.close()

                if len(anndata.varm.keys()) > 0:  # do not create an empty collection
                    _util.uri_joinpath(measurement_uri, "varm")
                    with _create_or_open_collection(
                        Collection,
                        _util.uri_joinpath(measurement.uri, "varm"),
                        ingestion_params=ingestion_params,
                        context=context,
                    ) as varm:
                        _maybe_set(
                            measurement, "varm", varm, use_relative_uri=use_relative_uri
                        )
                        for key in anndata.varm.keys():
                            num_cols = anndata.varm[key].shape[1]
                            with _create_from_matrix(
                                # TODO (https://github.com/single-cell-data/TileDB-SOMA/issues/1245):
                                # consider a use-dense flag at the tiledbsoma.io API
                                # DenseNDArray,
                                SparseNDArray,
                                _util.uri_joinpath(varm.uri, key),
                                conversions.to_tiledb_supported_array_type(
                                    key, anndata.varm[key]
                                ),
                                ingestion_params=ingestion_params,
                                platform_config=platform_config,
                                context=context,
                                axis_0_mapping=jidmaps.var_axes[measurement_name],
                                axis_1_mapping=AxisIDMapping.identity(num_cols),
                            ) as darr:
                                _maybe_set(
                                    varm,
                                    key,
                                    darr,
                                    use_relative_uri=use_relative_uri,
                                )

                if len(anndata.obsp.keys()) > 0:  # do not create an empty collection
                    _util.uri_joinpath(measurement_uri, "obsp")
                    with _create_or_open_collection(
                        Collection,
                        _util.uri_joinpath(measurement.uri, "obsp"),
                        ingestion_params=ingestion_params,
                        context=context,
                    ) as obsp:
                        _maybe_set(
                            measurement, "obsp", obsp, use_relative_uri=use_relative_uri
                        )
                        for key in anndata.obsp.keys():
                            with _create_from_matrix(
                                SparseNDArray,
                                _util.uri_joinpath(obsp.uri, key),
                                conversions.to_tiledb_supported_array_type(
                                    key, anndata.obsp[key]
                                ),
                                ingestion_params=ingestion_params,
                                platform_config=platform_config,
                                context=context,
                                axis_0_mapping=jidmaps.obs_axis,
                                axis_1_mapping=jidmaps.obs_axis,
                            ) as sarr:
                                _maybe_set(
                                    obsp,
                                    key,
                                    sarr,
                                    use_relative_uri=use_relative_uri,
                                )

                if len(anndata.varp.keys()) > 0:  # do not create an empty collection
                    _util.uri_joinpath(measurement_uri, "obsp")
                    with _create_or_open_collection(
                        Collection,
                        _util.uri_joinpath(measurement.uri, "varp"),
                        ingestion_params=ingestion_params,
                        context=context,
                    ) as varp:
                        _maybe_set(
                            measurement, "varp", varp, use_relative_uri=use_relative_uri
                        )
                        for key in anndata.varp.keys():
                            with _create_from_matrix(
                                SparseNDArray,
                                _util.uri_joinpath(varp.uri, key),
                                conversions.to_tiledb_supported_array_type(
                                    key, anndata.varp[key]
                                ),
                                ingestion_params=ingestion_params,
                                platform_config=platform_config,
                                context=context,
                                axis_0_mapping=jidmaps.var_axes[measurement_name],
                                axis_1_mapping=jidmaps.var_axes[measurement_name],
                            ) as sarr:
                                _maybe_set(
                                    varp,
                                    key,
                                    sarr,
                                    use_relative_uri=use_relative_uri,
                                )

                # - - - - - - - - - - - - - - - - - - - - - - - - - - - - - - - -
                # MS/RAW
                if anndata.raw is not None:
                    raw_uri = _util.uri_joinpath(experiment_ms_uri, "raw")
                    with _create_or_open_collection(
                        Measurement,
                        raw_uri,
                        ingestion_params=ingestion_params,
                        context=context,
                    ) as raw_measurement:
                        _maybe_set(
                            ms,
                            "raw",
                            raw_measurement,
                            use_relative_uri=use_relative_uri,
                        )

                        with _write_dataframe(
                            _util.uri_joinpath(raw_uri, "var"),
                            conversions.decategoricalize_obs_or_var(anndata.raw.var),
                            id_column_name="var_id",
                            ingestion_params=ingestion_params,
                            platform_config=platform_config,
                            context=context,
                            axis_mapping=jidmaps.var_axes["raw"],
                        ) as var:
                            _maybe_set(
                                raw_measurement,
                                "var",
                                var,
                                use_relative_uri=use_relative_uri,
                            )

                        raw_X_uri = _util.uri_joinpath(raw_uri, "X")
                        with _create_or_open_collection(
                            Collection,
                            raw_X_uri,
                            ingestion_params=ingestion_params,
                            context=context,
                        ) as rm_x:
                            _maybe_set(
                                raw_measurement,
                                "X",
                                rm_x,
                                use_relative_uri=use_relative_uri,
                            )

                            with _create_from_matrix(
                                SparseNDArray,
                                _util.uri_joinpath(raw_X_uri, "data"),
                                anndata.raw.X,
                                ingestion_params=ingestion_params,
                                platform_config=platform_config,
                                context=context,
                                axis_0_mapping=jidmaps.obs_axis,
                                axis_1_mapping=jidmaps.var_axes["raw"],
                            ) as rm_x_data:
                                _maybe_set(
                                    rm_x,
                                    "data",
                                    rm_x_data,
                                    use_relative_uri=use_relative_uri,
                                )

    experiment.close()

    logging.log_io(
        f"Wrote   {experiment.uri}",
        _util.format_elapsed(s, f"FINISH WRITING {experiment.uri}"),
    )
    return experiment.uri


def _maybe_set(
    coll: AnyTileDBCollection,
    key: str,
    value: AnyTileDBObject,
    *,
    use_relative_uri: Optional[bool],
) -> None:
    if coll.closed or coll.mode != "w":
        raise SOMAError(f"Collection must be open for write: {coll.uri}")
    try:
        coll.set(key, value, use_relative_uri=use_relative_uri)
    except SOMAError:
        # This is already a member of the collection.
        pass


@overload
def _create_or_open_collection(
    cls: Type[Experiment],
    uri: str,
    *,
    ingestion_params: IngestionParams,
    context: Optional[SOMATileDBContext],
) -> Experiment:
    ...


@overload
def _create_or_open_collection(
    cls: Type[Measurement],
    uri: str,
    *,
    ingestion_params: IngestionParams,
    context: Optional[SOMATileDBContext],
) -> Measurement:
    ...


@overload
def _create_or_open_collection(
    cls: Type[Collection[_TDBO]],
    uri: str,
    *,
    ingestion_params: IngestionParams,
    context: Optional[SOMATileDBContext],
) -> Collection[_TDBO]:
    ...


@typeguard_ignore
def _create_or_open_collection(
    cls: Type[Any],
    uri: str,
    *,
    ingestion_params: IngestionParams,
    context: Optional[SOMATileDBContext],
) -> Any:
    try:
        thing = cls.open(uri, "w", context=context)
    except DoesNotExistError:
        pass  # This is always OK; make a new one.
    else:
        # It already exists. Are we resuming?
        if ingestion_params.error_if_already_exists:
            raise SOMAError(f"{uri} already exists")
        return thing

    return cls.create(uri, context=context)


# Spellings compatible with 1.2.7:
@overload
def _create_or_open_coll(
    cls: Type[Experiment],
    uri: str,
    *,
    ingest_mode: str,
    context: Optional[SOMATileDBContext],
) -> Experiment:
    ...


@overload
def _create_or_open_coll(
    cls: Type[Measurement],
    uri: str,
    *,
    ingest_mode: str,
    context: Optional[SOMATileDBContext],
) -> Measurement:
    ...


@overload
def _create_or_open_coll(
    cls: Type[Collection[_TDBO]],
    uri: str,
    *,
    ingest_mode: str,
    context: Optional[SOMATileDBContext],
) -> Collection[_TDBO]:
    ...


@typeguard_ignore
def _create_or_open_coll(
    cls: Type[Any],
    uri: str,
    *,
    ingest_mode: str,
    context: Optional[SOMATileDBContext],
) -> Any:
    return _create_or_open_collection(
        cls,
        uri,
        ingestion_params=IngestionParams(ingest_mode=ingest_mode, label_mapping=None),
        context=context,
    )


def _extract_new_values_for_append(
    df_uri: str,
    arrow_table: pa.Table,
    id_column_name: str,
    context: Optional[SOMATileDBContext] = None,
) -> pa.Table:
    """
    For append mode: mostly we just go ahead and write the data, except var.
    Nominally:

    * Cell IDs (obs IDs) are distinct per input
      o This means "obs grows down"
    * Gene IDs (var IDs) are almost all the same per input
      o This means "var gets stacked"
    * X is obs x var
      o This means "X grows down"
    * obsm is obs x M, and varm is var x N
      o This means means they "grow down"
    * obsp is obs x obs, and varp is var x var
      o This means means they _would_ grow block-diagonally -- but
        (for biological reasons) we disallow append of obsp and varp

    Reviewing the above, we can see that "just write the data" is almost always the right way to
    append -- except for var. There, if there are 100 H5ADs appending into a single SOMA experiment,
    we don't want 100 TileDB fragment-layers of mostly the same data -- we just want to write the
    _new_ genes not yet seen before (if any).
    """
    try:
        with _factory.open(
            df_uri, "r", soma_type=DataFrame, context=context
        ) as previous_soma_dataframe:
            previous_table = previous_soma_dataframe.read().concat()
            previous_df = previous_table.to_pandas()
            previous_join_ids = set(
                int(e) for e in get_dataframe_values(previous_df, SOMA_JOINID)
            )
            mask = [
                e.as_py() not in previous_join_ids for e in arrow_table[SOMA_JOINID]
            ]
            return arrow_table.filter(mask)
    except DoesNotExistError:
        return arrow_table


def _write_dataframe(
    df_uri: str,
    df: pd.DataFrame,
    id_column_name: Optional[str],
    *,
    ingestion_params: IngestionParams,
    platform_config: Optional[PlatformConfig] = None,
    context: Optional[SOMATileDBContext] = None,
    axis_mapping: AxisIDMapping,
) -> DataFrame:

    _util.get_start_stamp()
    logging.log_io(None, f"START  WRITING {df_uri}")

    df.reset_index(inplace=True)
    if id_column_name is not None:
        df.rename(columns={"index": id_column_name}, inplace=True)
        id_column_name = "index"

    df[SOMA_JOINID] = np.asarray(axis_mapping.data)

    df.set_index(SOMA_JOINID, inplace=True)

    return _write_dataframe_impl(
        df,
        df_uri,
        id_column_name,
        ingestion_params=ingestion_params,
        platform_config=platform_config,
        context=context,
    )


def _write_dataframe_impl(
    df: pd.DataFrame,
    df_uri: str,
    id_column_name: Optional[str],
    *,
    ingestion_params: IngestionParams,
    platform_config: Optional[PlatformConfig] = None,
    context: Optional[SOMATileDBContext] = None,
) -> DataFrame:
    s = _util.get_start_stamp()
    logging.log_io(None, f"START  WRITING {df_uri}")

    arrow_table = df_to_arrow(df)

    # Don't many-layer the almost-always-repeated var dataframe.
    # And for obs, if there are duplicate values for whatever reason, don't write them
    # when appending.
    if ingestion_params.appending:
        if id_column_name is None:
            # Nominally, nil id_column_name only happens for uns append and we do not append uns,
            # which is a concern for our caller. This is a second-level check.
            raise ValueError("internal coding error: id_column_name unspecified")
        arrow_table = _extract_new_values_for_append(
            df_uri, arrow_table, id_column_name, context
        )

    try:
        soma_df = _factory.open(df_uri, "w", soma_type=DataFrame, context=context)
    except DoesNotExistError:
        soma_df = DataFrame.create(
            df_uri,
            schema=arrow_table.schema,
            platform_config=platform_config,
            context=context,
        )
    else:
        if ingestion_params.skip_existing_nonempty_domain:
            storage_ned = _read_nonempty_domain(soma_df)
            dim_range = ((int(df.index.min()), int(df.index.max())),)
            if _chunk_is_contained_in(dim_range, storage_ned):
                logging.log_io(
                    f"Skipped {soma_df.uri}",
                    _util.format_elapsed(s, f"SKIPPED {soma_df.uri}"),
                )
                return soma_df
        elif ingestion_params.error_if_already_exists:
            raise SOMAError(f"{soma_df.uri} already exists")

    if ingestion_params.write_schema_no_data:
        logging.log_io(
            f"Wrote schema {soma_df.uri}",
            _util.format_elapsed(s, f"FINISH WRITING SCHEMA {soma_df.uri}"),
        )
        return soma_df

    soma_df.write(arrow_table)
    logging.log_io(
        f"Wrote   {soma_df.uri}",
        _util.format_elapsed(s, f"FINISH WRITING {soma_df.uri}"),
    )
    return soma_df


@typeguard_ignore
def create_from_matrix(
    cls: Type[_NDArr],
    uri: str,
    matrix: Union[Matrix, h5py.Dataset],
    platform_config: Optional[PlatformConfig] = None,
    ingest_mode: IngestMode = "write",
    context: Optional[SOMATileDBContext] = None,
) -> _NDArr:
    """
    Create and populate the ``soma_matrix`` from the contents of ``matrix``.

    Lifecycle:
        Experimental.
    """
    return _create_from_matrix(
        cls,
        uri,
        matrix,
        ingestion_params=IngestionParams(ingest_mode, None),
        platform_config=platform_config,
        context=context,
        axis_0_mapping=AxisIDMapping.identity(matrix.shape[0]),
        axis_1_mapping=AxisIDMapping.identity(matrix.shape[1]),
    )


@typeguard_ignore
def _create_from_matrix(
    cls: Type[_NDArr],
    uri: str,
    matrix: Union[Matrix, h5py.Dataset],
    *,
    ingestion_params: IngestionParams,
    platform_config: Optional[PlatformConfig] = None,
    context: Optional[SOMATileDBContext] = None,
    axis_0_mapping: AxisIDMapping,
    axis_1_mapping: AxisIDMapping,
) -> _NDArr:
    """
    Internal helper for user-facing ``create_from_matrix``.
    """
    # SparseDataset has no ndim but it has a shape
    if len(matrix.shape) != 2:
        raise ValueError(f"expected matrix.shape == 2; got {matrix.shape}")

    s = _util.get_start_stamp()
    logging.log_io(None, f"START  WRITING {uri}")

    try:
        soma_ndarray = cls.open(
            uri, "w", platform_config=platform_config, context=context
        )
    except DoesNotExistError:
        # A SparseNDArray must be appendable in soma.io.
        shape = [None for _ in matrix.shape] if cls.is_sparse else matrix.shape
        soma_ndarray = cls.create(
            uri,
            type=pa.from_numpy_dtype(matrix.dtype),
            shape=shape,
            platform_config=platform_config,
            context=context,
        )
    else:
        if ingestion_params.error_if_already_exists:
            raise SOMAError(f"{soma_ndarray.uri} already exists")

    if ingestion_params.write_schema_no_data:
        logging.log_io(
            f"Wrote schema {soma_ndarray.uri}",
            _util.format_elapsed(s, f"FINISH WRITING SCHEMA {soma_ndarray.uri}"),
        )
        return soma_ndarray

    logging.log_io(
        f"Writing {soma_ndarray.uri}",
        _util.format_elapsed(s, f"START  WRITING {soma_ndarray.uri}"),
    )

    if isinstance(soma_ndarray, DenseNDArray):
        _write_matrix_to_denseNDArray(
            soma_ndarray,
            matrix,
            tiledb_create_options=TileDBCreateOptions.from_platform_config(
                platform_config
            ),
            context=context,
            ingestion_params=ingestion_params,
        )
    elif isinstance(soma_ndarray, SparseNDArray):  # SOMASparseNDArray
        _write_matrix_to_sparseNDArray(
            soma_ndarray,
            matrix,
            tiledb_create_options=TileDBCreateOptions.from_platform_config(
                platform_config
            ),
            context=context,
            ingestion_params=ingestion_params,
            axis_0_mapping=axis_0_mapping,
            axis_1_mapping=axis_1_mapping,
        )
    else:
        raise TypeError(f"unknown array type {type(soma_ndarray)}")

    logging.log_io(
        f"Wrote   {soma_ndarray.uri}",
        _util.format_elapsed(s, f"FINISH WRITING {soma_ndarray.uri}"),
    )
    return soma_ndarray


def update_obs(
    exp: Experiment,
    new_data: pd.DataFrame,
    *,
    context: Optional[SOMATileDBContext] = None,
    platform_config: Optional[PlatformConfig] = None,
    default_index_name: str = "obs_id",
) -> None:
    """
    Given a new Pandas dataframe with desired contents, updates the SOMA experiment's
    ``obs`` to incorporate the changes.

    All columns present in current SOMA-experiment storage but absent from the new
    dataframe will be dropped.  All columns absent in current SOMA-experiment storage
    but present in the new dataframe will be added. Any columns present in both
    will be left alone, with the exception that if the new dataframe has a different
    type for the column, the entire update will raise a ``ValueError`` exception.

    Args:
        exp: The :class:`SOMAExperiment` whose ``obs`` is to be updated. Must
        be opened for write.

        new_data: a Pandas dataframe with the desired contents.

        context: Optional :class:`SOMATileDBContext` containing storage parameters, etc.

        platform_config: Platform-specific options used to update this array, provided
        in the form ``{"tiledb": {"create": {"dataframe_dim_zstd_level": 7}}}``

        default_index_name: What to call the ``new_data`` index column if it is
        nameless in Pandas, or has name ``"index"``.

    Returns:
        None

    Lifecycle:
        Experimental.
    """
    _update_dataframe(
        exp.obs,
        new_data,
        context=context,
        platform_config=platform_config,
        default_index_name=default_index_name,
        measurement_name="N/A for obs",
    )


def update_var(
    exp: Experiment,
    new_data: pd.DataFrame,
    measurement_name: str,
    *,
    context: Optional[SOMATileDBContext] = None,
    platform_config: Optional[PlatformConfig] = None,
    default_index_name: str = "var_id",
) -> None:
    """
    Given a new Pandas dataframe with desired contents, updates the SOMA experiment's
    specified measurement's ``var`` to incorporate the changes.

    All columns present in current SOMA-experiment storage but absent from the new
    dataframe will be dropped.  All columns absent in current SOMA-experiment storage
    but present in the new dataframe will be added. Any columns present in both
    will be left alone, with the exception that if the new dataframe has a different
    type for the column, the entire update will raise a ``ValueError`` exception.

    Args:
        exp: The :class:`SOMAExperiment` whose ``var`` is to be updated. Must
        be opened for write.

        measurement_name: Specifies which measurement's ``var`` within the experiment
        is to be updated.

        new_data: a Pandas dataframe with the desired contents.

        context: Optional :class:`SOMATileDBContext` containing storage parameters, etc.

        platform_config: Platform-specific options used to update this array, provided
        in the form ``{"tiledb": {"create": {"dataframe_dim_zstd_level": 7}}}``

        default_index_name: What to call the ``new_data`` index column if it is
        nameless in Pandas, or has name ``"index"``.

    Returns:
        None

    Lifecycle:
        Experimental.
    """
    if measurement_name not in exp.ms:
        raise ValueError(
            f"cannot find measurement name {measurement_name} within experiment at {exp.uri}"
        )
    _update_dataframe(
        exp.ms[measurement_name].var,
        new_data,
        measurement_name=measurement_name,
        context=context,
        platform_config=platform_config,
        default_index_name=default_index_name,
    )


def _update_dataframe(
    sdf: DataFrame,
    new_data: pd.DataFrame,
    *,
    measurement_name: str,
    context: Optional[SOMATileDBContext] = None,
    platform_config: Optional[PlatformConfig],
    default_index_name: str,
) -> None:
    """
    See ``update_obs`` and ``update_var``. This is common helper code shared by both.
    """
    if sdf.closed or sdf.mode != "w":
        raise SOMAError(f"DataFrame must be open for write: {sdf.uri}")
    old_sig = signatures._string_dict_from_arrow_schema(sdf.schema)
    new_sig = signatures._string_dict_from_pandas_dataframe(
        new_data, default_index_name
    )

    old_keys = set(old_sig.keys())
    new_keys = set(new_sig.keys())

    drop_keys = old_keys.difference(new_keys)
    add_keys = new_keys.difference(old_keys)
    common_keys = old_keys.intersection(new_keys)

    tiledb_create_options = TileDBCreateOptions.from_platform_config(platform_config)

    msgs = []
    for key in common_keys:
        old_type = old_sig[key]
        new_type = new_sig[key]
        if old_type != new_type:
            msgs.append(f"{key} type {old_type} != {new_type}")
    if msgs:
        msg = ", ".join(msgs)
        raise ValueError(f"unsupported type updates: {msg}")

    se = tiledb.ArraySchemaEvolution(sdf.context.tiledb_ctx)
    for drop_key in drop_keys:
        se.drop_attribute(drop_key)

    arrow_table = df_to_arrow(new_data)
    arrow_schema = arrow_table.schema.remove_metadata()

    for add_key in add_keys:
        # Don't directly use the new dataframe's dtypes. Go through the
        # to-Arrow-schema logic, and back, as this recapitulates the original
        # schema-creation logic.
        atype = arrow_schema.field(add_key).type
        dtype = tiledb_type_from_arrow_type(atype)
        filters = tiledb_create_options.attr_filters_tiledb(add_key, ["ZstdFilter"])
        se.add_attribute(
            tiledb.Attr(
                name=add_key,
                dtype=dtype,
                filters=filters,
            )
        )

    se.array_evolve(uri=sdf.uri)

    _write_dataframe(
        df_uri=sdf.uri,
        df=new_data,
        id_column_name=default_index_name,
        ingestion_params=IngestionParams("update", label_mapping=None),
        context=context,
        platform_config=platform_config,
        axis_mapping=AxisIDMapping.identity(new_data.shape[0]),
    )


def add_X_layer(
    exp: Experiment,
    measurement_name: str,
    X_layer_name: str,
    # E.g. a scipy.csr_matrix from scanpy analysis:
    X_layer_data: Union[Matrix, h5py.Dataset],
    ingest_mode: IngestMode = "write",
    use_relative_uri: Optional[bool] = None,
) -> None:
    """This is useful for adding X data, for example from
    `Scanpy <https://scanpy.readthedocs.io/>`_'s ``scanpy.pp.normalize_total``,
    ``scanpy.pp.log1p``, etc.

    Use ``ingest_mode="resume"`` to not error out if the schema already exists.

    Lifecycle:
        Experimental.
    """
    if exp.closed or exp.mode != "w":
        raise SOMAError(f"Experiment must be open for write: {exp.uri}")
    add_matrix_to_collection(
        exp,
        measurement_name,
        "X",
        X_layer_name,
        X_layer_data,
        use_relative_uri=use_relative_uri,
    )


def add_matrix_to_collection(
    exp: Experiment,
    measurement_name: str,
    collection_name: str,
    matrix_name: str,
    # E.g. a scipy.csr_matrix from scanpy analysis:
    matrix_data: Union[Matrix, h5py.Dataset],
    ingest_mode: IngestMode = "write",
    use_relative_uri: Optional[bool] = None,
    context: Optional[SOMATileDBContext] = None,
) -> None:
    """This is useful for adding X/obsp/varm/etc data, for example from
    `Scanpy <https://scanpy.readthedocs.io/>`_'s ``scanpy.pp.normalize_total``,
    ``scanpy.pp.log1p``, etc.

    Use ``ingest_mode="resume"`` to not error out if the schema already exists.

    Lifecycle:
        Experimental.
    """

    ingestion_params = IngestionParams(ingest_mode, None)

    # For local disk and S3, creation and storage URIs are identical.  For
    # cloud, creation URIs look like tiledb://namespace/s3://bucket/path/to/obj
    # whereas storage URIs (for the same object) look like
    # tiledb://namespace/uuid.  When the caller passes a creation URI (which
    # they must) via exp.uri, we need to follow that.
    extend_creation_uri = exp.uri.startswith("tiledb://")

    with exp.ms[measurement_name] as meas:
        if extend_creation_uri:
            coll_uri = f"{exp.uri}/ms/{measurement_name}/{collection_name}"
        else:
            coll_uri = f"{meas.uri}/{collection_name}"

        if collection_name in meas:
            coll = cast(Collection[RawHandle], meas[collection_name])
        else:
            coll = _create_or_open_collection(
                Collection,
                coll_uri,
                ingestion_params=ingestion_params,
                context=context,
            )
            _maybe_set(meas, collection_name, coll, use_relative_uri=use_relative_uri)
        with coll:
            matrix_uri = f"{coll_uri}/{matrix_name}"

            with _create_from_matrix(
                SparseNDArray,
                matrix_uri,
                matrix_data,
                ingestion_params=ingestion_params,
                context=context,
                axis_0_mapping=AxisIDMapping.identity(matrix_data.shape[0]),
                axis_1_mapping=AxisIDMapping.identity(matrix_data.shape[1]),
            ) as sparse_nd_array:
                _maybe_set(
                    coll,
                    matrix_name,
                    sparse_nd_array,
                    use_relative_uri=use_relative_uri,
                )


def _write_matrix_to_denseNDArray(
    soma_ndarray: DenseNDArray,
    matrix: Union[Matrix, h5py.Dataset],
    tiledb_create_options: TileDBCreateOptions,
    context: Optional[SOMATileDBContext],
    ingestion_params: IngestionParams,
) -> None:
    """Write a matrix to an empty DenseNDArray"""

    # There is a chunk-by-chunk already-done check for resume mode, below.
    # This full-matrix-level check here might seem redundant, but in fact it's important:
    # * By checking input bounds against storage NED here, we can see if the entire matrix
    #   was already ingested and avoid even loading chunks;
    # * By checking chunkwise we can catch the case where a matrix was already *partly*
    #   ingested.
    # * Of course, this also helps us catch already-completed writes in the non-chunked case.
    # TODO: make sure we're not using an old timestamp for this
    storage_ned = None
    if ingestion_params.skip_existing_nonempty_domain:
        # This lets us check for already-ingested chunks, when in resume-ingest mode.
        storage_ned = _read_nonempty_domain(soma_ndarray)
        matrix_bounds = [
            (0, int(n - 1)) for n in matrix.shape
        ]  # Cast for lint in case np.int64
        logging.log_io(
            None,
            f"Input bounds {tuple(matrix_bounds)} storage non-empty domain {storage_ned}",
        )
        if _chunk_is_contained_in(matrix_bounds, storage_ned):
            logging.log_io(
                f"Skipped {soma_ndarray.uri}", f"SKIPPED WRITING {soma_ndarray.uri}"
            )
            return

    # Write all at once?
    if not tiledb_create_options.write_X_chunked:
        if not isinstance(matrix, np.ndarray):
            matrix = matrix.toarray()
        soma_ndarray.write((slice(None),), pa.Tensor.from_numpy(matrix))
        return

    # OR, write in chunks
    eta_tracker = eta.Tracker()
    nrow, ncol = matrix.shape
    i = 0
    # Number of rows to chunk by. Dense writes, so this is a constant.
    chunk_size = int(math.ceil(tiledb_create_options.goal_chunk_nnz / ncol))
    while i < nrow:
        t1 = time.time()
        i2 = i + chunk_size

        # Print doubly-inclusive lo..hi like 0..17 and 18..31.
        chunk_percent = min(100, 100 * (i2 - 1) / nrow)
        logging.log_io(
            None,
            "START  chunk rows %d..%d of %d (%.3f%%)"
            % (i, i2 - 1, nrow, chunk_percent),
        )

        chunk = matrix[i:i2, :]

        if ingestion_params.skip_existing_nonempty_domain and storage_ned is not None:
            chunk_bounds = matrix_bounds
            chunk_bounds[0] = (
                int(i),
                int(i2 - 1),
            )  # Cast for lint in case np.int64
            if _chunk_is_contained_in_axis(chunk_bounds, storage_ned, 0):
                # Print doubly inclusive lo..hi like 0..17 and 18..31.
                logging.log_io(
                    "... %7.3f%% done" % chunk_percent,
                    "SKIP   chunk rows %d..%d of %d (%.3f%%)"
                    % (i, i2 - 1, nrow, chunk_percent),
                )
                i = i2
                continue

        if isinstance(chunk, np.ndarray):
            tensor = pa.Tensor.from_numpy(chunk)
        else:
            tensor = pa.Tensor.from_numpy(chunk.toarray())
        soma_ndarray.write((slice(i, i2), slice(None)), tensor)

        t2 = time.time()
        chunk_seconds = t2 - t1
        eta_seconds = eta_tracker.ingest_and_predict(chunk_percent, chunk_seconds)

        if chunk_percent < 100:
            logging.log_io(
                "... %7.3f%% done, ETA %s" % (chunk_percent, eta_seconds),
                "FINISH chunk in %.3f seconds, %7.3f%% done, ETA %s"
                % (chunk_seconds, chunk_percent, eta_seconds),
            )

        i = i2

    return


def _read_nonempty_domain(arr: TileDBArray) -> Any:
    try:
        return arr._handle.reader.nonempty_domain()
    except SOMAError:
        # This means that we're open in write-only mode.
        # Reopen the array in read mode.
        pass

    cls = type(arr)
    with cls.open(arr.uri, "r", platform_config=None, context=arr.context) as readarr:
        return readarr._handle.reader.nonempty_domain()


def _find_sparse_chunk_size(
    matrix: SparseMatrix, start_index: int, axis: int, goal_chunk_nnz: int
) -> int:
    """Given a sparse matrix and a start index, return a step size, on the stride axis,
    which will achieve the cumulative nnz desired.

    Args:
        matrix:
            The input scipy.sparse matrix.
        start_index:
            The index at which to start a chunk.
        axis:
            The stride axis, across which to find a chunk.
        goal_chunk_nnz:
            Desired number of non-zero array entries for the chunk.
    """
    chunk_size = 1
    sum_nnz = 0
    coords: List[Union[slice, int]] = [slice(None), slice(None)]

    # Empirically we find:
    # * If the input matrix is sp.csr_matrix or sp.csc_matrix then getting all these nnz values is
    #   quick.
    # * If the input matrix is anndata._core.sparse_dataset.SparseDataset -- which happens with
    #   out-of-core anndata reads -- then getting all these nnz values is prohibitively expensive.
    # * It turns out that getting a sample is quite sufficient. We do this regardless of whether
    #   the matrix is anndata._core.sparse_dataset.SparseDataset or not.
    # * The max_rows is manually defined after running experiments with 60GB .h5ad files.
    count = 0
    max_rows = 100

    for index in range(start_index, matrix.shape[axis]):
        count += 1
        coords[axis] = index
        sum_nnz += matrix[tuple(coords)].nnz
        if sum_nnz > goal_chunk_nnz:
            break
        if count > max_rows:
            break
        chunk_size += 1

    if sum_nnz == 0:  # completely empty sparse array (corner case)
        return 1

    if sum_nnz > goal_chunk_nnz:
        return chunk_size

    # Solve the equation:
    #
    # sum_nnz              count
    # -------          =  -------
    # goal_chunk_nnz       result
    chunk_size = int(count * goal_chunk_nnz / sum_nnz)
    if chunk_size < 1:
        chunk_size = 1
    return chunk_size


def _write_matrix_to_sparseNDArray(
    soma_ndarray: SparseNDArray,
    matrix: Matrix,
    tiledb_create_options: TileDBCreateOptions,
    context: Optional[SOMATileDBContext],
    ingestion_params: IngestionParams,
    axis_0_mapping: AxisIDMapping,
    axis_1_mapping: AxisIDMapping,
) -> None:
    """Write a matrix to an empty DenseNDArray"""

    def _coo_to_table(
        mat_coo: sp.coo_matrix,
        axis_0_mapping: AxisIDMapping,
        axis_1_mapping: AxisIDMapping,
        axis: int = 0,
        base: int = 0,
    ) -> pa.Table:

        soma_dim_0 = mat_coo.row + base if base > 0 and axis == 0 else mat_coo.row
        soma_dim_1 = mat_coo.col + base if base > 0 and axis == 1 else mat_coo.col

        # Apply registration mappings: e.g. columns 0,1,2,3 in an AnnData file might
        # have been assigned gene-ID labels 22,197,438,988.
        soma_dim_0 = [axis_0_mapping.data[e] for e in soma_dim_0]
        soma_dim_1 = [axis_1_mapping.data[e] for e in soma_dim_1]

        pydict = {
            "soma_data": mat_coo.data,
            "soma_dim_0": soma_dim_0,
            "soma_dim_1": soma_dim_1,
        }

        return pa.Table.from_pydict(pydict)

    # There is a chunk-by-chunk already-done check for resume mode, below.
    # This full-matrix-level check here might seem redundant, but in fact it's important:
    # * By checking input bounds against storage NED here, we can see if the entire matrix
    #   was already ingested and avoid even loading chunks;
    # * By checking chunkwise we can catch the case where a matrix was already *partly*
    #   ingested.
    # * Of course, this also helps us catch already-completed writes in the non-chunked case.
    # TODO: make sure we're not using an old timestamp for this
    storage_ned = None
    if ingestion_params.skip_existing_nonempty_domain:
        # This lets us check for already-ingested chunks, when in resume-ingest mode.
        # THIS IS A HACK AND ONLY WORKS BECAUSE WE ARE DOING THIS BEFORE ALL WRITES.
        storage_ned = _read_nonempty_domain(soma_ndarray)
        matrix_bounds = [
            (0, int(n - 1)) for n in matrix.shape
        ]  # Cast for lint in case np.int64
        logging.log_io(
            None,
            f"Input bounds {tuple(matrix_bounds)} storage non-empty domain {storage_ned}",
        )
        if _chunk_is_contained_in(matrix_bounds, storage_ned):
            logging.log_io(
                f"Skipped {soma_ndarray.uri}", f"SKIPPED WRITING {soma_ndarray.uri}"
            )
            return

    # Write all at once?
    if not tiledb_create_options.write_X_chunked:
        soma_ndarray.write(
            _coo_to_table(sp.coo_matrix(matrix), axis_0_mapping, axis_1_mapping)
        )
        return

    # Or, write in chunks, striding across the most efficient slice axis

    stride_axis = 0
    if sp.isspmatrix_csc(matrix):
        # E.g. if we used anndata.X[:]
        stride_axis = 1
    if isinstance(matrix, SparseDataset) and matrix.format_str == "csc":
        # E.g. if we used anndata.X without the [:]
        stride_axis = 1

    dim_max_size = matrix.shape[stride_axis]

    eta_tracker = eta.Tracker()
    goal_chunk_nnz = tiledb_create_options.goal_chunk_nnz

    coords = [slice(None), slice(None)]
    i = 0
    while i < dim_max_size:
        t1 = time.time()

        # Chunk size on the stride axis
        if isinstance(matrix, (np.ndarray, h5py.Dataset)):
            # These are dense, being ingested as sparse.
            # Example:
            # * goal_chunk_nnz = 100M
            # * An obsm element has shape (32458, 2)
            # * stride_axis = 0 (ingest row-wise)
            # * We want ceiling of 100M / 2 to obtain chunk_size = 50M rows
            # * This attains goal_chunk_nnz = 100_000_000 since we have 50M rows
            #   with 2 elements each
            # * Result: we divide by the shape, slotted by the non-stride axis
            non_stride_axis = 1 - stride_axis
            chunk_size = int(math.ceil(goal_chunk_nnz / matrix.shape[non_stride_axis]))
        else:
            chunk_size = _find_sparse_chunk_size(  # type: ignore [unreachable]
                matrix, i, stride_axis, goal_chunk_nnz
            )

        i2 = i + chunk_size

        coords[stride_axis] = slice(i, i2)
        chunk_coo = sp.coo_matrix(matrix[tuple(coords)])

        chunk_percent = min(100, 100 * (i2 - 1) / dim_max_size)

        if ingestion_params.skip_existing_nonempty_domain and storage_ned is not None:
            chunk_bounds = matrix_bounds
            chunk_bounds[stride_axis] = (
                int(i),
                int(i2 - 1),
            )  # Cast for lint in case np.int64
            if _chunk_is_contained_in_axis(chunk_bounds, storage_ned, stride_axis):
                # Print doubly inclusive lo..hi like 0..17 and 18..31.
                logging.log_io(
                    "... %7.3f%% done" % chunk_percent,
                    "SKIP   chunk rows %d..%d of %d (%.3f%%), nnz=%d"
                    % (i, i2 - 1, dim_max_size, chunk_percent, chunk_coo.nnz),
                )
                i = i2
                continue

        # Print doubly inclusive lo..hi like 0..17 and 18..31.
        logging.log_io(
            None,
            "START  chunk rows %d..%d of %d (%.3f%%), nnz=%d"
            % (i, i2 - 1, dim_max_size, chunk_percent, chunk_coo.nnz),
        )

        soma_ndarray.write(
            _coo_to_table(chunk_coo, axis_0_mapping, axis_1_mapping, stride_axis, i)
        )

        t2 = time.time()
        chunk_seconds = t2 - t1
        eta_seconds = eta_tracker.ingest_and_predict(chunk_percent, chunk_seconds)

        if chunk_percent < 100:
            logging.log_io(
                "... %7.3f%% done, ETA %s" % (chunk_percent, eta_seconds),
                "FINISH chunk in %.3f seconds, %7.3f%% done, ETA %s"
                % (chunk_seconds, chunk_percent, eta_seconds),
            )

        i = i2


def _chunk_is_contained_in(
    chunk_bounds: Sequence[Tuple[int, int]],
    storage_nonempty_domain: Optional[Sequence[Tuple[Optional[int], Optional[int]]]],
) -> bool:
    """
    Determines if a dim range is included within the array's non-empty domain.  Ranges are inclusive
    on both endpoints.  This is a helper for resume-ingest mode.

    We say "bounds" not "MBR" with the "M" for minimum: a sparse matrix might not _have_ any
    elements for some initial/final rows or columns. Suppose an input array has shape 100 x 200, so
    bounds ``((0, 99), (0, 199))`` -- and also suppose there are no matrix elements for column 1.
    Also suppose the matrix has already been written to TileDB-SOMA storage. The TileDB non-empty
    domain _is_ tight -- it'd say ``((0, 99), (3, 197))`` for example.  When we come back for a
    resume-mode ingest, we'd see the input bounds aren't contained within the storage non-empty
    domain, and erroneously declare that the data need to be rewritten.

    This is why we take the stride axis as an argument. In resume mode, it's our contract with the
    user that they declare they are retrying the exact same input file -- and we do our best to
    fulfill their ask by checking the dimension being strided on.
    """
    if storage_nonempty_domain is None:
        return False

    if len(chunk_bounds) != len(storage_nonempty_domain):
        raise SOMAError(
            f"internal error: ingest data ndim {len(chunk_bounds)} != storage ndim {len(storage_nonempty_domain)}"
        )
    for i in range(len(chunk_bounds)):
        if not _chunk_is_contained_in_axis(chunk_bounds, storage_nonempty_domain, i):
            return False
    return True


def _chunk_is_contained_in_axis(
    chunk_bounds: Sequence[Tuple[int, int]],
    storage_nonempty_domain: Sequence[Tuple[Optional[int], Optional[int]]],
    stride_axis: int,
) -> bool:
    """Helper function for ``_chunk_is_contained_in``."""
    storage_lo, storage_hi = storage_nonempty_domain[stride_axis]
    if storage_lo is None or storage_hi is None:
        # E.g. an array has had its schema created but no data written yet
        return False

    chunk_lo, chunk_hi = chunk_bounds[stride_axis]
    if chunk_lo < storage_lo or chunk_lo > storage_hi:
        return False
    if chunk_hi < storage_lo or chunk_hi > storage_hi:
        return False

    return True


def _maybe_ingest_uns(
    m: Measurement,
    uns: Mapping[str, object],
    *,
    platform_config: Optional[PlatformConfig],
    context: Optional[SOMATileDBContext],
    ingestion_params: IngestionParams,
    use_relative_uri: Optional[bool],
) -> None:
    # Don't try to ingest an empty uns.
    if not uns:
        return
    _ingest_uns_dict(
        m,
        "uns",
        uns,
        platform_config=platform_config,
        context=context,
        ingestion_params=ingestion_params,
        use_relative_uri=use_relative_uri,
    )


def _ingest_uns_dict(
    parent: AnyTileDBCollection,
    parent_key: str,
    dct: Mapping[str, object],
    *,
    platform_config: Optional[PlatformConfig],
    context: Optional[SOMATileDBContext],
    ingestion_params: IngestionParams,
    use_relative_uri: Optional[bool],
) -> None:

    with _create_or_open_collection(
        Collection,
        _util.uri_joinpath(parent.uri, parent_key),
        ingestion_params=ingestion_params,
        context=context,
    ) as coll:
        _maybe_set(parent, parent_key, coll, use_relative_uri=use_relative_uri)
        coll.metadata["soma_tiledbsoma_type"] = "uns"
        for key, value in dct.items():
            _ingest_uns_node(
                coll,
                key,
                value,
                platform_config=platform_config,
                context=context,
                ingestion_params=ingestion_params,
                use_relative_uri=use_relative_uri,
            )

    msg = f"Wrote   {coll.uri} (uns collection)"
    logging.log_io(msg, msg)


def _ingest_uns_node(
    coll: Any,
    key: Any,
    value: Any,
    *,
    platform_config: Optional[PlatformConfig],
    context: Optional[SOMATileDBContext],
    ingestion_params: IngestionParams,
    use_relative_uri: Optional[bool],
) -> None:

    if isinstance(value, np.generic):
        # This is some kind of numpy scalar value. Metadata entries
        # only accept native Python types, so unwrap it.
        value = value.item()

    if isinstance(value, (int, float, str)):
        # Primitives get set on the metadata.
        coll.metadata[key] = value
        return

    if isinstance(value, Mapping):
        # Mappings are represented as sub-dictionaries.
        _ingest_uns_dict(
            coll,
            key,
            value,
            platform_config=platform_config,
            context=context,
            ingestion_params=ingestion_params,
            use_relative_uri=use_relative_uri,
        )
        return

    if isinstance(value, pd.DataFrame):
        num_cols = value.shape[1]
        with _write_dataframe(
            _util.uri_joinpath(coll.uri, key),
            value,
            None,
            platform_config=platform_config,
            context=context,
            ingestion_params=ingestion_params,
            axis_mapping=AxisIDMapping.identity(num_cols),
        ) as df:
            _maybe_set(coll, key, df, use_relative_uri=use_relative_uri)
        return

    if isinstance(value, list) or "numpy" in str(type(value)):
        value = np.asarray(value)
    if isinstance(value, np.ndarray):
        if value.dtype.names is not None:
            msg = f"Skipped {coll.uri}[{key!r}]" " (uns): unsupported structured array"
            # This is a structured array, which we do not support.
            logging.log_io(msg, msg)
            return

        if value.dtype.char in ("U", "O"):
            # In the wild it's quite common to see arrays of strings in uns data.
            # Frequent example: uns["louvain_colors"].
            _ingest_uns_string_array(
                coll,
                key,
                value,
                platform_config,
                context=context,
                use_relative_uri=use_relative_uri,
                ingestion_params=ingestion_params,
            )
        else:
            _ingest_uns_ndarray(
                coll,
                key,
                value,
                platform_config,
                context=context,
                use_relative_uri=use_relative_uri,
                ingestion_params=ingestion_params,
            )
        return

    msg = (
        f"Skipped {coll.uri}[{key!r}]" f" (uns object): unrecognized type {type(value)}"
    )
    logging.log_io(msg, msg)


def _ingest_uns_string_array(
    coll: AnyTileDBCollection,
    key: str,
    value: NPNDArray,
    platform_config: Optional[PlatformConfig],
    context: Optional[SOMATileDBContext],
    *,
    use_relative_uri: Optional[bool],
    ingestion_params: IngestionParams,
) -> None:
    """
    Ingest an uns string array. In the SOMA data model, we have NDArrays _of number only_ ...
    so we need to make this a SOMADataFrame.

    Ideally we don't want to an index column "soma_joinid" -- "index", maybe.
    However, ``SOMADataFrame`` _requires_ that soma_joinid be present, either
    as an index column, or as a data column. The former is less confusing.
    """
    if len(value.shape) != 1:
        msg = (
            f"Skipped {coll.uri}[{key!r}]"
            f" (uns object): string-array is not one-dimensional"
        )
        logging.log_io(msg, msg)
        return

    n = len(value)
    df_uri = _util.uri_joinpath(coll.uri, key)
    df = pd.DataFrame(
        data={
            "soma_joinid": np.arange(n, dtype=np.int64),
            "values": [str(e) if e else "" for e in value],
        }
    )
    df.set_index("soma_joinid", inplace=True)

    with _write_dataframe_impl(
        df,
        df_uri,
        None,
        ingestion_params=ingestion_params,
        platform_config=platform_config,
        context=context,
    ) as soma_df:
        _maybe_set(coll, key, soma_df, use_relative_uri=use_relative_uri)


def _ingest_uns_ndarray(
    coll: AnyTileDBCollection,
    key: str,
    value: NPNDArray,
    platform_config: Optional[PlatformConfig],
    context: Optional[SOMATileDBContext],
    *,
    use_relative_uri: Optional[bool],
    ingestion_params: IngestionParams,
) -> None:
    arr_uri = _util.uri_joinpath(coll.uri, key)

    if any(e <= 0 for e in value.shape):
        msg = f"Skipped {arr_uri} (uns ndarray): zero in shape {value.shape}"
        logging.log_io(msg, msg)
        return

    try:
        pa_dtype = pa.from_numpy_dtype(value.dtype)
    except pa.ArrowNotImplementedError:
        msg = (
            f"Skipped {arr_uri} (uns ndarray):"
            f" unsupported dtype {value.dtype!r} ({value.dtype})"
        )
        logging.log_io(msg, msg)
        return
    try:
        soma_arr = _factory.open(arr_uri, "w", soma_type=DenseNDArray, context=context)
    except DoesNotExistError:
        soma_arr = DenseNDArray.create(
            arr_uri,
            type=pa_dtype,
            shape=value.shape,
            platform_config=platform_config,
            context=context,
        )

    # If resume mode: don't re-write existing data. This is the user's explicit request
    # that we not re-write things that have already been written.
    if ingestion_params.skip_existing_nonempty_domain:
        storage_ned = _read_nonempty_domain(soma_arr)
        dim_range = ((0, value.shape[0] - 1),)
        if _chunk_is_contained_in(dim_range, storage_ned):
            logging.log_io(
                f"Skipped {soma_arr.uri}",
                f"Skipped {soma_arr.uri}",
            )
            return

    with soma_arr:
        _maybe_set(coll, key, soma_arr, use_relative_uri=use_relative_uri)
        soma_arr.write(
            (),
            pa.Tensor.from_numpy(value),
            platform_config=platform_config,
        )
    msg = f"Wrote   {soma_arr.uri} (uns ndarray)"
    logging.log_io(msg, msg)


# ----------------------------------------------------------------
def to_h5ad(
    experiment: Experiment,
    h5ad_path: Path,
    measurement_name: str,
    *,
    X_layer_name: str = "data",
    obs_id_name: str = "obs_id",
    var_id_name: str = "var_id",
) -> None:
    """Converts the experiment group to `AnnData <https://anndata.readthedocs.io/>`_
    format and writes it to the specified ``.h5ad`` file.

    Lifecycle:
        Experimental.
    """
    s = _util.get_start_stamp()
    logging.log_io(None, f"START  Experiment.to_h5ad -> {h5ad_path}")

    anndata = to_anndata(
        experiment,
        measurement_name=measurement_name,
        obs_id_name=obs_id_name,
        var_id_name=var_id_name,
        X_layer_name=X_layer_name,
    )

    s2 = _util.get_start_stamp()
    logging.log_io(None, f"START  write {h5ad_path}")

    anndata.write_h5ad(h5ad_path)

    logging.log_io(None, _util.format_elapsed(s2, f"FINISH write {h5ad_path}"))

    logging.log_io(
        None, _util.format_elapsed(s, f"FINISH Experiment.to_h5ad -> {h5ad_path}")
    )


# ----------------------------------------------------------------
def to_anndata(
    experiment: Experiment,
    measurement_name: str,
    *,
    X_layer_name: str = "data",
    obs_id_name: str = "obs_id",
    var_id_name: str = "var_id",
) -> ad.AnnData:
    """Converts the experiment group to `AnnData <https://anndata.readthedocs.io/>`_
    format. Choice of matrix formats is following what we often see in input
    ``.h5ad`` files:

    * ``X`` as ``scipy.sparse.csr_matrix``
    * ``obs``,``var`` as ``pandas.dataframe``
    * ``obsm``,``varm`` arrays as ``numpy.ndarray``
    * ``obsp``,``varp`` arrays as ``scipy.sparse.csr_matrix``

    Lifecycle:
        Experimental.
    """

    s = _util.get_start_stamp()
    logging.log_io(None, "START  Experiment.to_anndata")

    if measurement_name not in experiment.ms.keys():
        raise ValueError(
            f"requested measurement name {measurement_name} not found in input: {experiment.ms.keys()}"
        )
    measurement = experiment.ms[measurement_name]

    obs_df = experiment.obs.read().concat().to_pandas()
    obs_df.drop([SOMA_JOINID], axis=1, inplace=True)
    if obs_id_name not in obs_df.keys():
        raise ValueError(
            f"requested obs IDs column name {obs_id_name} not found in input: {obs_df.keys()}"
        )
    obs_df.set_index(obs_id_name, inplace=True)

    var_df = measurement.var.read().concat().to_pandas()
    var_df.drop([SOMA_JOINID], axis=1, inplace=True)
    if var_id_name not in var_df.keys():
        raise ValueError(
            f"requested var IDs column name {var_id_name} not found in input: {var_df.keys()}"
        )
    var_df.set_index(var_id_name, inplace=True)

    nobs = len(obs_df.index)
    nvar = len(var_df.index)

    if X_layer_name not in measurement.X:
        raise ValueError(
            f"X_layer_name {X_layer_name} not found in data: {measurement.X.keys()}"
        )
    X_data = measurement.X[X_layer_name]
    X_csr = None
    X_dtype = None  # some datasets have no X
    if isinstance(X_data, DenseNDArray):
        X_ndarray = X_data.read((slice(None), slice(None))).to_numpy()
        X_dtype = X_ndarray.dtype
    elif isinstance(X_data, SparseNDArray):
        X_mat = X_data.read().tables().concat().to_pandas()  # TODO: CSR/CSC options ...
        X_csr = conversions.csr_from_tiledb_df(X_mat, nobs, nvar)
        X_dtype = X_csr.dtype
    else:
        raise TypeError(f"Unexpected NDArray type {type(X_data)}")

    obsm = {}
    if "obsm" in measurement:
        for key in measurement.obsm.keys():
            shape = measurement.obsm[key].shape
            if len(shape) != 2:
                raise ValueError(f"expected shape == 2; got {shape}")
            if isinstance(measurement.obsm[key], DenseNDArray):
                obj = cast(DenseNDArray, measurement.obsm[key])
                matrix = obj.read().to_numpy()
                # The spelling ``sp.csr_array`` is more idiomatic but doesn't exist until Python 3.8
                obsm[key] = matrix
            else:
                # obsp is nobs x nobs.
                # obsm is nobs x some number -- number of PCA components, etc.
                matrix = measurement.obsm[key].read().tables().concat().to_pandas()
                nobs_times_width, coo_column_count = matrix.shape
                if coo_column_count != 3:
                    raise SOMAError(
                        f"internal error: expect COO width of 3; got {coo_column_count}"
                    )
                if nobs_times_width % nobs != 0:
                    raise SOMAError(
                        f"internal error: encountered non-rectangular obsm[{key}]: {nobs} does not divide {nobs_times_width}"
                    )
                obsm[key] = conversions.csr_from_tiledb_df(
                    matrix, nobs, nobs_times_width // nobs
                ).toarray()

    varm = {}
    if "varm" in measurement:
        for key in measurement.varm.keys():
            shape = measurement.varm[key].shape
            if len(shape) != 2:
                raise ValueError(f"expected shape == 2; got {shape}")
            if isinstance(measurement.varm[key], DenseNDArray):
                obj = cast(DenseNDArray, measurement.varm[key])
                matrix = obj.read().to_numpy()
                # The spelling ``sp.csr_array`` is more idiomatic but doesn't exist until Python 3.8
                varm[key] = matrix
            else:
                # varp is nvar x nvar.
                # varm is nvar x some number -- number of PCs, etc.
                matrix = measurement.varm[key].read().tables().concat().to_pandas()
                nvar_times_width, coo_column_count = matrix.shape
                if coo_column_count != 3:
                    raise SOMAError(
                        f"internal error: expect COO width of 3; got {coo_column_count}"
                    )
                if nvar_times_width % nvar != 0:
                    raise SOMAError(
                        f"internal error: encountered non-rectangular varm[{key}]: {nvar} does not divide {nvar_times_width}"
                    )
                varm[key] = conversions.csr_from_tiledb_df(
                    matrix, nvar, nvar_times_width // nvar
                ).toarray()

    obsp = {}
    if "obsp" in measurement:
        for key in measurement.obsp.keys():
            matrix = measurement.obsp[key].read().tables().concat().to_pandas()
            obsp[key] = conversions.csr_from_tiledb_df(matrix, nobs, nobs)

    varp = {}
    if "varp" in measurement:
        for key in measurement.varp.keys():
            matrix = measurement.varp[key].read().tables().concat().to_pandas()
            varp[key] = conversions.csr_from_tiledb_df(matrix, nvar, nvar)

    anndata = ad.AnnData(
        X=X_csr if X_csr is not None else X_ndarray,
        obs=obs_df,
        var=var_df,
        obsm=obsm,
        varm=varm,
        obsp=obsp,
        varp=varp,
        dtype=X_dtype,
    )

    logging.log_io(None, _util.format_elapsed(s, "FINISH Experiment.to_anndata"))

    return anndata<|MERGE_RESOLUTION|>--- conflicted
+++ resolved
@@ -139,7 +139,8 @@
             )
 
 
-<<<<<<< HEAD
+# The tiledbsoma.io._registration package is private. This is the sole user-facing
+# API entrypoint for append-mode soma_joinid registration.
 def register(
     experiment_uri: Optional[str],
     h5ad_file_names: Sequence[str],
@@ -162,7 +163,8 @@
         append_obsm_varm=append_obsm_varm,
         context=context,
     )
-=======
+
+
 # This trick lets us ingest H5AD with "r" (backed mode) from S3 URIs.  While h5ad
 # supports any file-like object, AnnData specifically wants only an `os.PathLike`
 # object. The only thing it does with the PathLike is to use it to get the filename.
@@ -197,10 +199,8 @@
         self._filename = filename
 
     return mock.patch.object(file_backing.AnnDataFileManager, "filename", filename)
->>>>>>> 1b2c3e76
-
-
-# ----------------------------------------------------------------
+
+
 def from_h5ad(
     experiment_uri: str,
     input_path: Path,
@@ -290,25 +290,6 @@
     s = _util.get_start_stamp()
     logging.log_io(None, f"START  Experiment.from_h5ad {input_path}")
 
-<<<<<<< HEAD
-    logging.log_io(None, f"START  READING {input_path}")
-
-    anndata = ad.read_h5ad(input_path, backed="r")
-
-    logging.log_io(None, _util.format_elapsed(s, f"FINISH READING {input_path}"))
-
-    uri = from_anndata(
-        experiment_uri,
-        anndata,
-        measurement_name,
-        context=context,
-        platform_config=platform_config,
-        ingest_mode=ingest_mode,
-        use_relative_uri=use_relative_uri,
-        X_kind=X_kind,
-        registration_mapping=registration_mapping,
-    )
-=======
     with tiledb.VFS(ctx=context.tiledb_ctx).open(input_path) as input_handle:
         logging.log_io(None, f"START  READING {input_path}")
         with _hack_patch_anndata():
@@ -323,8 +304,8 @@
             ingest_mode=ingest_mode,
             use_relative_uri=use_relative_uri,
             X_kind=X_kind,
-        )
->>>>>>> 1b2c3e76
+            registration_mapping=registration_mapping,
+        )
 
     logging.log_io(
         None, _util.format_elapsed(s, f"FINISH Experiment.from_h5ad {input_path} {uri}")
