--- conflicted
+++ resolved
@@ -750,11 +750,7 @@
                 else:
                     enums[att.name] = cat
                 col_to_enums[att.name] = att.name
-<<<<<<< HEAD
-
-=======
-                            
->>>>>>> a84e76c6
+
         soma_df = DataFrame.create(
             df_uri,
             schema=arrow_table.schema,
