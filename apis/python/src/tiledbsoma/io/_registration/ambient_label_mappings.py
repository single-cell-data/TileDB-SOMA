--- conflicted
+++ resolved
@@ -691,8 +691,7 @@
     if field_name in df:
         return cast("pd.Index[Any]", pd.Index(df[field_name]))
     if df.index.name in (field_name, "index", None):
-<<<<<<< HEAD
-        return df.index
+        return cast("pd.Index[Any]", df.index)
     raise ValueError(f"Could not find field name {field_name} in dataframe.")
 
 
@@ -703,8 +702,4 @@
 
 Please ensure obs IDs are unique across all input files for append operations.
 If you are intentionally adding a new Measurement to existing observations, use the 'allow_duplicate_obs_ids=True' flag."""
-    raise SOMAError(msg)
-=======
-        return cast("pd.Index[Any]", df.index)
-    raise ValueError(f"Could not find field name {field_name} in dataframe.")
->>>>>>> 5dd2c42a
+    raise SOMAError(msg)