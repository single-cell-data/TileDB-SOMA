--- conflicted
+++ resolved
@@ -50,11 +50,6 @@
     if isinstance(x, (np.ndarray, sp.spmatrix)) or not isinstance(
         x.dtype, pd.CategoricalDtype
     ):
-<<<<<<< HEAD
-        # mypy issues a spurious error here, but only when
-        # _to_tiledb_supported_dtype is decorated with @typeguard_ignore???
-=======
->>>>>>> b2298591
         target_dtype = _to_tiledb_supported_dtype(x.dtype)
         return x if target_dtype == x.dtype else x.astype(target_dtype)
 
