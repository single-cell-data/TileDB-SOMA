from abc import ABC, abstractmethod
from typing import Any, Mapping, Optional, Sequence, Union

import tiledb

import tiledbsoma

from . import util
from .soma_options import SOMAOptions


class TileDBObject(ABC):
    """
    Base class for ``TileDBArray`` and ``TileDBGroup``.

    Manages ``soma_options``, ``ctx``, etc. which are common to both.
    """

    uri: str
    name: str
    nested_name: str
    _soma_options: SOMAOptions

    def __init__(
        self,
        # All objects:
        uri: str,
        name: str,
        *,
        # Non-top-level objects can have a parent to propgate context, depth, etc.
        parent: Optional["tiledbsoma.TileDBGroup"] = None,
        # Top-level objects should specify these:
        soma_options: Optional[SOMAOptions] = None,
        ctx: Optional[tiledb.Ctx] = None,
    ):
        """
        Initialization-handling shared between ``TileDBArray`` and ``TileDBGroup``.  Specify soma_options
        and ctx for the top-level object; omit them and specify parent for non-top-level
        objects. Note that the parent reference is solely for propagating options, ctx, display
        depth, etc.
        """
        self.uri = uri
        self.name = name

        if ctx is None:
            ctx = self._default_ctx()

        if parent is None:
            self._ctx = ctx
            self._indent = ""
            self.nested_name = name
        else:
            soma_options = parent._soma_options
            self._ctx = parent._ctx
            self._indent = parent._indent + "  "
            self.nested_name = parent.nested_name + "/" + name

        self._soma_options = soma_options or SOMAOptions()
        # Null ctx is OK if that's what they wanted (e.g. not doing any TileDB-Cloud ops).

    def _default_ctx(self) -> tiledb.Ctx:
        """
        Default TileDB configuration parameters, for when none other has been specified by the
        user.
        """
        return tiledb.Ctx(
            {
<<<<<<< HEAD
                "py.init_buffer_bytes": 256 * 1024**2,
=======
                # This is necessary for smaller tile capacities when querying with a smaller memory
                # budget.
                "sm.mem.reader.sparse_global_order.ratio_array_data": 0.3,
>>>>>>> af152836
            }
        )

    def metadata(self) -> Mapping[str, Any]:
        """
        Returns metadata from the group/array as a dict.
        """
        with self._open("r") as obj:
            return dict(obj.meta)

    def has_metadata(self, key: str) -> bool:
        """
        Returns whether metadata is associated with the group/array.
        """
        with self._open("r") as obj:
            return key in obj.meta

    def metadata_keys(self) -> Sequence[str]:
        """
        Returns metadata keys associated with the group/array.
        """
        with self._open("r") as obj:
            return list(obj.meta.keys())

    def get_metadata(self, key: str) -> Any:
        """
        Returns metadata associated with the group/array.
        Raises ``KeyError`` if there is no such key in the metadata.
        """
        with self._open("r") as obj:
            return obj.meta[key]

    def set_metadata(self, key: str, value: Any) -> None:
        """
        Returns metadata associated with the group/array.
        """
        with self._open("w") as obj:
            obj.meta[key] = value

    def get_object_type(self) -> str:
        """
        Returns the class name associated with the group/array.
        """
        with self._open("r") as obj:
            return str(obj.meta[util.SOMA_OBJECT_TYPE_METADATA_KEY])

    def _set_object_type_metadata(self) -> None:
        """
        This helps nested-structured traversals (especially those that start at the SOMACollection
        level) confidently navigate with a minimum of introspection on group contents.
        """
        with self._open("w") as obj:
            obj.meta.update(
                {
                    util.SOMA_OBJECT_TYPE_METADATA_KEY: self.__class__.__name__,
                    util.SOMA_ENCODING_VERSION_METADATA_KEY: util.SOMA_ENCODING_VERSION,
                }
            )

    @abstractmethod
    def _open(self, mode: str = "r") -> Union[tiledb.Array, tiledb.Group]:
        """Open the underlying TileDB array or Group"""<|MERGE_RESOLUTION|>--- conflicted
+++ resolved
@@ -65,13 +65,10 @@
         """
         return tiledb.Ctx(
             {
-<<<<<<< HEAD
                 "py.init_buffer_bytes": 256 * 1024**2,
-=======
                 # This is necessary for smaller tile capacities when querying with a smaller memory
                 # budget.
                 "sm.mem.reader.sparse_global_order.ratio_array_data": 0.3,
->>>>>>> af152836
             }
         )
 
