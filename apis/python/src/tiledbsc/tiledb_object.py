--- conflicted
+++ resolved
@@ -15,13 +15,9 @@
     Manages soma_options, context, etc. which are common to both.
     """
 
-<<<<<<< HEAD
-=======
     uri: str
     name: str
     nested_name: str
-
->>>>>>> ac072940
     _soma_options: SOMAOptions
 
     def __init__(
