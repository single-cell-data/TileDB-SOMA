--- conflicted
+++ resolved
@@ -7,16 +7,7 @@
 TileDBObject <- R6::R6Class(
   classname = "TileDBObject",
   public = list(
-<<<<<<< HEAD
-    #' @description Create a new TileDB object.
-=======
-    #' @field platform_config Optional platform configuration
-    platform_config = NULL,
-    #' @field ctx Optional TileDB context
-    ctx = NULL,
-
     #' @description Create a new TileDB object. (lifecycle: experimental)
->>>>>>> 9f01db2b
     #' @param uri URI for the TileDB object
     #' @param verbose Print status messages
     #' @param platform_config Optional platform configuration
