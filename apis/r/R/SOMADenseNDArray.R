--- conflicted
+++ resolved
@@ -205,13 +205,8 @@
 
   private = list(
 
-<<<<<<< HEAD
-    # @description Converts a list of vectors corresponding to coords to a
-    # format acceptable for sr_setup and soma_array_reader
-=======
     #  @description Converts a list of vectors corresponding to coords to a
     #  format acceptable for sr_setup and soma_array_reader
->>>>>>> e0bcdc94
     convert_coords = function(coords) {
 
       ## ensure coords is a named list, use to select dim points
