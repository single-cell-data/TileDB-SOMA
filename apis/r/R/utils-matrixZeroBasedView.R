--- conflicted
+++ resolved
@@ -1,125 +1,10 @@
-<<<<<<< HEAD
-# matrixZeroBasedView is a wrapper shim for a matrix or Matrix::sparseMatrix providing
-# elemental access using zero-based indexes.
-#
-# For M0 <- matrixZeroBasedView(M1):
-# - M0[i,j] is equivalent to M1[i+1,j+1].
-# - In particular, if M0[i,j] is vector- or matrix-valued, then the returned
-#   vector/matrix is ONE-based.
-# - as.one.based(M0) returns M1.
-# - The only other supported operations are: dim(M0), nrow(M0), ncol(M0), and arihmetic 
-# operations as defined in \link[base]{groupGeneric}
-
-#' Zero-based matrix shim
-#'
-#' @param one_based_matrix matrix or Matrix::sparseMatrix
-#'
-#' @return Shim providing elemental access to the matrix using zero-based indexes.
-#' @export
-matrixZeroBasedView <- function(one_based_matrix) {
-  if (!inherits(one_based_matrix, "matrix") && !inherits(one_based_matrix, "sparseMatrix") && !inherits(one_based_matrix, "denseMatrix")) {
-    stop("Matrix object must inherit class matrix or Matrix::sparseMatrix or Matrix:denseMatrix")
-  }
-  structure(list(one_based_matrix = one_based_matrix), class = "matrixZeroBasedView")
-}
-
-#' Zero-based matrix element access
-#'
-#' @param x The zero-based matrix view.
-#' @param i Row index (zero-based).
-#' @param j Column index (zero-based).
-#' @param drop Coerce result to lowest possible dimension.
-#'
-#' @return The specified matrix elements. Vector- or matrix-valued results are returned
-#'         as conventional one-based R objects.
-#' @export
-`[.matrixZeroBasedView` <- function(x, i, j, drop = TRUE) {
-  if (missing(i) && missing(j)) {
-    x$one_based_matrix[, , drop = drop]
-  } else if (missing(i)) {
-    x$one_based_matrix[, j + 1, drop = drop]
-  } else if (missing(j)) {
-    x$one_based_matrix[i + 1, , drop = drop]
-  } else {
-    x$one_based_matrix[i + 1, j + 1, drop = drop]
-  }
-}
-
-#' +
-#'
-#' @param e1 left side
-#' @param e2 right sidet
-#'
-#' @return results of sum 
-#' @export
-Ops.matrixZeroBasedView <- function(e1, e2 = NULL) {
-  
-  if(inherits(e1, "matrixZeroBasedView")) {
-    e1 <- e1$one_based_matrix 
-  } 
-
-  if(inherits(e2, "matrixZeroBasedView")) {
-    e2 <- e2$one_based_matrix
-  } 
-  
-  matrixZeroBasedView(NextMethod())
-  
-}
-
-#' dim
-#'
-#' @param x The zero-based matrix view.
-#'
-#' @return The dimensions of the matrix.
-#' @export
-dim.matrixZeroBasedView <- function(x) {
-  dim(x$one_based_matrix)
-}
-
-#' nrow
-#'
-#' @param x The zero-based matrix view.
-=======
 #' matrixZeroBasedView is a wrapper shim for a matrix or Matrix::sparseMatrix providing
->>>>>>> 83c4e307
 #'
 #' @description
 #' `matrixZeroBasedView` is a class that allows elemental 
 #'  matrix access using zero-based indeces.
 #' @export
 
-<<<<<<< HEAD
-#' ncol
-#'
-#' @param x The zero-based matrix view.
-#'
-#' @return Matrix column count.
-#' @export
-ncol.matrixZeroBasedView <- function(x) {
-  ncol(x$one_based_matrix)
-}
-
-#' print
-#'
-#' @param x The zero-based matrix view.
-#'
-#' @return Matrix column count.
-#' @export
-print.matrixZeroBasedView <- function(x) {
-  cat("Non-mutable 0-based 'view' class for matrices.\n",
-      "To get 1-based matrix use `x$one_based_matrix` or `as.one.based(x)`\n")
-}
-
-#' Get one-based object
-#'
-#' @param x The object.
-#'
-#' @return A one-based version/view of the object.
-#' @export
-as.one.based <- function(x) {
-  UseMethod("as.one.based")
-}
-=======
 matrixZeroBasedView <- R6::R6Class(
   classname = "matrixZeroBasedView",
   public = list(
@@ -161,7 +46,6 @@
     dim = function() {
       dim(private$one_based_matrix)
     },
->>>>>>> 83c4e307
 
     #' @description nrow
     #' @return Matrix row count.
