#' SOMA Array Base Class
#'
#' Adds SOMA-specific functionality to the [`TileDBArray`] class.  (lifecycle: experimental)

SOMAArrayBase <- R6::R6Class(
  classname = "SOMAArrayBase",
  inherit = TileDBArray,

  active = list(
    #' @field soma_type Retrieve the SOMA object type.
    soma_type = function(value) {
      stopifnot("'soma_type' is a read-only field" = missing(value))
      if (is.null(private$soma_type_cache)) {
        private$update_soma_type_cache()
      }
      private$soma_type_cache
    }
  ),

<<<<<<< HEAD
=======
  public = list(

    #' @description Check if iterated read is complete or not. (lifecycle: experimental)
    read_complete = function() {
      private$check_open_for_read()

      if (is.null(private$soma_reader_pointer)) {
          TRUE
      } else {
          sr_complete(private$soma_reader_pointer)
      }
    },

    #' @description Read the next chunk of an iterated read. (lifecycle: experimental)
    read_next = function() {
      private$check_open_for_read()

      if (is.null(private$soma_reader_pointer)) {
          NULL
      } else {
          if (sr_complete(private$soma_reader_pointer)) {
              invisible(NULL)
          } else {
              rl <- sr_next(private$soma_reader_pointer)
              private$soma_reader_transform(rl)
          }
      }
    }

  ),

>>>>>>> 3710c218
  private = list(

    # Cache object's SOMA_OBJECT_TYPE_METADATA_KEY
    soma_type_cache = NULL,

    update_soma_type_cache = function() {
      private$soma_type_cache <- self$get_metadata(SOMA_OBJECT_TYPE_METADATA_KEY)
    },

    write_object_type_metadata = function() {
      private$check_open_for_write()

      meta <- list()
      meta[[SOMA_OBJECT_TYPE_METADATA_KEY]] <- self$class()
      meta[[SOMA_ENCODING_VERSION_METADATA_KEY]] <- SOMA_ENCODING_VERSION
      self$set_metadata(meta)
    }
  )
)<|MERGE_RESOLUTION|>--- conflicted
+++ resolved
@@ -17,40 +17,7 @@
     }
   ),
 
-<<<<<<< HEAD
-=======
-  public = list(
 
-    #' @description Check if iterated read is complete or not. (lifecycle: experimental)
-    read_complete = function() {
-      private$check_open_for_read()
-
-      if (is.null(private$soma_reader_pointer)) {
-          TRUE
-      } else {
-          sr_complete(private$soma_reader_pointer)
-      }
-    },
-
-    #' @description Read the next chunk of an iterated read. (lifecycle: experimental)
-    read_next = function() {
-      private$check_open_for_read()
-
-      if (is.null(private$soma_reader_pointer)) {
-          NULL
-      } else {
-          if (sr_complete(private$soma_reader_pointer)) {
-              invisible(NULL)
-          } else {
-              rl <- sr_next(private$soma_reader_pointer)
-              private$soma_reader_transform(rl)
-          }
-      }
-    }
-
-  ),
-
->>>>>>> 3710c218
   private = list(
 
     # Cache object's SOMA_OBJECT_TYPE_METADATA_KEY
