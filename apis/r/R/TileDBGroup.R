#' TileDB Group Base Class
#'
#' @description
#' Base class for interacting with TileDB groups (lifecycle: experimental)
#' @importFrom spdl info debug
#' @export
TileDBGroup <- R6::R6Class(
  classname = "TileDBGroup",
  inherit = TileDBObject,

  public = list(

    #' @description Print summary of the group. (lifecycle: experimental)
    print = function() {
      super$print()
      if (self$exists()) private$format_members()
    },

    #' @description Creates the data structure on disk/S3/cloud. (lifecycle: experimental)
    create = function() {
      spdl::info("Creating new {} at '{}'", self$class(), self$uri)
<<<<<<< HEAD
      tiledb::tiledb_group_create(self$uri, ctx = self$ctx$to_context())
=======
      tiledb::tiledb_group_create(self$uri, ctx = self$ctx)
      self
>>>>>>> 75226b78
    },

    #' @description Add new member to the group. (lifecycle: experimental)
    #' @param object A `TileDBArray` or `TileDBGroup` object to add.
    #' @param name Name to use for the member. By default the base name of
    #' the object's URI is used.
    #' @param relative An optional logical value indicating whether the new
    #' object's URI is relative to the group's URI. If `NULL` (the
    #' default), the object's URI is assumed to be relative unless it is a
    #' `tiledb://` URI.
    set = function(object, name = NULL, relative = NULL) {
      stopifnot(
        "Only 'TileDBArray' or 'TileDBGroup' objects can be added" =
          inherits(object, "TileDBGroup") || inherits(object, "TileDBArray"),
        is.null(name) || is_scalar_character(name),
        is.null(relative) || is_scalar_logical(relative)
      )

      if (is.null(relative)) {
        relative <- !startsWith(object$uri, "tiledb://")
      }

      # Because object$uri will always return an absolute URI, we need to
      # make it relative to the collection's URI before adding it
      if (relative) {
        uri <- make_uri_relative(object$uri, self$uri)
      } else {
        uri <- object$uri
      }
      name <- name %||% basename(uri)

      private$open("WRITE")
      tiledb::tiledb_group_add_member(
        grp = self$object,
        uri = uri,
        relative = relative,
        name = name
      )
      # TODO: Avoid closing/re-opening the group to update the cache
      private$close()
      private$update_member_cache()
    },

    #' @description Retrieve a group member by name. (lifecycle: experimental)
    #' @param name The name of the member.
    #' @returns A `TileDBArray` or `TileDBGroup`.
    get = function(name) {
      stopifnot(is_scalar_character(name))
      if (is.null(private$member_cache)) private$update_member_cache()
      member <- private$member_cache[[name]]
      if (is.null(member)) {
        stop(sprintf("No member named '%s' found", name), call. = FALSE)
      }
      private$construct_member(member$uri, member$type)
    },

    #' @description Remove member. (lifecycle: experimental)
    #' @param name Name of the member to remove.
    #' @export
    remove = function(name) {
      stopifnot(is_scalar_character(name))

      private$open("WRITE")
      tiledb::tiledb_group_remove_member(
        grp = self$object,
        uri = name
      )
      private$close()
      # TODO: Avoid closing/re-opening the group to update the cache
      private$update_member_cache()
    },

    #' @description Length in the number of members. (lifecycle: experimental)
    #' @return Scalar `integer`
    length = function() {
      if (is.null(private$member_cache)) private$update_member_cache()
      length(private$member_cache)
    },

    #' @description Retrieve the names of members. (lifecycle: experimental)
    #' @return A `character` vector of member names.
    names = function() {
      if (is.null(private$member_cache)) private$update_member_cache()
      names(private$member_cache) %||% character(length = 0L)
    },

    #' @description Retrieve a `list` of members. (lifecycle: experimental)
    to_list = function() {
      if (is.null(private$member_cache)) private$update_member_cache()
      private$member_cache
    },

    #' @description Retrieve a `data.frame` of members. (lifecycle: experimental)
    to_data_frame = function() {
      count <- self$length()
      df <- data.frame(
        name = character(count),
        uri = character(count),
        type = character(count)
      )
      if (count == 0) return(df)

      member_list <- self$to_list()
      df$name <- vapply_char(member_list, FUN = getElement, name = "name")
      df$uri <- vapply_char(member_list, FUN = getElement, name = "uri")
      df$type <- vapply_char(member_list, FUN = getElement, name = "type")
      df
    },

    #' @description Retrieve metadata. (lifecycle: experimental)
    #' @param key The name of the metadata attribute to retrieve.
    #'   is not NULL.
    #' @return A list of metadata values.
    get_metadata = function(key = NULL) {
      on.exit(private$close())
      private$open("READ")
      spdl::debug("Retrieving metadata for {} '{}'", self$class(), self$uri)
      if (!is.null(key)) {
        return(tiledb::tiledb_group_get_metadata(self$object, key))
      } else {
        return(tiledb::tiledb_group_get_all_metadata(self$object))
      }
    },

    #' @description Add list of metadata. (lifecycle: experimental)
    #' @param metadata Named list of metadata to add.
    #' @return NULL
    set_metadata = function(metadata) {
      stopifnot(
        "Metadata must be a named list" = is_named_list(metadata)
      )
      private$open("WRITE")
      on.exit(private$close())
      spdl::debug("Writing metadata to {} '{}'", self$class(), self$uri)
      dev_null <- mapply(
        FUN = tiledb::tiledb_group_put_metadata,
        key = names(metadata),
        val = metadata,
        MoreArgs = list(grp = self$object),
        SIMPLIFY = FALSE
      )
    }
  ),

  private = list(

    # @description List of cached group members
    # Initially NULL, once the group is created or opened, this is populated
    # with a list that's empty or contains the group members.
    member_cache = NULL,

    open = function(mode) {
      mode <- match.arg(mode, c("READ", "WRITE"))
      spdl::debug(
        "Opening {} '{}' in {} mode", self$class(), self$uri, mode
      )
      invisible(tiledb::tiledb_group_open(self$object, type = mode))
    },

    close = function() {
      spdl::debug("Closing {} '{}'", self$class(), self$uri)
      invisible(tiledb::tiledb_group_close(self$object))
    },

    initialize_object = function() {
      private$tiledb_object <- tiledb::tiledb_group(
        self$uri,
        ctx = self$ctx$to_context()
      )
      private$close()
    },

    # @description Retrieve all group members. (lifecycle: experimental)
    # @return A list indexed by group member names where each element is a
    # list with names: name, uri, and type.
    get_all_members = function() {
      private$open("READ")
      on.exit(private$close())

      count <- tiledb::tiledb_group_member_count(self$object)
      if (count == 0) return(list())

      members <- vector(mode = "list", length = count)
      if (count == 0) return(members)

      for (i in seq_len(count)) {
        members[[i]] <- setNames(
          object = as.list(tiledb::tiledb_group_member(self$object, i - 1L)),
          nm = c("type", "uri", "name")
        )
      }

      # Key the list by group member name
      names(members) <- vapply_char(members, FUN = getElement, name = "name")
      members
    },

    update_member_cache = function() {
      spdl::debug("Updating member cache for {} '{}'", self$class(), self$uri)
      private$member_cache <- private$get_all_members()
    },

    # Instantiate a group member object.
    # Responsible for calling the appropriate R6 class constructor.
    construct_member = function(uri, type) {
      stopifnot(
        is_scalar_character(uri),
        is_scalar_character(type)
      )
      constructor <- switch(type,
        ARRAY = TileDBArray$new,
        GROUP = TileDBGroup$new,
        stop(sprintf("Unknown member type: %s", type), call. = FALSE)
      )
      constructor(uri, ctx = self$ctx, platform_config = self$platform_config)
    },

    format_members = function() {
      members <- self$to_data_frame()

      if (nrow(members) > 0) {
        # denote remote URIs with *
        formatted <- paste0(
          members$name,
          ifelse(is_remote_uri(members$uri), "*", "")
        )
        # list by type
        formatted <- split(formatted, members$type)
        if (!is.null(formatted$ARRAY)) {
          cat("  arrays:", string_collapse(sort(formatted$ARRAY)), "\n")
        }
        if (!is.null(formatted$GROUP)) {
          cat("  groups:", string_collapse(sort(formatted$GROUP)), "\n")
        }
      }
    }
  )
)<|MERGE_RESOLUTION|>--- conflicted
+++ resolved
@@ -19,12 +19,8 @@
     #' @description Creates the data structure on disk/S3/cloud. (lifecycle: experimental)
     create = function() {
       spdl::info("Creating new {} at '{}'", self$class(), self$uri)
-<<<<<<< HEAD
       tiledb::tiledb_group_create(self$uri, ctx = self$ctx$to_context())
-=======
-      tiledb::tiledb_group_create(self$uri, ctx = self$ctx)
       self
->>>>>>> 75226b78
     },
 
     #' @description Add new member to the group. (lifecycle: experimental)
