--- conflicted
+++ resolved
@@ -178,14 +178,9 @@
     #' @param iterated Option boolean indicated whether data is read in call (when
     #' `FALSE`, the default value) or in several iterated steps.
     #' @param log_level Optional logging level with default value of `"warn"`.
-<<<<<<< HEAD
-    #' @return A \link{matrixZeroBasedView}
-    read_sparse_matrix_zero_based = function(
-=======
     #' @return A sparse matrix whose exact representation
     #' is determined by \code{repr}.
     read_sparse_matrix = function(
->>>>>>> e25c5b7e
       coords = NULL,
       result_order = "auto",
       repr = c("C", "T", "R"),
@@ -202,21 +197,6 @@
                 "Array must contain column 'soma_data'" = all.equal("soma_data", names(attr)))
 
       if (isFALSE(iterated)) {
-<<<<<<< HEAD
-          tbl <- self$read_arrow_table(coords = coords, result_order = result_order, log_level = log_level)
-          # To instantiate the one-based Matrix::sparseMatrix, we need to add 1 to the
-          # zero-based soma_dim_0 and soma_dim_1. But, because these dimensions are
-          # usually populated with soma_joinid, users will need to access the matrix
-          # using the original, possibly-zero IDs. Therefore, we'll wrap the one-based
-          # sparseMatrix with a shim providing basic access with zero-based indexes.
-          # If needed, user can then explicitly ask the shim for the underlying
-          # sparseMatrix using `as.one.based()`.
-          mat <- Matrix::sparseMatrix(i = 1 + as.numeric(tbl$GetColumnByName("soma_dim_0")),
-                                      j = 1 + as.numeric(tbl$GetColumnByName("soma_dim_1")),
-                                      x = as.numeric(tbl$GetColumnByName("soma_data")),
-                                      dims = as.integer(self$shape()), repr = repr)
-          matrixZeroBasedView$new(mat)
-=======
         tbl <- self$read_arrow_table(coords = coords, result_order = result_order, log_level = log_level)
         mat <- Matrix::sparseMatrix(
           i = as.numeric(tbl$GetColumnByName("soma_dim_0")),
@@ -227,7 +207,6 @@
           repr = repr
         )
         return(mat)
->>>>>>> e25c5b7e
       } else {
         ## should we error if this isn't null?
         if (!is.null(private$soma_reader_pointer)) {
@@ -251,11 +230,7 @@
     #' @param iterated Option boolean indicated whether data is read in call (when
     #' `FALSE`, the default value) or in several iterated steps.
     #' @param log_level Optional logging level with default value of `"warn"`.
-    #' @return A `matrix`-like object accessed using zero-based indexes. It supports
-    #'         only basic access operations with zero-based indexes as well as `dim()`,
-    #'         `nrow()`, and `ncol()`. Use `as.one.based()` to get a fully-featured
-    #'         sparse matrix object supporting more advanced operations (with one-based
-    #'         indexing).
+    #' @return A \link{matrixZeroBasedView}
     read_sparse_matrix_zero_based = function(
       coords = NULL,
       result_order = "auto",
@@ -281,7 +256,7 @@
       )
       # Wrap in zero-based view
       if (isFALSE(iterated)) {
-        return(matrixZeroBasedView(mat))
+        return(matrixZeroBasedView$new(mat))
       }
       return(invisible(NULL))
     },
@@ -343,20 +318,8 @@
     ## refined from base class
     soma_reader_transform = function(x) {
       tbl <- as_arrow_table(x)
-<<<<<<< HEAD
-      if (private$sparse_repr == "") {
-          tbl
-      } else {
-          mat <- Matrix::sparseMatrix(i = 1 + as.numeric(tbl$GetColumnByName("soma_dim_0")),
-                                      j = 1 + as.numeric(tbl$GetColumnByName("soma_dim_1")),
-                                      x = as.numeric(tbl$GetColumnByName("soma_data")),
-                                      dims = as.integer(self$shape()), repr = private$sparse_repr)
-          # see read_sparse_matrix_zero_based() abave
-          matrixZeroBasedView$new(mat)
-=======
       if (!nzchar(private$sparse_repr)) {
         return(tbl)
->>>>>>> e25c5b7e
       }
       mat <- Matrix::sparseMatrix(
         i = as.numeric(tbl$GetColumnByName("soma_dim_0")),
@@ -368,7 +331,7 @@
       )
       # see read_sparse_matrix_zero_based() above
       if (isTRUE(private$zero_based)) {
-        mat <- matrixZeroBasedView(mat)
+        mat <- matrixZeroBasedView$new(mat)
       }
       return(mat)
     },
