
#' @title Create SOMA DataFrame
#' @description Factory function to create a SOMADataFrame for writing, (lifecycle: experimental)
#' @param uri URI for the TileDB object
#' @param schema schema Arrow schema argument passed on to DataFrame$create()
#' @param index_column_names Index column names passed on to DataFrame$create()
#' @param platform_config Optional platform configuration
#' @param tiledbsoma_ctx Optional SOMATileDBContext
#' @export
SOMADataFrameCreate <- function(uri, schema, index_column_names = c("soma_joinid"),
                                platform_config = NULL, tiledbsoma_ctx = NULL) {
    sdf <- SOMADataFrame$new(uri, platform_config, tiledbsoma_ctx, internal_use_only = "allowed_use")
    sdf$create(schema, index_column_names=index_column_names, platform_config=platform_config, internal_use_only = "allowed_use")

    sdf
}

#' @title Open SOMA DataFrame
#' @description Factory function to open a SOMADataFrame for reading, (lifecycle: experimental)
#' @param uri URI for the TileDB object
<<<<<<< HEAD
#' @param XXX TYPE ME UP
=======
#' @param mode One of `"READ"` or `"WRITE"`
>>>>>>> 63802a92
#' @param platform_config Optional platform configuration
#' @param tiledbsoma_ctx Optional SOMATileDBContext
#' @export
SOMADataFrameOpen <- function(uri, mode="READ", platform_config = NULL, tiledbsoma_ctx = NULL) {
    sdf <- SOMADataFrame$new(uri, platform_config, tiledbsoma_ctx, internal_use_only = "allowed_use")
    sdf$open(mode, internal_use_only = "allowed_use")
    sdf
}

#' @title Create SOMA Sparse Nd Array
#' @description Factory function to create a SOMASparseNDArray for writing, (lifecycle: experimental)
#' @param uri URI for the TileDB object
#' @param type An [Arrow type][arrow::data-type] defining the type of each element in the array.
#' @param shape A vector of integers defining the shape of the array.
#' @param platform_config Optional platform configuration
#' @param tiledbsoma_ctx Optional SOMATileDBContext
#' @export
SOMASparseNDArrayCreate <- function(uri, type, shape,
                                    platform_config = NULL, tiledbsoma_ctx = NULL) {
    snda <- SOMASparseNDArray$new(uri, platform_config, tiledbsoma_ctx, internal_use_only = "allowed_use")
    snda$create(type, shape, platform_config=platform_config, internal_use_only = "allowed_use")
    snda
}

#' @title Open SOMA Sparse Nd Array
#' @description Factory function to open a SOMASparseNDArray for reading, (lifecycle: experimental)
#' @param uri URI for the TileDB object
<<<<<<< HEAD
#' @param XXX TYPE ME UP
=======
#' @param mode One of `"READ"` or `"WRITE"`
>>>>>>> 63802a92
#' @param platform_config Optional platform configuration
#' @param tiledbsoma_ctx Optional SOMATileDBContext
#' @export
SOMASparseNDArrayOpen <- function(uri, mode="READ", platform_config = NULL, tiledbsoma_ctx = NULL) {
    snda <- SOMASparseNDArray$new(uri, platform_config, tiledbsoma_ctx, internal_use_only = "allowed_use")
    snda$open(mode, internal_use_only = "allowed_use")
    snda
}

#' @title Create SOMA Dense Nd Array
#' @description Factory function to create a SOMADenseNDArray for writing, (lifecycle: experimental)
#' @param uri URI for the TileDB object
#' @param type An [Arrow type][arrow::data-type] defining the type of each element in the array.
#' @param shape A vector of integers defining the shape of the array.
#' @param platform_config Optional platform configuration
#' @param tiledbsoma_ctx Optional SOMATileDBContext
#' @export
SOMADenseNDArrayCreate <- function(uri, type, shape,
                                   platform_config = NULL, tiledbsoma_ctx = NULL) {
    dnda <- SOMADenseNDArray$new(uri, platform_config, tiledbsoma_ctx, internal_use_only = "allowed_use")
    dnda$create(type, shape, platform_config=platform_config, internal_use_only = "allowed_use")
    dnda
}

#' @title Open SOMA Dense Nd Array
#' @description Factory function to open a SOMADenseNDArray for reading, (lifecycle: experimental)
#' @param uri URI for the TileDB object
<<<<<<< HEAD
#' @param XXX TYPE ME UP
=======
#' @param mode One of `"READ"` or `"WRITE"`
>>>>>>> 63802a92
#' @param platform_config Optional platform configuration
#' @param tiledbsoma_ctx Optional SOMATileDBContext
#' @export
SOMADenseNDArrayOpen <- function(uri, mode="READ", platform_config = NULL, tiledbsoma_ctx = NULL) {
    dnda <- SOMADenseNDArray$new(uri, platform_config, tiledbsoma_ctx, internal_use_only = "allowed_use")
    dnda$open(mode, internal_use_only = "allowed_use")
    dnda
}

#' @title Create SOMA Collection
#' @description Factory function to create a SOMADataFrame for writing, (lifecycle: experimental)
#' @param uri URI for the TileDB object
#' @param platform_config Optional platform configuration
#' @param tiledbsoma_ctx Optional SOMATileDBContext
#' @export
SOMACollectionCreate <- function(uri, platform_config = NULL, tiledbsoma_ctx = NULL) {
    coll <- SOMACollection$new(uri, platform_config, tiledbsoma_ctx, internal_use_only = "allowed_use")
    coll$create(internal_use_only = "allowed_use")
    coll
}

#' @title Open SOMA Collection
#' @description Factory function to open a SOMACollection for reading, (lifecycle: experimental)
#' @param uri URI for the TileDB object
<<<<<<< HEAD
#' @param XXX TYPE ME UP
=======
#' @param mode One of `"READ"` or `"WRITE"`
>>>>>>> 63802a92
#' @param platform_config Optional platform configuration
#' @param tiledbsoma_ctx optional SOMATileDBContext
#' @export
SOMACollectionOpen <- function(uri, mode="READ", platform_config = NULL, tiledbsoma_ctx = NULL) {
    coll <- SOMACollection$new(uri, platform_config, tiledbsoma_ctx, internal_use_only = "allowed_use")
    coll$open(mode, internal_use_only = "allowed_use")
    coll
}

#' @title Create SOMA Measurement
#' @description Factory function to create a SOMADataFrame for writing, (lifecycle: experimental)
#' @param uri URI for the TileDB object
#' @param platform_config Optional platform configuration
#' @param tiledbsoma_ctx Optional SOMATileDBContext
#' @export
SOMAMeasurementCreate <- function(uri, platform_config = NULL, tiledbsoma_ctx = NULL) {
    meas <- SOMAMeasurement$new(uri, platform_config, tiledbsoma_ctx, internal_use_only = "allowed_use")
    meas$create(internal_use_only = "allowed_use")
    meas
}

#' @title Open SOMA Measurement
#' @description Factory function to open a SOMAMeasurement for reading, (lifecycle: experimental)
#' @param uri URI for the TileDB object
<<<<<<< HEAD
#' @param XXX TYPE ME UP
=======
#' @param mode One of `"READ"` or `"WRITE"`
>>>>>>> 63802a92
#' @param platform_config Optional platform configuration
#' @param tiledbsoma_ctx optional SOMATileDBContext
#' @export
SOMAMeasurementOpen <- function(uri, mode="READ", platform_config = NULL, tiledbsoma_ctx = NULL) {
    meas <- SOMAMeasurement$new(uri, platform_config, tiledbsoma_ctx, internal_use_only = "allowed_use")
    meas$open(mode, internal_use_only = "allowed_use")
    meas
}

#' @title Create SOMA Experiment
#' @description Factory function to create a SOMADataFrame for writing, (lifecycle: experimental)
#' @param uri URI for the TileDB object
#' @param platform_config Optional platform configuration
#' @param tiledbsoma_ctx Optional SOMATileDBContext
#' @export
SOMAExperimentCreate <- function(uri, platform_config = NULL, tiledbsoma_ctx = NULL) {
    exp <- SOMAExperiment$new(uri, platform_config, tiledbsoma_ctx, internal_use_only = "allowed_use")
    exp$create(internal_use_only = "allowed_use")
    exp
}

#' @title Open SOMA Experiment
#' @description Factory function to open a SOMAExperiment for reading, (lifecycle: experimental)
#' @param uri URI for the TileDB object
<<<<<<< HEAD
#' @param XXX TYPE ME UP
=======
#' @param mode One of `"READ"` or `"WRITE"`
>>>>>>> 63802a92
#' @param platform_config Optional platform configuration
#' @param tiledbsoma_ctx optional SOMATileDBContext
#' @export
SOMAExperimentOpen <- function(uri, mode="READ", platform_config = NULL, tiledbsoma_ctx = NULL) {
    exp <- SOMAExperiment$new(uri, platform_config, tiledbsoma_ctx, internal_use_only = "allowed_use")
    exp$open(mode, internal_use_only = "allowed_use")
    exp
}<|MERGE_RESOLUTION|>--- conflicted
+++ resolved
@@ -18,11 +18,7 @@
 #' @title Open SOMA DataFrame
 #' @description Factory function to open a SOMADataFrame for reading, (lifecycle: experimental)
 #' @param uri URI for the TileDB object
-<<<<<<< HEAD
-#' @param XXX TYPE ME UP
-=======
 #' @param mode One of `"READ"` or `"WRITE"`
->>>>>>> 63802a92
 #' @param platform_config Optional platform configuration
 #' @param tiledbsoma_ctx Optional SOMATileDBContext
 #' @export
@@ -50,11 +46,7 @@
 #' @title Open SOMA Sparse Nd Array
 #' @description Factory function to open a SOMASparseNDArray for reading, (lifecycle: experimental)
 #' @param uri URI for the TileDB object
-<<<<<<< HEAD
-#' @param XXX TYPE ME UP
-=======
 #' @param mode One of `"READ"` or `"WRITE"`
->>>>>>> 63802a92
 #' @param platform_config Optional platform configuration
 #' @param tiledbsoma_ctx Optional SOMATileDBContext
 #' @export
@@ -82,11 +74,7 @@
 #' @title Open SOMA Dense Nd Array
 #' @description Factory function to open a SOMADenseNDArray for reading, (lifecycle: experimental)
 #' @param uri URI for the TileDB object
-<<<<<<< HEAD
-#' @param XXX TYPE ME UP
-=======
 #' @param mode One of `"READ"` or `"WRITE"`
->>>>>>> 63802a92
 #' @param platform_config Optional platform configuration
 #' @param tiledbsoma_ctx Optional SOMATileDBContext
 #' @export
@@ -111,11 +99,7 @@
 #' @title Open SOMA Collection
 #' @description Factory function to open a SOMACollection for reading, (lifecycle: experimental)
 #' @param uri URI for the TileDB object
-<<<<<<< HEAD
-#' @param XXX TYPE ME UP
-=======
 #' @param mode One of `"READ"` or `"WRITE"`
->>>>>>> 63802a92
 #' @param platform_config Optional platform configuration
 #' @param tiledbsoma_ctx optional SOMATileDBContext
 #' @export
@@ -140,11 +124,7 @@
 #' @title Open SOMA Measurement
 #' @description Factory function to open a SOMAMeasurement for reading, (lifecycle: experimental)
 #' @param uri URI for the TileDB object
-<<<<<<< HEAD
-#' @param XXX TYPE ME UP
-=======
 #' @param mode One of `"READ"` or `"WRITE"`
->>>>>>> 63802a92
 #' @param platform_config Optional platform configuration
 #' @param tiledbsoma_ctx optional SOMATileDBContext
 #' @export
@@ -169,11 +149,7 @@
 #' @title Open SOMA Experiment
 #' @description Factory function to open a SOMAExperiment for reading, (lifecycle: experimental)
 #' @param uri URI for the TileDB object
-<<<<<<< HEAD
-#' @param XXX TYPE ME UP
-=======
 #' @param mode One of `"READ"` or `"WRITE"`
->>>>>>> 63802a92
 #' @param platform_config Optional platform configuration
 #' @param tiledbsoma_ctx optional SOMATileDBContext
 #' @export
