--- conflicted
+++ resolved
@@ -23,20 +23,12 @@
     create = function(schema, index_column_names) {
       stopifnot(
         "'schema' must be a valid Arrow schema" =
-<<<<<<< HEAD
-          inherits(schema, "Schema"),
-=======
           is_arrow_schema(schema)
->>>>>>> 539aa598
         "'soma_rowid' is a reserved column name" =
           !"soma_rowid" %in% schema$names,
         is.character(index_column_names) && length(index_column_names) > 0,
         "All 'index_column_names' must be defined in the 'schema'" =
-<<<<<<< HEAD
-          (index_column_names %in% schema$names)
-=======
           assert_subset(index_column_names, schema$names, type = "field")
->>>>>>> 539aa598
       )
 
       attr_column_names <- setdiff(schema$names, index_column_names)
