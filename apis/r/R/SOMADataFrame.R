#' SOMADataFrame
#'
#' @description
#' `SOMADataFrame` is a multi-column table that must contain a column
#' called `soma_joinid` of type `int64`, which contains a unique value for each
#' row and is intended to act as a join key for other objects, such as
#' [`SOMASparseNDArray`].  (lifecycle: experimental)

#' @importFrom stats setNames
#' @export

SOMADataFrame <- R6::R6Class(
  classname = "SOMADataFrame",
  inherit = SOMAArrayBase,

  public = list(

    #' @description Create (lifecycle: experimental)
    #' @param schema an [`arrow::schema`].
    #' @param index_column_names A vector of column names to use as user-defined
    #' index columns.  All named columns must exist in the schema, and at least
    #' one index column name is required.
    #' @template param-platform-config
    #' @param internal_use_only Character value to signal this is a 'permitted' call,
    #' as `create()` is considered internal and should not be called directly.
    create = function(schema, index_column_names = c("soma_joinid"), platform_config = NULL, internal_use_only = NULL) {
      if (is.null(internal_use_only) || internal_use_only != "allowed_use") {
        stop(paste("Use of the create() method is for internal use only. Consider using a",
                   "factory method as e.g. 'SOMADataFrameCreate()'."), call. = FALSE)
      }

      schema <- private$validate_schema(schema, index_column_names)

      attr_column_names <- setdiff(schema$names, index_column_names)
      stopifnot(
        "At least one non-index column must be defined in the schema" =
          length(attr_column_names) > 0
      )

      # Parse the tiledb/create/ subkeys of the platform_config into a handy,
      # typed, queryable data structure.
      tiledb_create_options <- TileDBCreateOptions$new(platform_config)

      # array dimensions
      tdb_dims <- stats::setNames(
        object = vector(mode = "list", length = length(index_column_names)),
        nm = index_column_names
      )

      for (field_name in index_column_names) {
        field <- schema$GetFieldByName(field_name)

        tile_extent <- tiledb_create_options$dim_tile(field_name)

        tile_extent <- switch(field$type$ToString(),
          "int8" = as.integer(tile_extent),
          "int16" = as.integer(tile_extent),
          "int32" = as.integer(tile_extent),
          "int64" = bit64::as.integer64(tile_extent),
          "double" = as.double(tile_extent),
          "string" = NULL,
          tile_extent
        )

        # Default 2048 mods to 0 for 8-bit types and 0 is an invalid extent
        if (field$type$bit_width %||% 0L == 8L) {
          tile_extent <- 64L
        }

        tdb_dims[[field_name]] <- tiledb::tiledb_dim(
          name = field_name,
          # Numeric index types must be positive values for indexing
          domain = arrow_type_unsigned_range(field$type),
          tile = tile_extent,
          type = tiledb_type_from_arrow_type(field$type),
          filter_list = tiledb::tiledb_filter_list(
            tiledb_create_options$dim_filters(
              field_name,
              # Default to use if there is nothing specified in tiledb-create options
              # in the platform config:
              list(
                list(name="ZSTD", COMPRESSION_LEVEL=tiledb_create_options$dataframe_dim_zstd_level())
              )
            )
          )
        )
      }

      # array attributes
      tdb_attrs <- stats::setNames(
        object = vector(mode = "list", length = length(attr_column_names)),
        nm = attr_column_names
      )

      for (field_name in attr_column_names) {
        field <- schema$GetFieldByName(field_name)
        field_type <- tiledb_type_from_arrow_type(field$type)

        tdb_attrs[[field_name]] <- tiledb::tiledb_attr(
          name = field_name,
          type = field_type,
          nullable = field$nullable,
          ncells = if (field_type == "ASCII") NA_integer_ else 1L,
          filter_list = tiledb::tiledb_filter_list(
            tiledb_create_options$attr_filters(field_name)
          )
        )
      }

      # array schema
      cell_tile_orders <- tiledb_create_options$cell_tile_orders()
      tdb_schema <- tiledb::tiledb_array_schema(
        domain = tiledb::tiledb_domain(tdb_dims),
        attrs = tdb_attrs,
        sparse = TRUE,
        cell_order = cell_tile_orders["cell_order"],
        tile_order = cell_tile_orders["tile_order"],
        capacity = tiledb_create_options$capacity(),
        allows_dups = tiledb_create_options$allows_duplicates(),
        offsets_filter_list = tiledb::tiledb_filter_list(
          tiledb_create_options$offsets_filters()
        ),
        validity_filter_list = tiledb::tiledb_filter_list(
          tiledb_create_options$validity_filters()
        )
      )

      # create array
      tiledb::tiledb_array_create(uri = self$uri, schema = tdb_schema)
      self$open("WRITE", internal_use_only = "allowed_use")
      private$write_object_type_metadata()
      self
    },

    #' @description Write (lifecycle: experimental)
    #'
    #' @param values An [`arrow::Table`] or [`arrow::RecordBatch`]
    #' containing all columns, including any index columns. The
    #' schema for `values` must match the schema for the `SOMADataFrame`.
    #'
    write = function(values) {
      private$check_open_for_write()

      # Prevent downcasting of int64 to int32 when materializing a column
      op <- options(arrow.int64_downcast = FALSE)
      on.exit(options(op), add = TRUE, after = FALSE)

      schema_names <- c(self$dimnames(), self$attrnames())
      col_names <- if (is_arrow_record_batch(values)) {
                       arrow::as_arrow_table(values)$ColumnNames()
                   } else {
                       values$ColumnNames()
                   }
      stopifnot(
        "'values' must be an Arrow Table or RecordBatch" =
          (is_arrow_table(values) || is_arrow_record_batch(values)),
        "All columns in 'values' must be defined in the schema" =
          all(col_names %in% schema_names),
        "All schema fields must be present in 'values'" =
          all(schema_names %in% col_names)
      )

      df <- as.data.frame(values)[schema_names]
      arr <- self$object
      arr[] <- df
    },

    #' @description Read (lifecycle: experimental)
    #' Read a user-defined subset of data, addressed by the dataframe indexing
    #' column, and optionally filtered.
    #' @param coords Optional named list of indices specifying the rows to read; each (named)
    #' list element corresponds to a dimension of the same name.
    #' @param column_names Optional character vector of column names to return.
    #' @param value_filter Optional string containing a logical expression that is used
    #' to filter the returned values. See [`tiledb::parse_query_condition`] for
    #' more information.
    #' @template param-result-order
    #' @param iterated Option boolean indicated whether data is read in call (when
    #' `FALSE`, the default value) or in several iterated steps.
<<<<<<< HEAD
    #' @param log_level Optional logging level with default value of `"warn"`.
    #' @return arrow::\link[arrow]{Table} or \link{TableReadIter}
=======
    #' @param log_level Optional logging level with default value of `"auto"`.
    #' @return An [`arrow::Table`].
>>>>>>> 83c4e307
    read = function(coords = NULL,
                    column_names = NULL,
                    value_filter = NULL,
                    result_order = "auto",
                    iterated = FALSE,
                    log_level = "auto") {

      private$check_open_for_read()

      result_order <- match_query_layout(result_order)
      uri <- self$uri
      arr <- self$object                 # need array (schema) to properly parse query condition
      
      ## if unnamed set names
      if (!is.null(coords)) {
          if (!is.list(coords))
              coords <- list(coords)
          if (is.null(names(coords)))
              names(coords) <- self$dimnames()
      }

      stopifnot(
          ## check columns
          "'column_names' must only contain valid dimension or attribute columns" =
              is.null(column_names) || all(column_names %in% c(self$dimnames(), self$attrnames()))
      )

      coords <- validate_read_coords(coords, dimnames = self$dimnames(), schema = self$schema())

      if (!is.null(value_filter)) {
          value_filter <- validate_read_value_filter(value_filter)
          parsed <- do.call(what = tiledb::parse_query_condition,
                            args = list(expr = str2lang(value_filter), ta = arr))
          value_filter <- parsed@ptr
      }

      cfg <- as.character(tiledb::config(self$tiledbsoma_ctx$context()))
      sr <- sr_setup(uri = self$uri, 
                     config = cfg, 
                     colnames = column_names,
                     qc = value_filter,
                     dim_points = coords, 
                     loglevel = log_level)
      
      TableReadIter$new(sr)
        
    }

  ),

  private = list(

    # @description Validate schema (lifecycle: experimental)
    # Handle default column additions (eg, soma_joinid) and error checking on
    # required columns
    # @return An [`arrow::Schema`], which may be modified by the addition of
    # required columns.
    validate_schema = function(schema, index_column_names) {
      stopifnot(
        "'schema' must be a valid Arrow schema" =
          is_arrow_schema(schema),
        is.character(index_column_names) && length(index_column_names) > 0,
        "All 'index_column_names' must be defined in the 'schema'" =
          assert_subset(index_column_names, schema$names, type = "field"),
        "Column names must not start with reserved prefix 'soma_'" =
          all(!startsWith(setdiff(schema$names, "soma_joinid"), "soma_"))
      )

      # Add soma_joinid column if not present
      if ("soma_joinid" %in% schema$names) {
        stopifnot(
          "soma_joinid field must be of type Arrow int64" =
            schema$GetFieldByName("soma_joinid")$type == arrow::int64()
        )
      } else {
        schema <- schema$AddField(
          i = 0,
          field = arrow::field("soma_joinid", arrow::int64())
        )
      }

      schema
    }
    
  )
)<|MERGE_RESOLUTION|>--- conflicted
+++ resolved
@@ -177,13 +177,8 @@
     #' @template param-result-order
     #' @param iterated Option boolean indicated whether data is read in call (when
     #' `FALSE`, the default value) or in several iterated steps.
-<<<<<<< HEAD
     #' @param log_level Optional logging level with default value of `"warn"`.
     #' @return arrow::\link[arrow]{Table} or \link{TableReadIter}
-=======
-    #' @param log_level Optional logging level with default value of `"auto"`.
-    #' @return An [`arrow::Table`].
->>>>>>> 83c4e307
     read = function(coords = NULL,
                     column_names = NULL,
                     value_filter = NULL,
