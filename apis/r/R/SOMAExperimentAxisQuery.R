#' @importFrom rlang is_na
#' @importFrom methods as new validObject
#'
NULL

#' `SOMAExperiment` Axis Query
#' @description Perform an axis-based query against a [`SOMAExperiment`].
#'
#' `SOMAExperimentAxisQuery` allows easy selection and extraction of data from a
#' single [`SOMAMeasurement`] in a [`SOMAExperiment`], by `obs`/`var` (axis)
#' coordinates and/or value filter. The primary use for this class is slicing
#' [`SOMAExperiment`] `X` layers by `obs` or `var` value and/or coordinates.
#' (lifecycle: experimental)
#'
#' ## X Layer Support
#'
#' Slicing on [`SOMASparseNDArray`] `X` matrices is supported;
#' slicing on [`SOMADenseNDArray`] is not supported at this time.
#'
#' ## Result Size
#' `SOMAExperimentAxisQuery` query class assumes it can store the full result of
#' both axis dataframe queries in memory, and only provides incremental access
#' to the underlying X NDArray. Accessors such as `n_obs` and `n_vars` codify
#' this in the class.
#'
#' @importFrom arrow concat_arrays
#' @export
SOMAExperimentAxisQuery <- R6::R6Class(
  classname = "SOMAExperimentAxisQuery",

  public = list(
    #' @description Create a new `SOMAExperimentAxisQuery` object.
    #' @param experiment A [`SOMAExperiment`] object.
    #' @param measurement_name The name of the measurement to query.
    #' @param obs_query,var_query An [`SOMAAxisQuery`] object for the obs/var
    #' axis.
    initialize = function(
      experiment,
      measurement_name,
      obs_query = NULL,
      var_query = NULL
    ) {

      stopifnot(
        "experiment must be a SOMAExperiment" =
          inherits(experiment, "SOMAExperiment"),
        "SOMAExperiment does not exist" = experiment$exists(),
        "Must specify a single measurement to query" =
          is_scalar_character(measurement_name),
        "Measurement does not exist in the experiment" =
          measurement_name %in% experiment$ms$names(),
        is.null(obs_query) || inherits(obs_query, "SOMAAxisQuery"),
        is.null(var_query) || inherits(var_query, "SOMAAxisQuery")
      )

      private$.experiment <- experiment
      private$.measurement_name <- measurement_name
      private$.obs_query <- obs_query %||% SOMAAxisQuery$new()
      private$.var_query <- var_query %||% SOMAAxisQuery$new()
      private$.joinids <- JoinIDCache$new(self)
      private$.indexer <- SOMAAxisIndexer$new(self)
    },

    #' @description Retrieve obs \link{TableReadIter}
    #' @param column_names A character vector of column names to retrieve
    obs = function(column_names = NULL) {
      obs_query <- self$obs_query
      self$obs_df$read(
        coords = recursively_make_integer64(obs_query$coords),
        value_filter = obs_query$value_filter,
        column_names = column_names
      )
    },

    #' @description Retrieve var [`arrow::Table`]
    #' @param column_names A character vector of column names to retrieve
    var = function(column_names = NULL) {
      var_query <- self$var_query
      self$var_df$read(
        coords = recursively_make_integer64(var_query$coords),
        value_filter = var_query$value_filter,
        column_names = column_names
      )
    },

    #' @description Retrieve `soma_joinids` as an [`arrow::Array`] for `obs`.
    obs_joinids = function() {
      arrow::concat_arrays(private$.joinids$obs())
    },

    #' @description Retrieve `soma_joinids` as an [`arrow::Array`] for `var`.
    var_joinids = function() {
      arrow::concat_arrays(private$.joinids$var())
    },

    #' @description Retrieves an `X` layer as a link{SOMASparseNDArrayRead}
    #' @param layer_name The name of the layer to retrieve.
    X = function(layer_name) {
      stopifnot(
        "Must specify an X layer name" = !missing(layer_name),
        "Must specify a single X layer name" = is_scalar_character(layer_name),
        assert_subset(layer_name, self$ms$X$names(), "layer")
      )

      x_layer <- self$ms$X$get(layer_name)
      stopifnot(
        "X layer must be a SOMASparseNDArray" =
          inherits(x_layer, "SOMASparseNDArray")
      )

      # TODO: Stop converting to vectors when SOMAArrayReader supports arrow arrays
      x_layer$read(coords = list(
        self$obs_joinids()$as_vector(),
        self$var_joinids()$as_vector()
      ))
    },

    #' @description Reads the entire query result as a list of
    #' [`arrow::Table`]s. This is a low-level routine intended to be used by
    #' loaders for other in-core formats, such as `Seurat`, which can be created
    #' from the resulting Tables.
    #'
    #' @param X_layers The name(s) of the `X` layer(s) to read and return.
    #' @param obs_column_names,var_column_names Specify which column names in
    #' `var` and `obs` dataframes to read and return.
    read = function(
      X_layers = NULL, obs_column_names = NULL, var_column_names = NULL) {
      stopifnot(
        "'X_layers' must be a character vector" =
          is.null(X_layers) || is.character(X_layers),
        assert_subset(X_layers, self$ms$X$names(), "layer"),
        "'obs_column_names' must be a character vector" =
          is.null(obs_column_names) || is.character(obs_column_names),
        assert_subset(obs_column_names, self$obs_df$colnames(), "column"),
        "'var_column_names' must be a character vector" =
          is.null(var_column_names) || is.character(var_column_names),
        assert_subset(var_column_names, self$var_df$colnames(), "column")
      )

      x_collection <- self$ms$X
      X_layers <- X_layers %||% x_collection$names()

      # Named list of SOMASparseNDArrays
      x_arrays <- Map(
        f = function(layer_name) {
          x_layer <- x_collection$get(layer_name)
          stopifnot(
            "X layer must be a SOMASparseNDArray" =
              inherits(x_layer, "SOMASparseNDArray")
          )
          x_layer
        },
        layer_name = X_layers
      )

      # TODO: parallelize with futures
      obs_ft <- self$obs(obs_column_names)$concat()
      var_ft <- self$var(var_column_names)$concat()

      x_matrices <- lapply(x_arrays, function(x_array) {
          x_array$read(coords = list(
            self$obs_joinids()$as_vector(),
            self$var_joinids()$as_vector()
          ))$tables()$concat()
        }
      )

      SOMAAxisQueryResult$new(
        obs = obs_ft, var = var_ft, X_layers = x_matrices
      )
    },

    #' @description Retrieve a collection layer as a sparse matrix with named
    #' dimensions.
    #'
    #' Load any layer from the `X`, `obsm`, `varm`, `obsp`, or `varp`
    #' collections as a [sparse matrix][Matrix::sparseMatrix-class].
    #'
    #' By default the matrix dimensions are named using the `soma_joinid` values
    #' in the specified layer's dimensions (e.g., `soma_dim_0`). However,
    #' dimensions can be named using values from any `obs` or `var` column that
    #' uniquely identifies each record by specifying the `obs_index` and
    #' `var_index` arguments.
    #'
    #' For layers in \code{obsm} or \code{varm}, the column axis (the axis not
    #' indexed by \dQuote{\code{obs}} or \dQuote{\code{var}}) is set to the
    #' range of values present in \dQuote{\code{soma_dim_1}}; this ensures
    #' that gaps in this axis are preserved (eg. when a query for
    #' \dQuote{\code{obs}} that results in selecting entries that are all zero
    #' for a given PC)
    #'
    #' @param collection The [`SOMACollection`] containing the layer of
    #' interest, either: `"X"`, `"obsm"`, `"varm"`, `"obsp"`, or `"varp"`.
    #' @param layer_name Name of the layer to retrieve from the `collection`.
    #' @param obs_index,var_index Name of the column in `obs` or `var`
    #' (`var_index`) containing values that should be used as dimension labels
    #' in the resulting matrix. Whether the values are used as row or column
    #' labels depends on the selected `collection`:
    #'
    #' | Collection | `obs_index`          | `var_index`          |
    #' |-----------:|:---------------------|:---------------------|
    #' | `X`        | row names            | column names         |
    #' | `obsm`     | row names            | ignored              |
    #' | `varm`     | ignored              | row names            |
    #' | `obsp`     | row and column names | ignored              |
    #' | `varp`     | ignored              | row and column names |
    #' @return A [`Matrix::sparseMatrix-class`]
    to_sparse_matrix = function(
      collection, layer_name, obs_index = NULL, var_index = NULL
    ) {
      stopifnot(
        assert_subset(
          x = collection,
          y = c("X", "obsm", "varm", "obsp", "varp"),
          type = "collection"
        ),

        "Must specify a single layer name" = is_scalar_character(layer_name),
        assert_subset(layer_name, self$ms[[collection]]$names(), "layer"),

        "Must specify a single obs index" =
          is.null(obs_index) || is_scalar_character(obs_index),
        assert_subset(obs_index, self$obs_df$colnames(), "column"),

        "Must specify a single var index" =
          is.null(var_index) || is_scalar_character(var_index),
        assert_subset(var_index, self$var_df$colnames(), "column")
      )

      # Retrieve and validate obs/var indices
      obs_labels <- var_labels <- NULL
      if (!is.null(obs_index)) {
        if (collection %in% c("varm", "varp")) {
          spdl::warn("The obs_index is ignored for {} collections", collection)
        } else {
          obs_labels <- self$obs(column_names = obs_index)$concat()[[1]]$as_vector()
        }
        stopifnot(
          "All obs_index values must be unique" = anyDuplicated(obs_labels) == 0
        )
      }

      if (!is.null(var_index)) {
        if (collection %in% c("obsm", "obsp")) {
          spdl::warn("The var_index is ignored for {} collections", collection)
        } else {
          var_labels <- self$var(column_names = var_index)$concat()[[1]]$as_vector()
        }
        stopifnot(
          "All var_index values must be unique" = anyDuplicated(var_labels) == 0
        )
      }

      # Construct coordinates
      coords <- switch(collection,
        X = list(
          soma_dim_0 = self$obs_joinids(),
          soma_dim_1 = self$var_joinids()
        ),
        obsm = list(
          soma_dim_0 = self$obs_joinids()
        ),
        varm = list(
          soma_dim_0 = self$var_joinids()
        ),
        obsp = list(
          soma_dim_0 = self$obs_joinids(),
          soma_dim_1 = self$obs_joinids()
        ),
        varp = list(
          soma_dim_0 = self$var_joinids(),
          soma_dim_1 = self$var_joinids()
        )
      )

      # TODO: Coords must be vectors until read() supports arrow arrays
      coords <- lapply(coords, function(x) x$as_vector())

      # Retrieve coo arrow table with query result
      layer <- self$ms[[collection]]$get(layer_name)
      tbl <- layer$read(coords = coords)$tables()$concat()

      # Reindex the coordinates
      # Constructing a matrix with the joinids produces a matrix with
      # the same shape as the original array, which is not we want. To create
      # a matrix containing only values in the query result we need to
      # reindex the coordinates.
      mat_coords <- switch(collection,
        X = list(
          i = self$indexer$by_obs(tbl$soma_dim_0),
          j = self$indexer$by_var(tbl$soma_dim_1)
        ),
        obsm = list(
          i = self$indexer$by_obs(tbl$soma_dim_0),
          j = tbl$soma_dim_1
        ),
        varm = list(
          i = self$indexer$by_var(tbl$soma_dim_0),
          j = tbl$soma_dim_1
        ),
        obsp = list(
          i = self$indexer$by_obs(tbl$soma_dim_0),
          j = self$indexer$by_obs(tbl$soma_dim_1)
        ),
        varp = list(
          i = self$indexer$by_var(tbl$soma_dim_0),
          j = self$indexer$by_var(tbl$soma_dim_1)
        )
      )

      # Construct the dimension names
      dim_names <- switch(collection,
        X = list(obs_labels, var_labels),
        obsm = {
          soma_dim_1 <- range(tbl$soma_dim_1$as_vector())
          list(obs_labels, seq(min(soma_dim_1), max(soma_dim_1)))
        },
        varm = {
          soma_dim_1 <- range(tbl$soma_dim_1$as_vector())
          list(var_labels, seq(min(soma_dim_1), max(soma_dim_1)))
        },
        obsp = list(obs_labels, obs_labels),
        varp = list(var_labels, var_labels)
      )

      # Use joinids if the dimension names are empty
      dim_names <- Map("%||%", dim_names, coords)

      Matrix::sparseMatrix(
        i = mat_coords$i$as_vector(),
        j = mat_coords$j$as_vector(),
        x = tbl$soma_data$as_vector(),
        index1 = FALSE,
        dims = vapply_int(dim_names, length),
        dimnames = dim_names,
        repr = "T"
      )
    },

    #' @description Loads the query as a \code{\link[SeuratObject]{Seurat}} object
    #'
    #' @template param-x-layers-v3
    #' @template param-obs-index
    #' @template param-var-index
    #' @param obs_column_names Names of columns in \code{obs} to add as
    #' cell-level meta data; by default, loads all columns
    #' @template param-var-column-names
    #' @param obsm_layers Names of arrays in \code{obsm} to load in as the
    #' cell embeddings; pass \code{FALSE} to suppress loading in any
    #' dimensional reductions; by default, loads all dimensional
    #' reduction information
    #' @param varm_layers Named vector of arrays in \code{varm} to load in as
    #' the feature loadings; names must be names of array in \code{obsm} (eg.
    #' \code{varm_layers = c(X_pca = 'PCs')}); will try to determine
    #' \code{varm_layers} from \code{obsm_layers}
    #' @param obsp_layers Names of arrays in \code{obsp} to load in as
    #' \code{\link[SeuratObject]{Graph}s}; by default, loads all graphs
    #'
    #' @return A \code{\link[SeuratObject]{Seurat}} object
    #'
    to_seurat = function(
      X_layers = c(counts = 'counts', data = 'logcounts'),
      obs_index = NULL,
      var_index = NULL,
      obs_column_names = NULL,
      var_column_names = NULL,
      obsm_layers = NULL,
      varm_layers = NULL,
      obsp_layers = NULL
    ) {
      .check_seurat_installed()
      stopifnot(
        "'obs_index' must be a single character value" = is.null(obs_index) ||
          (is_scalar_character(obs_index) && !is.na(obs_index)),
        "'obs_column_names' must be a character vector" = is.null(obs_column_names) ||
          is.character(obs_column_names) ||
          is_scalar_logical(obs_column_names),
        "'obsm_layers' must be a character vector" = is.null(obsm_layers) ||
          is.character(obsm_layers) ||
          is_scalar_logical(obsm_layers),
        "'varm_layers' must be a named character vector" = is.null(varm_layers) ||
          (is.character(varm_layers) && is_named(varm_layers, allow_empty = FALSE)) ||
          is_scalar_logical(varm_layers),
        "'obsp_layers' must be a character vector" = is.null(obsp_layers) ||
          is.character(obsp_layers) ||
          is_scalar_logical(obsp_layers)
      )
      tryCatch(
        expr = self$obs_df,
        error = function(...) {
          stop("No 'obs' found", call. = FALSE)
        }
      )
      # Load in the cells
      cells <- if (is.null(obs_index)) {
        paste0('cell', self$obs_joinids()$as_vector())
      } else {
        obs_index <- match.arg(
          arg = obs_index,
          choices = self$obs_df$attrnames()
        )
        self$obs(obs_index)$concat()$GetColumnByName(obs_index)$as_vector()
      }
      # Load in the assay
      assay <- self$to_seurat_assay(
        X_layers = X_layers,
        obs_index = obs_index,
        var_index = var_index,
        var_column_names = var_column_names
      )
      object <- SeuratObject::CreateSeuratObject(
        counts = assay,
        assay = private$.measurement_name
      )
      # Load in cell-level meta data
      if (isTRUE(obs_column_names)) {
        obs_column_names <- NULL
      }
      obs_column_names <- obs_column_names %||% setdiff(
        x = self$obs_df$attrnames(),
        y = obs_index
      )
      if (!(isFALSE(obs_column_names) || rlang::is_na(obs_column_names))) {
        obs <- as.data.frame(
          x = self$obs(obs_column_names)$concat()$to_data_frame()
        )
        row.names(obs) <- cells
        object[[names(obs)]] <- obs
      }
      # Load in reductions
      ms_embed <- tryCatch(expr = self$ms$obsm$names(), error = null)
      skip_reducs <- isFALSE(obsm_layers) || rlang::is_na(obsm_layers)
      if (is.null(ms_embed)) {
        if (!(skip_reducs || is.null(obsm_layers))) {
          warning("No reductions found", call. = FALSE, immediate. = TRUE)
        }
        skip_reducs <- TRUE
      }
      if (!skip_reducs) {
        names(ms_embed) <- .anndata_to_seurat_reduc(ms_embed)
        if (isTRUE(obsm_layers)) {
          obsm_layers <- NULL
        }
        obsm_layers <- obsm_layers %||% ms_embed
        # Match loadings to embeddings
        ms_load <- tryCatch(expr = self$ms$varm$names(), error = null)
        if (isTRUE(varm_layers)) {
          varm_layers <- NULL
        } else if (rlang::is_na(varm_layers)) {
          varm_layers <- FALSE
        }
        if (is.null(ms_load)) {
          if (!(isFALSE(varm_layers) || is.null(varm_layers))) {
            warning("No loadings found", call. = FALSE, immediate. = TRUE)
          }
          varm_layers <- FALSE
        }
        if (!isFALSE(varm_layers)) {
          names(ms_load) <- ms_embed[.anndata_to_seurat_reduc(ms_load, 'loadings')]
          varm_layers <- varm_layers %||% ms_load
          reduc_misisng <- setdiff(x = names(varm_layers), y = names(ms_load))
          if (length(reduc_misisng) == length(varm_layers)) {
            warning(
              "None of the reductions specified in 'varm_layers' can be found",
              call. = FALSE,
              immediate. = TRUE
            )
            varm_layers <- FALSE
          } else if (length(reduc_misisng)) {
            warning(
              paste(
                strwrap(paste(
                  "The reductions for the following loadings cannot be found in 'varm':",
                  sQuote(varm_layers[reduc_misisng]),
                  collapse = ', '
                )),
                collapse = '\n'
              ),
              call. = FALSE,
              immediate. = TRUE
            )
            varm_layers <- varm_layers[!names(varm_layers) %in% reduc_misisng]
          }
        }
        # Read in reductions and add to `object`
        for (embed in obsm_layers) {
          if (embed %in% names(ms_embed)) {
            embed <- ms_embed[embed]
          }
          rname <- .anndata_to_seurat_reduc(embed)
          reduc <- withCallingHandlers(
            expr = tryCatch(
              expr = self$to_seurat_reduction(
                obsm_layer = embed,
                varm_layer = ifelse(
                  embed %in% names(varm_layers),
                  yes = varm_layers[embed],
                  no = FALSE
                ),
                obs_index = obs_index,
                var_index = var_index
              ),
              error = err_to_warn
            ),
            noArrayWarning = function(w) {
              invokeRestart("muffleWarning")
            }
          )
          if (!inherits(reduc, 'DimReduc')) {
            next
          }
          object[[rname]] <- reduc
        }
      }
      # Load in graphs
      ms_graphs <- tryCatch(expr = self$ms$obsp$names(), error = null)
      skip_graphs <- isFALSE(obsp_layers) || rlang::is_na(obsp_layers)
      if (is.null(ms_graphs)) {
        if (!(skip_graphs || is.null(obsp_layers))) {
          warning("No graphs found in 'obsp'", call. = FALSE, immediate. = TRUE)
        }
        skip_graphs <- TRUE
      }
      if (!skip_graphs) {
        if (isTRUE(obsp_layers)) {
          obsp_layers <- NULL
        }
        obsp_layers <- obsp_layers %||% ms_graphs
        for (grph in obsp_layers) {
          mat <- withCallingHandlers(
            expr = tryCatch(
              expr = self$to_seurat_graph(obsp_layer = grph, obs_index = obs_index),
              error = err_to_warn
            ),
            noArrayWarning = function(w) {
              invokeRestart("muffleWarning")
            }
          )
          if (!inherits(mat, 'Graph')) {
            next
          }
          object[[grph]] <- mat
        }
      }
      # Validate and return
      validObject(object)
      return(object)
    },
    #' @description Loads the query as a Seurat \code{\link[SeuratObject]{Assay}}
    #'
    #' @return An \code{\link[SeuratObject]{Assay}} object
    #'
    to_seurat_assay = function(
      X_layers = c(counts = 'counts', data = 'logcounts'),
      obs_index = NULL,
      var_index = NULL,
      var_column_names = NULL
    ) {
      version <- 'v3'
      .check_seurat_installed()
      stopifnot(
        "'X_layers' must be a named character vector" = is.character(X_layers) &&
          is_named(X_layers, allow_empty = FALSE),
        "'version' must be a single character value" = is_scalar_character(version),
        "'obs_index' must be a single character value" = is.null(obs_index) ||
          (is_scalar_character(obs_index) && !is.na(obs_index)),
        "'var_index' must be a single character value" = is.null(var_index) ||
          (is_scalar_character(var_index) && !is.na(var_index)),
        "'var_column_names' must be a character vector" = is.null(var_column_names) ||
          is.character(var_column_names) ||
          is_scalar_logical(var_column_names)
      )
      match.arg(version, choices = 'v3')
      features <- if (is.null(var_index)) {
        paste0('feature', self$var_joinids()$as_vector())
      } else {
        var_index <- match.arg(
          arg = var_index,
          choices = self$var_df$attrnames()
        )
        self$var(var_index)$concat()$GetColumnByName(var_index)$as_vector()
      }
      cells <- if (is.null(obs_index)) {
        paste0('cell', self$obs_joinids()$as_vector())
      } else {
        obs_index <- match.arg(
          arg = obs_index,
          choices = self$obs_df$attrnames()
        )
        self$obs(obs_index)$concat()$GetColumnByName(obs_index)$as_vector()
      }
      # Check the layers
      assert_subset(x = X_layers, y = self$ms$X$names(), type = 'X_layer')
      # Read in the assay
      obj <- switch(
        EXPR = version,
        v3 = {
          assert_subset(
            x = names(X_layers),
            y = c('counts', 'data', 'scale.data'),
            type = 'Seurat slot'
          )
          private$.to_seurat_assay_v3(
            counts = tryCatch(expr = X_layers[['counts']], error = null),
            data = tryCatch(expr = X_layers[['data']], error = null),
            scale_data = tryCatch(expr = X_layers[['scale.data']], error = null),
            cells = cells,
            features = features
          )
        }
      )
      # Set the key
      SeuratObject::Key(obj) <- SeuratObject::Key(
        object = tolower(private$.measurement_name),
        quiet = TRUE
      )
      # Add feature-level meta data
      if (isTRUE(var_column_names)) {
        var_column_names <- NULL
      }
      var_column_names <- var_column_names %||% setdiff(
        x = self$var_df$attrnames(),
        y = var_index
      )
      if (!(isFALSE(var_column_names) || rlang::is_na(var_column_names))) {
        var <- as.data.frame(self$var(var_column_names)$concat()$to_data_frame())
        row.names(var) <- features
        obj[[names(var)]] <- var
      }
      validObject(obj)
      return(obj)
    },
    #' @description Loads the query as a Seurat
    #' \link[SeuratObject:DimReduc]{dimensional reduction}
    #'
    #' @param obsm_layer Name of array in \code{obsm} to load as the
    #' cell embeddings
    #' @param varm_layer Name of the array in \code{varm} to load as the
    #' feature loadings; by default, will try to determine \code{varm_layer}
    #' from \code{obsm_layer}
    #'
    #' @return A \code{\link[SeuratObject]{DimReduc}} object
    #'
    to_seurat_reduction = function(
      obsm_layer,
      varm_layer = NULL,
      obs_index = NULL,
      var_index = NULL
    ) {
      .check_seurat_installed()
      stopifnot(
        "'obsm_layer' must be a single character value" = is_scalar_character(obsm_layer),
        "'varm_layer' must be a single character value" = is.null(varm_layer) ||
          is_scalar_character(varm_layer) ||
          is_scalar_logical(varm_layer),
        "one of 'obsm_layer' or 'varm_layer' must be provided" =
          (is_scalar_character(obsm_layer) || is_scalar_logical(obsm_layer)) ||
          (is_scalar_character(varm_layer) || is_scalar_logical(varm_layer)),
        "'obs_index' must be a single character value" = is.null(obs_index) ||
          (is_scalar_character(obs_index) && !is.na(obs_index)),
        "'var_index' must be a single character value" = is.null(var_index) ||
          (is_scalar_character(var_index) && !is.na(var_index))
      )
      # Check embeddings/loadings
      ms_embed <- tryCatch(expr = self$ms$obsm$names(), error = null)
      ms_load <- tryCatch(expr = self$ms$varm$names(), error = null)
      if (is.null(ms_embed) && is.null(ms_load)) {
        warning(warningCondition(
          "No reductions present",
          class = c("noObsmWarning", "noArrayWarning"),
          call = NULL
        ))
        return(NULL)
      }
      if (is.null(ms_embed)) {
        stop("No embeddings in obsm present", call. = FALSE)
      }
      names(ms_embed) <- .anndata_to_seurat_reduc(ms_embed)
      if (is.null(ms_load) && !is.null(varm_layer)) {
        warning(warningCondition(
          "No loadings present in 'varm'",
          class = c("noVarmWarning", "noArrayWarning"),
          call = NULL
        ))
        varm_layer <- NULL
      } else {
        names(ms_load) <- .anndata_to_seurat_reduc(ms_load, 'loadings')
      }
      # Check provided names
      assert_subset(
        x = obsm_layer,
        y = c(ms_embed, names(ms_embed)),
        type = 'cell embedding'
      )
      if (is_scalar_character(varm_layer)) {
        assert_subset(
          x = varm_layer,
          y = c(ms_load, names(ms_load)),
          'feature loading'
        )
      }
      # Find Seurat name
      seurat <- c(
        embeddings = unname(.anndata_to_seurat_reduc(obsm_layer)),
        loadings = tryCatch(
          expr = unname(.anndata_to_seurat_reduc(varm_layer, 'loadings')),
          error = null
        )
      )
      if (length(seurat) == 2L && !identical(seurat[['embeddings']], y = seurat[['loadings']])) {
        stop(
          paste(
            strwrap(paste0(
              "The embeddings requested (",
              sQuote(obsm_layer),
              ") do not match the loadings requested (",
              sQuote(varm_layer),
              "); using the embeddings to create a Seurat name (",
              sQuote(seurat[['embeddings']]),
              ")"
            )),
            collapse = '\n'
          ),
          call. = FALSE,
          immediate. = TRUE
        )
      }
      seurat <- seurat[['embeddings']]
      # Create a Seurat key
      key <- SeuratObject::Key(
        object = switch(
          EXPR = seurat,
          pca = 'PC',
          ica = 'IC',
          tsne = 'tSNE',
          toupper(seurat)
        ),
        quiet = TRUE
      )
      # Read in cell embeddings
      # Translate Seurat name to AnnData name
      if (obsm_layer %in% names(ms_embed)) {
        obsm_layer <- ms_embed[obsm_layer]
      }
      # Get cell names
      cells <- if (is.null(obs_index)) {
        paste0('cell', self$obs_joinids()$as_vector())
      } else {
        obs_index <- match.arg(
          arg = obs_index,
          choices = self$obs_df$attrnames()
        )
        self$obs(obs_index)$concat()$GetColumnByName(obs_index)$as_vector()
      }
      embed <- self$ms$obsm$get(obsm_layer)
      coords <- list(
        cells = self$obs_joinids()$as_vector(),
        dims = seq_len(as.integer(embed$shape()[2L])) - 1L
      )
      embed_mat <- if (inherits(embed, 'SOMASparseNDArray')) {
        this_mat <- embed$read()$sparse_matrix(zero_based=TRUE)$concat()
        this_mat <- this_mat$take(coords$cells, coords$dims)
        this_mat <- this_mat$get_one_based_matrix()
        this_mat <- as(this_mat, "CsparseMatrix")
        as.matrix(this_mat)
      } else if (inherits(embed, 'SOMADenseNDArray')) {
        warning(
          paste(
            strwrap(paste(
              "Embeddings for",
              sQuote(obsm_layer),
              "are encoded as dense instead of sparse; all arrays should be saved as",
              sQuote('SOMASparseNDArrays')
            )),
            collapse = '\n'
          ),
          call. = FALSE
        )
        embed$read_dense_matrix(unname(coords))
      } else {
        stop("Unknown SOMA Array type: ", class(embed)[1L], call. = FALSE)
      }
      # Set matrix names
      rownames(embed_mat) <- cells
      colnames(embed_mat) <- paste0(key, seq_len(ncol(embed_mat)))
      # Autoset loadings if needed
      if (is.null(varm_layer) || isTRUE(varm_layer)) {
        if (seurat %in% c(names(ms_load), ms_load)) {
          varm_layer <- seurat
        }
      }
      # Read in feature loadings
      if (is_scalar_character(varm_layer)) {
        # Translate Seurat name to AnnData name
        if (varm_layer %in% names(ms_load)) {
          varm_layer <- ms_load[varm_layer]
        }
        # Get feature names
        features <- if (is.null(var_index)) {
          paste0('feature', self$var_joinids()$as_vector())
        } else {
          var_index <- match.arg(
            arg = var_index,
            choices = self$var_df$attrnames()
          )
          self$var(var_index)$concat()$GetColumnByName(var_index)$as_vector()
        }
        loads <- self$ms$varm$get(varm_layer)
        coords <- list(
          features = self$var_joinids()$as_vector(),
          dims = seq_len(as.integer(loads$shape()[2L])) - 1L
        )
        load_mat <- if (inherits(loads, 'SOMASparseNDArray')) {
          this_mat <- loads$read()$sparse_matrix(zero_based=TRUE)$concat()
          this_mat <- this_mat$take(coords$features, coords$dims)
          this_mat <- this_mat$get_one_based_matrix()
          this_mat <- as(this_mat, "CsparseMatrix")
          as.matrix(this_mat)
        } else if (inherits(loads, 'SOMADenseNDArray')) {
          warning(
            paste(
              strwrap(paste(
                "Loadings for",
                sQuote(varm_layer),
                "are encoded as dense instead of sparse; all arrays should be saved as",
                sQuote('SOMASparseNDArrays')
              )),
              collapse = '\n'
            ),
            call. = FALSE,
            immediate. = TRUE
          )
          loads$read_dense_matrix(unname(coords))
        } else {
          stop("Unknown SOMA Array type: ", class(loads)[1L], call. = FALSE)
        }
        # Set matrix names
        rownames(load_mat) <- features
        colnames(load_mat) <- paste0(key, seq_len(ncol(load_mat)))
        if (!is.null(embed_mat) && ncol(load_mat) != ncol(embed_mat)) {
          stop("The loadings do not match the embeddings", call. = FALSE)
        }
      } else {
        load_mat <- NULL
      }
      # Create the DimReduc
      return(SeuratObject::CreateDimReducObject(
        embeddings = embed_mat,
        loadings = load_mat %||% methods::new('matrix'),
        assay = private$.measurement_name,
        global = !seurat %in% c('pca', 'ica'),
        key = key
      ))
    },
    #' @description Loads the query as a Seurat \link[SeuratObject:Graph]{graph}
    #'
    #' @param obsp_layer Name of array in \code{obsp} to load as the graph
    #'
    #' @return A \code{\link[SeuratObject]{Graph}} object
    #'
    to_seurat_graph = function(obsp_layer, obs_index = NULL) {
      .check_seurat_installed()
      stopifnot(
        "'obsp_layer' must be a single character value" = is_scalar_character(obsp_layer),
        "'obs_index' must be a single character value" = is.null(obs_index) ||
          (is_scalar_character(obs_index) && !is.na(obs_index))
      )
      # Check graph name
      ms_graph <- tryCatch(expr = self$ms$obsp$names(), error = null)
      if (is.null(ms_graph)) {
        warning(
          warningCondition(
            "No graphs present",
            class = c("noObspWarning", "noArrayWarning")
          ),
          call. = FALSE,
          immediate. = TRUE
        )
        return(NULL)
      }
      # Check provided graph name
      obsp_layer <- match.arg(arg = obsp_layer, choices = ms_graph)
<<<<<<< HEAD
      mat <- self$ms$obsp$get(obsp_layer)$read()$sparse_matrix(zero_based=TRUE)$concat()$get_one_based_matrix()
      mat <- as(mat, "CsparseMatrix")
      idx <- self$obs_joinids()$as_vector() + 1L
      mat <- mat[idx, idx]
      mat <- as(mat, 'Graph')
      cells <- if (is.null(obs_index)) {
        paste0('cell', self$obs_joinids()$as_vector())
      } else {
        obs_index <- match.arg(
          arg = obs_index,
          choices = self$obs_df$attrnames()
        )
        self$obs(obs_index)$concat()$GetColumnByName(obs_index)$as_vector()
=======

      # Retrieve the named TsparseMatrix
      mat <- self$to_sparse_matrix(
        collection = "obsp",
        layer_name = obsp_layer,
        obs_index = obs_index
      )

      # Convert to Seurat graph by way of a CsparseMatrix
      mat <- as(as(mat, "CsparseMatrix"), "Graph")

      if (is.null(obs_index)) {
        dimnames(mat) <- lapply(dimnames(mat), function(x) paste0("cell", x))
>>>>>>> 3abdf709
      }

      SeuratObject::DefaultAssay(mat) <- private$.measurement_name
      validObject(mat)
      return(mat)
    }
  ),

  active = list(

    #' @field experiment The parent [`SOMAExperiment`] object.
    experiment = function(value) {
      if (!missing(value)) read_only_error("experiment")
      private$.experiment
    },

    #' @field indexer The [`SOMAAxisIndexer`] object.
    indexer = function(value) {
      if (!missing(value)) read_only_error("indexer")
      private$.indexer
    },

    #' @field obs_query The `obs` [`SOMAAxisQuery`] object.
    obs_query = function(value) {
      if (!missing(value)) read_only_error("obs_query")
      private$.obs_query
    },

    #' @field var_query The `var` [`SOMAAxisQuery`] object.
    var_query = function(value) {
      if (!missing(value)) read_only_error("var_query")
      private$.var_query
    },

    #' @field n_obs The number of `obs` axis query results.
    n_obs = function(value) {
      if (!missing(value)) read_only_error("n_obs")
      length(self$obs_joinids())
    },

    #' @field n_vars The number of `var` axis query results.
    n_vars = function(value) {
      if (!missing(value)) read_only_error("n_vars")
      length(self$var_joinids())
    },

    #' @field obs_df The `obs` [`SOMADataFrame`] object.
    obs_df = function(value) {
      if (!missing(value)) read_only_error("obs_df")
      self$experiment$obs
    },

    #' @field var_df The `var` [`SOMADataFrame`] object for the specified
    #' `measurement_name`.
    var_df = function(value) {
      if (!missing(value)) read_only_error("var_df")
      self$ms$var
    },

    #' @field ms The [`SOMAMeasurement`] object for the specified
    #' `measurement_name`.
    ms = function(value) {
      if (!missing(value)) read_only_error("ms")
      self$experiment$ms$get(private$.measurement_name)
    }
  ),

  private = list(
    .experiment = NULL,
    .measurement_name = NULL,
    .obs_query = NULL,
    .var_query = NULL,
    .joinids = NULL,
    .indexer = NULL,
    .as_matrix = function(table, repr = 'C', transpose = FALSE) {
      stopifnot(
        "'table' must be an Arrow table" = inherits(table, 'Table'),
        "'repr' must be a single character value" = is_scalar_character(repr),
        "'transpose' must be a single logical value" = is_scalar_logical(transpose),
        "'table' must have column names 'soma_dim_0', 'soma_dim_1', and 'soma_data'" =
          all(c('soma_dim_0', 'soma_dim_1', 'soma_data') %in% table$ColumnNames())
      )
      repr <- match.arg(arg = repr, choices = c('C', 'R', 'T', 'D'))
      obs <- table$GetColumnByName('soma_dim_0')$as_vector()
      var <- table$GetColumnByName('soma_dim_1')$as_vector()
      mat <- Matrix::sparseMatrix(
        i = self$indexer$by_obs(obs)$as_vector() + 1L,
        j = self$indexer$by_var(var)$as_vector() + 1L,
        x = table$GetColumnByName('soma_data')$as_vector(),
        dims = c(self$n_obs, self$n_vars),
        repr = switch(EXPR = repr, D = 'T', repr)
      )
      if (isTRUE(transpose)) {
        mat <- Matrix::t(mat)
      }
      if (repr == 'D') {
        mat <- as.matrix(mat)
      }
      return(mat)
    },
    .to_seurat_assay_v3 = function(
      counts,
      data,
      scale_data = NULL,
      cells = NULL,
      features = NULL
    ) {
      .check_seurat_installed()
      stopifnot(
        "'data' must be a single character value" = is.null(data) ||
          is_scalar_character(data),
        "'counts' must be a single character value" = is.null(counts) ||
          is_scalar_character(counts),
        "one of 'counts' or 'data' must be provided" = is_scalar_character(counts) ||
          is_scalar_character(data),
        "'scale_data' must be a single character value" = is.null(scale_data) ||
          is_scalar_character(scale_data),
        "'cells' must be a character vector" = is.character(cells),
        "'features' must be a character vector" = is.character(features)
      )
      if (!length(x = cells) == self$n_obs) {
        stop("'cells' must have a length of ", self$n_obs, call. = FALSE)
      }
      if (!length(x = features) == self$n_vars) {
        stop("'features' must have a length of ", self$n_vars, call. = FALSE)
      }
      dnames <- list(features, cells)
      # Read in `data` slot
      if (is_scalar_character(data)) {
        # TODO: potentially replace with public$to_sparse_matrix()
        dmat <- private$.as_matrix(
          table = self$X(data)$tables()$concat(),
          repr = 'C',
          transpose = TRUE
        )
        dimnames(dmat) <- dnames
        obj <- SeuratObject::CreateAssayObject(data = dmat)
      }
      # Add the `counts` slot
      if (is_scalar_character(counts)) {
        cmat <- private$.as_matrix(
          table = self$X(counts)$tables()$concat(),
          repr = 'C',
          transpose = TRUE
        )
        dimnames(cmat) <- dnames
        obj <- if (is_scalar_character(data)) {
          SeuratObject::SetAssayData(
            object = obj,
            slot = 'counts',
            new.data = cmat
          )
        } else {
          SeuratObject::CreateAssayObject(counts = cmat)
        }
      }
      # Add the `scale.data` slot
      if (is_scalar_character(scale_data)) {
        smat <- private$.as_matrix(
          table = self$X(scale_data)$tables()$concat(),
          repr = 'D',
          transpose = TRUE
        )
        dimnames(smat) <- dnames
        obj <- SeuratObject::SetAssayData(
          object = obj,
          slot = 'scale.data',
          new.data = smat
        )
      }
      # Return the assay
      validObject(obj)
      return(obj)
    }
  )
)

JoinIDCache <- R6::R6Class(
  classname = "JoinIDCache",
  public = list(
    #' @field query The [`SOMAExperimentAxisQuery`] object to build indices for.
    query = NULL,

    initialize = function(query) {
      stopifnot(inherits(query, "SOMAExperimentAxisQuery"))
      self$query <- query
    },

    is_cached = function(axis) {
      stopifnot(axis %in% c("obs", "var"))
      !is.null(switch(axis,
        obs = !is.null(private$cached_obs),
        var = !is.null(private$cached_var)
      ))
    },

    preload = function(pool) {
      if (!is.null(private$cached_obs) && !is.null(private$cached_var)) {
        return(invisible(NULL))
      }

      # TODO: Use futures to parallelize preloading of obs and var joinids
      self$obs()
      self$var()
    },

    obs = function() {
      if (is.null(private$cached_obs)) {
        spdl::info("[JoinIDCache] Loading obs joinids")
        private$cached_obs <- private$load_joinids(
          df = self$query$obs_df,
          axis_query = self$query$obs_query
        )
      }
      private$cached_obs
    },

    set_obs = function(val) {
      private$cached_obs <- val
    },

    var = function() {
      if (is.null(private$cached_var)) {
        spdl::info("[JoinIDCache] Loading var joinids")
        private$cached_var <- private$load_joinids(
          df = self$query$var_df,
          axis_query = self$query$var_query
        )
      }
      private$cached_var
    },

    set_var = function(val) {
      private$cache_var <- val
    }
  ),

  private = list(
    cached_obs = NULL,
    cached_var = NULL,

    # Load joinids from the dataframe corresponding to the axis query
    # @return [`arrow::ChunkedArray`] of joinids
    load_joinids = function(df, axis_query) {
      stopifnot(
        inherits(df, "SOMADataFrame"),
        inherits(axis_query, "SOMAAxisQuery")
      )
      tbl <- df$read(
        coords = axis_query$coords,
        value_filter = axis_query$value_filter,
        column_names = "soma_joinid",
      )$concat()
      tbl$soma_joinid
    }
  )
)<|MERGE_RESOLUTION|>--- conflicted
+++ resolved
@@ -880,21 +880,6 @@
       }
       # Check provided graph name
       obsp_layer <- match.arg(arg = obsp_layer, choices = ms_graph)
-<<<<<<< HEAD
-      mat <- self$ms$obsp$get(obsp_layer)$read()$sparse_matrix(zero_based=TRUE)$concat()$get_one_based_matrix()
-      mat <- as(mat, "CsparseMatrix")
-      idx <- self$obs_joinids()$as_vector() + 1L
-      mat <- mat[idx, idx]
-      mat <- as(mat, 'Graph')
-      cells <- if (is.null(obs_index)) {
-        paste0('cell', self$obs_joinids()$as_vector())
-      } else {
-        obs_index <- match.arg(
-          arg = obs_index,
-          choices = self$obs_df$attrnames()
-        )
-        self$obs(obs_index)$concat()$GetColumnByName(obs_index)$as_vector()
-=======
 
       # Retrieve the named TsparseMatrix
       mat <- self$to_sparse_matrix(
@@ -908,7 +893,7 @@
 
       if (is.null(obs_index)) {
         dimnames(mat) <- lapply(dimnames(mat), function(x) paste0("cell", x))
->>>>>>> 3abdf709
+                                
       }
 
       SeuratObject::DefaultAssay(mat) <- private$.measurement_name
