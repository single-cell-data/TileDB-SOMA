--- conflicted
+++ resolved
@@ -1,4 +1,3 @@
-<<<<<<< HEAD
 #' Check if object is empty
 #' @noRd
 is_empty <- function(x) {
@@ -58,8 +57,6 @@
   grepl(prefix, x)
 }
 
-=======
->>>>>>> 75226b78
 #' @importFrom glue glue_collapse
 string_collapse <- function(x, sep = ", ") {
   glue::glue_collapse(x, sep = ", ", width = getOption("width", Inf))
