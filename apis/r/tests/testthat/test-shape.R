--- conflicted
+++ resolved
@@ -5,33 +5,6 @@
     "soma_joinid",
     c("soma_joinid", "int_column"),
     c("soma_joinid", "string_column"),
-<<<<<<< HEAD
-    c("string_column", "int_column")
-  )
-
-  for (i in seq_along(index_column_name_choices)) {
-    index_column_names <- index_column_name_choices[[i]]
-
-    has_soma_joinid_dim <- "soma_joinid" %in% index_column_names
-
-    if (dir.exists(uri)) unlink(uri, recursive=TRUE)
-
-    # TODO: test create with specified domain on PR 3032
-    sdf <- SOMADataFrameCreate(uri, asch, index_column_names = index_column_names)
-    expect_true(sdf$exists())
-    expect_true(dir.exists(uri))
-
-    tbl0 <- arrow::arrow_table(int_column = 1L:4L,
-                               soma_joinid = 1L:4L,
-                               float_column = 1.1:4.1,
-                               string_column = c("apple", "ball", "cat", "dog"),
-                               schema = asch)
-
-    sdf$write(tbl0)
-    sdf$close()
-
-    sdf <- SOMADataFrameOpen(uri)
-=======
     c("string_column", "int_column"), # duplicate intentional to match `domain_at_create_choices`
     c("string_column", "int_column")
   )
@@ -43,7 +16,6 @@
     list(string_column = NULL, int_column = c(-10000, 10000)),
     list(string_column = c("apple", "zebra"), int_column = c(-10000, 10000))
   )
->>>>>>> 40e21784
 
   # Check the test configs themselves to make sure someone (ahem, me)
   # didn't edit one without forgetting to edit the other
@@ -311,53 +283,6 @@
 
       gc()
     }
-<<<<<<< HEAD
-
-    dom <- sdf$domain()
-    mxd <- sdf$maxdomain()
-
-    # First check names
-    expect_equal(names(dom), index_column_names)
-    expect_equal(names(mxd), index_column_names)
-
-    # Then check all slots are pairs
-    for (name in names(dom)) {
-      expect_length(dom[[name]], 2L)
-      expect_length(mxd[[name]], 2L)
-    }
-
-    # Then check contents
-    if ("soma_joinid" %in% index_column_names) {
-      sjid_dom <- dom[["soma_joinid"]]
-      sjid_mxd <- mxd[["soma_joinid"]]
-      expect_equal(sjid_dom[[1]], 0)
-      expect_equal(sjid_mxd[[1]], 0)
-      # Really big number; exact value unimportant
-      # TODO: test create with specified domain on PR 3032
-      # -- then, current and max domain will be different
-      expect_true(sjid_dom[[2]] > bit64::as.integer64(10000000000))
-      expect_true(sjid_mxd[[2]] > bit64::as.integer64(10000000000))
-    }
-
-    if ("int_column" %in% index_column_names) {
-      int_dom <- dom[["int_column"]]
-      int_mxd <- mxd[["int_column"]]
-      expect_true(int_dom[[1]] < -2000000000)
-      expect_true(int_dom[[2]] > 2000000000)
-    }
-
-    if ("string_column" %in% index_column_names) {
-      expect_equal(dom[["string_column"]], c("", ""))
-      expect_equal(mxd[["string_column"]], c("", ""))
-    }
-
-    sdf$close()
-
-    rm(sdf, tbl0)
-
-    gc()
-=======
->>>>>>> 40e21784
   }
   
   # Test `domain` assertions
