--- conflicted
+++ resolved
@@ -84,8 +84,7 @@
                       sparse = SOMASparseNDArray$new(uri, internal_use_only = "allowed_use"),
                       dense = SOMADenseNDArray$new(uri, internal_use_only = "allowed_use"))
         expect_true(inherits(sdf, "SOMAArrayBase"))
-<<<<<<< HEAD
-        
+      
         iterator <- switch(tc,
                            data.frame = sdf$read(iterated = TRUE),
                            sparse = sdf$read_arrow_table(iterated = TRUE),
@@ -97,20 +96,6 @@
         expect_false(iterator$read_complete())
         dat <- iterator$concat()
         expect_true(iterator$read_complete())
-=======
-        sdf$open("READ", internal_use_only = "allowed_use")
-
-        rl <- switch(tc,
-                     data.frame = sdf$read(iterated = TRUE),
-                     sparse = sdf$read_arrow_table(iterated = TRUE),
-                     dense = sdf$read_arrow_table(iterated = TRUE))
-        expect_true(is.list(rl))
-        expect_true(sdf$read_complete())
-        n <- length(rl)
-        expect_true(n > 0)
-
-        dat <- do.call(rbind, rl)
->>>>>>> 3710c218
         expect_true(inherits(dat, "Table"))
         expect_equal(dat$num_columns, 3)
         expect_equal(dat$num_rows, 2238732)
@@ -157,14 +142,10 @@
 
     sdf <- SOMASparseNDArray$new(uri, internal_use_only = "allowed_use")
     expect_true(inherits(sdf, "SOMAArrayBase"))
-<<<<<<< HEAD
     
     expect_error(sdf$read_sparse_matrix_zero_based(repr = "x"))
     expect_error(sdf$read_sparse_matrix_zero_based(iterated = TRUE, repr = "C"))
     expect_error(sdf$read_sparse_matrix_zero_based(iterated = TRUE, repr = "R"))
-=======
-    sdf$open("READ", internal_use_only = "allowed_use")
->>>>>>> 3710c218
 
     iterator <- sdf$read_sparse_matrix_zero_based(iterated = TRUE)
 
@@ -190,56 +171,4 @@
 
     rm(sdf)
 
-})
-<<<<<<< HEAD
-=======
-
-test_that("Iterated Interface from SOMA Dense Matrix", {
-    skip_if_not_installed("pbmc3k.tiledb")      # a Suggests: pre-package 3k PBMC data
-
-    tdir <- tempfile()
-    tgzfile <- system.file("raw-data", "soco-pbmc3k.tar.gz", package="pbmc3k.tiledb")
-    untar(tarfile = tgzfile, exdir = tdir)
-    uri <- file.path(tdir, "soco", "pbmc3k_processed", "ms", "RNA", "X", "data")
-
-    sdf <- SOMADenseNDArray$new(uri, internal_use_only = "allowed_use")
-    expect_true(inherits(sdf, "SOMAArrayBase"))
-    sdf$open("READ", internal_use_only = "allowed_use")
-
-    sdf$read_dense_matrix(iterated = TRUE)
-
-    expect_false(sdf$read_complete())
-    dat <- sdf$read_next()
-    d <- dim(dat)
-    expect_equal(d[2], 1838)
-    n <- d[1]
-    expect_true(n > 0)
-
-    expect_false(sdf$read_complete())
-    dat <- sdf$read_next()
-    d <- dim(dat)
-    expect_equal(d[2], 1838)
-    n <- n + d[1]
-    expect_true(n > 0)
-
-    expect_false(sdf$read_complete())
-    dat <- sdf$read_next()
-    d <- dim(dat)
-    expect_equal(d[2], 1838)
-    n <- n + d[1]
-    expect_true(n > 0)
-
-    expect_false(sdf$read_complete())
-    dat <- sdf$read_next()
-    d <- dim(dat)
-    expect_equal(d[2], 1838)
-    n <- n + d[1]
-    expect_true(n > 0)
-
-    expect_equal(n, 2638)
-    expect_true(sdf$read_complete())
-
-    rm(sdf)
-
-})
->>>>>>> 3710c218
+})