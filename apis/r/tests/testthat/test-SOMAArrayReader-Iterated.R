--- conflicted
+++ resolved
@@ -147,15 +147,9 @@
 
     nnzTotal <- 0
     rowsTotal <- 0
-<<<<<<< HEAD
     for (i in 1:2) {
         expect_false(iterator$read_complete())
-        dat <- as.one.based(iterator$read_next())
-=======
-    for (i in 1:4) {
-        expect_false(sdf$read_complete())
-        dat <- sdf$read_next()$get_one_based_matrix()
->>>>>>> 83c4e307
+        dat <- iterator$read_next()$get_one_based_matrix()
         nnz <- Matrix::nnzero(dat)
         expect_gt(nnz, 0)
         nnzTotal <- nnzTotal + nnz
