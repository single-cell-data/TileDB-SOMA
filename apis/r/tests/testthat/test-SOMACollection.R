
test_that("SOMACollection basics", {
  uri <- file.path(withr::local_tempdir(), "new-collection")

  # Create an empty collection
  collection <- SOMACollectionCreate(uri)
  expect_equal(collection$uri, uri)
  collection$close()

  # Verify the empty collection is accessible and reads back as empty
  collection <- SOMACollectionOpen(uri)
  expect_true(dir.exists(uri))
  expect_match(tiledb::tiledb_object_type(uri), "GROUP")
  expect_true(collection$soma_type == "SOMACollection")
  expect_true(collection$exists())
  expect_equal(collection$length(), 0)
  collection$close()

  # Add a dataframe element to the collection, bypassing add_new_dataframe
  collection <- SOMACollectionOpen(uri, mode = "WRITE")
  dataframe <- create_and_populate_soma_dataframe(file.path(uri, "sdf"))
  collection$set(dataframe, name = "sdf")
  collection$close()

  # Read back the collection
  readback_collection <- SOMACollectionOpen(uri)
  expect_equal(readback_collection$length(), 1)
  readback_dataframe <- readback_collection$get("sdf")
  expect_is(readback_dataframe, "SOMADataFrame")
  readback_dataframe$close()
  readback_collection$close()

  # Add a subcollection to the collection
  subcollection <- SOMACollectionCreate(file.path(uri, "subcollection"))$close()

  collection <- SOMACollectionOpen(uri, mode = "WRITE")
  collection$add_new_collection(subcollection, "subcollection")

  subcollection <- collection$get("subcollection")
  subcollection <- SOMACollectionOpen(subcollection$uri)
  expect_true(subcollection$soma_type == "SOMACollection")
  expect_true(subcollection$exists())
  subcollection$close()

  # Add another dataframe to the collection, this time using add_new_dataframe
  collection$add_new_dataframe("new_df", create_arrow_schema(), "foo")$close()
  df3 <- collection$get("new_df")
  df3 <- SOMADataFrameOpen(df3$uri)
  expect_true(df3$soma_type == "SOMADataFrame")
  df3$close()

  # Add new DenseNDArray to the collection
  collection$add_new_dense_ndarray("nd_d_arr", arrow::int32(), shape = c(10, 5))$close()
  arr <- collection$get("nd_d_arr")
  arr <- SOMADenseNDArrayOpen(arr$uri)
  expect_true(arr$soma_type == "SOMADenseNDArray")
  arr$close()

  # Add new SparseNDArray to the collection
  collection$add_new_sparse_ndarray("nd_s_arr", arrow::int32(), shape = c(10, 5))$close()
  arr <- collection$get("nd_s_arr")
  arr <- SOMASparseNDArrayOpen(arr$uri)
  expect_true(arr$soma_type == "SOMASparseNDArray")
  arr$close()

  collection$close()
})

<<<<<<< HEAD
test_that("SOMACollection timestamped ops", {
  # Create a collection @ t0
  uri <- file.path(withr::local_tempdir(), "timestamped-collection")
  collection <- SOMACollectionCreate(uri)
  expect_equal(collection$uri, uri)
  collection$close()
  t0 <- Sys.time()
  Sys.sleep(1.01)

  # add array A with 1 in top-left entry @ t1
  collection <- SOMACollectionOpen(uri, mode = "WRITE")
  collection$add_new_sparse_ndarray("A", arrow::int8(), shape = c(2,2))$write(Matrix::sparseMatrix(i = 1, j = 1, x = 1, dims = c(2, 2)))
  collection$close()
  t1 <- Sys.time()
  Sys.sleep(1.01)

  # write 1 into bottom-right of A @ t2
  collection <- SOMACollectionOpen(uri, mode = "WRITE")
  collection$get("A")$write(Matrix::sparseMatrix(i = 2, j = 2, x = 1, dims = c(2, 2)))
  collection$close()

  # open A via collection with no timestamp => A should reflect the final state
  collection <- SOMACollectionOpen(uri)
  a <- collection$get("A")$read()$sparse_matrix()$concat()
  expect_equal(sum(a), 2)
  collection$close()

  # open A via collection @ t1 => the last write should not be visible
  collection <- SOMACollectionOpen(uri, tiledb_timestamp = t1)
  expect_true("A" %in% collection$names())
  a <- collection$get("A")$read()$sparse_matrix()$concat()
  expect_equal(sum(a), 1)
  collection$close()

  # open collection @ t0 => A should not even be there
  collection <- SOMACollectionOpen(uri, tiledb_timestamp = t0)
  expect_false("A" %in% collection$names())
  expect_error(collection$get("A"))
=======
test_that("Platform config and context are respected by add_ methods", {
  uri <- file.path(withr::local_tempdir(), "new-collection")

  # Set params in the config and context
  cfg <- PlatformConfig$new()
  cfg$set("tiledb", "test", "foo", "bar")
  cfg$get("tiledb", "test", "foo")

  ctx <- SOMATileDBContext$new()
  ctx$set("foo", "bar")
  ctx$get("foo")

  # Create an empty collection
  collection <- SOMACollectionCreate(
    uri = uri,
    platform_config = cfg,
    tiledbsoma_ctx = ctx
  )

  # Add a dataframe element to the collection
  tbl <- create_arrow_table()
  sdf1 <- collection$add_new_dataframe("sdf1", tbl$schema, "soma_joinid")
  sdf1$write(tbl)
  collection$close()

  # Verify the config and context params were inherited
  collection$open("READ", internal_use_only = "allowed_use")
  expect_equal(
    collection$get("sdf1")$platform_config$get("tiledb", "test", "foo"),
    "bar"
  )
  expect_equal(
    collection$get("sdf1")$tiledbsoma_ctx$get("foo"),
    "bar"
  )
  collection$close()

  # Method-level config params override instance params
  collection$open("WRITE", internal_use_only = "allowed_use")
  cfg$set("tiledb", "test", "foo", "baz")
  sdf2 <- collection$add_new_dataframe(
    key = "sdf2",
    schema = tbl$schema,
    index_column_names = "soma_joinid",
    platform_config = cfg
  )
  sdf2$write(tbl)

  expect_equal(
    collection$get("sdf2")$platform_config$get("tiledb", "test", "foo"),
    "baz"
  )
>>>>>>> e0bcdc94
  collection$close()
})<|MERGE_RESOLUTION|>--- conflicted
+++ resolved
@@ -66,7 +66,6 @@
   collection$close()
 })
 
-<<<<<<< HEAD
 test_that("SOMACollection timestamped ops", {
   # Create a collection @ t0
   uri <- file.path(withr::local_tempdir(), "timestamped-collection")
@@ -105,7 +104,9 @@
   collection <- SOMACollectionOpen(uri, tiledb_timestamp = t0)
   expect_false("A" %in% collection$names())
   expect_error(collection$get("A"))
-=======
+    collection$close()
+})
+
 test_that("Platform config and context are respected by add_ methods", {
   uri <- file.path(withr::local_tempdir(), "new-collection")
 
@@ -158,6 +159,5 @@
     collection$get("sdf2")$platform_config$get("tiledb", "test", "foo"),
     "baz"
   )
->>>>>>> e0bcdc94
   collection$close()
 })