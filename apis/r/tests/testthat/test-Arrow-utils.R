test_that("TileDB classes can be converted to Arrow equivalents", {

  # Dimension to Arrow field
  dim0 <- tiledb::tiledb_dim(
    name = "dim0",
    domain = NULL,
    tile = NULL,
    type = "ASCII"
  )

  dim1 <- tiledb::tiledb_dim(
    name = "dim1",
    domain = bit64::as.integer64(c(0, 100)),
    tile = bit64::as.integer64(10),
    type = "INT64"
  )

  # Error if not a dimension
  expect_error(arrow_field_from_tiledb_attr(dim0))

  # String dimension
  dim0_field <- arrow_field_from_tiledb_dim(dim0)
  expect_true(is_arrow_field(dim0_field))
  expect_equal(dim0_field$name, tiledb::name(dim0))
  expect_equal(
    tiledb_type_from_arrow_type(dim0_field$type),
    tiledb::datatype(dim0)
  )

  # Integer dimension
  dim1_field <- arrow_field_from_tiledb_dim(dim1)
  expect_true(is_arrow_field(dim1_field))
  expect_equal(dim1_field$name, tiledb::name(dim1))
  expect_equal(
    tiledb_type_from_arrow_type(dim1_field$type),
    tiledb::datatype(dim1)
  )

  # Attribute to Arrow field
  attr0 <- tiledb::tiledb_attr(
    name = "attr0",
    type = "ASCII"
  )

  attr1 <- tiledb::tiledb_attr(
    name = "attr1",
    type = "INT64"
  )

  # Error if not an attribute
  expect_error(arrow_field_from_tiledb_attr(dim0))

  # String attribute
  attr0_field <- arrow_field_from_tiledb_attr(attr0)
  expect_true(is_arrow_field(attr0_field))
  expect_equal(attr0_field$name, tiledb::name(attr0))
  expect_equal(
    tiledb_type_from_arrow_type(attr0_field$type),
    tiledb::datatype(attr0)
  )

  # Integer attribute
  attr1_field <- arrow_field_from_tiledb_attr(attr1)
  expect_true(is_arrow_field(attr1_field))
  expect_equal(attr1_field$name, tiledb::name(attr1))
  expect_equal(
    tiledb_type_from_arrow_type(attr1_field$type),
    tiledb::datatype(attr1)
  )

  # TileDB schema to Arrow schema
  tdb_schema <- tiledb::tiledb_array_schema(
    domain = tiledb::tiledb_domain(c(dim0, dim1)),
    attrs = c(attr0, attr1),
    sparse = TRUE
  )

  arrow_schema <- arrow_schema_from_tiledb_schema(tdb_schema)
  expect_true(is_arrow_schema(arrow_schema))
  expect_equal(length(arrow_schema$fields), 4)
  expect_equal(names(arrow_schema), c("dim0", "dim1", "attr0", "attr1"))
})

<<<<<<< HEAD
# touch
=======
test_that("Validating arrow data type compatibility", {
  expect_false(check_arrow_data_types(arrow::int32(), arrow::float32()))
  expect_true(check_arrow_data_types(arrow::int32(), arrow::int32()))
  # strings and large strings are compatible
  expect_true(check_arrow_data_types(arrow::string(), arrow::large_utf8()))

  expect_error(
    check_arrow_data_types("not an arrow data type", arrow::int32())
  )
})

test_that("Validating arrow schema data type compatibility", {
  from <- arrow::schema(foo = arrow::int32())
  to <- arrow::schema(foo = arrow::int32())
  expect_true(check_arrow_schema_data_types(from, to))

  # Add incompatible fields
  from$bar <- arrow::int16()
  to$bar <- arrow::float16()
  expect_error(
    check_arrow_schema_data_types(from, to),
    "Schemas are incompatible"
  )

  # Schemas with different fields
  from$baz <- arrow::string()
  expect_error(
    check_arrow_schema_data_types(from, to),
    "'from' and 'to' must have the same number of fields"
  )

  to$fizz <- arrow::string()
  expect_error(
    check_arrow_schema_data_types(from, to),
    "'from' and 'to' must have the same field names"
  )
})
>>>>>>> d07accb6
<|MERGE_RESOLUTION|>--- conflicted
+++ resolved
@@ -79,46 +79,4 @@
   expect_true(is_arrow_schema(arrow_schema))
   expect_equal(length(arrow_schema$fields), 4)
   expect_equal(names(arrow_schema), c("dim0", "dim1", "attr0", "attr1"))
-})
-
-<<<<<<< HEAD
-# touch
-=======
-test_that("Validating arrow data type compatibility", {
-  expect_false(check_arrow_data_types(arrow::int32(), arrow::float32()))
-  expect_true(check_arrow_data_types(arrow::int32(), arrow::int32()))
-  # strings and large strings are compatible
-  expect_true(check_arrow_data_types(arrow::string(), arrow::large_utf8()))
-
-  expect_error(
-    check_arrow_data_types("not an arrow data type", arrow::int32())
-  )
-})
-
-test_that("Validating arrow schema data type compatibility", {
-  from <- arrow::schema(foo = arrow::int32())
-  to <- arrow::schema(foo = arrow::int32())
-  expect_true(check_arrow_schema_data_types(from, to))
-
-  # Add incompatible fields
-  from$bar <- arrow::int16()
-  to$bar <- arrow::float16()
-  expect_error(
-    check_arrow_schema_data_types(from, to),
-    "Schemas are incompatible"
-  )
-
-  # Schemas with different fields
-  from$baz <- arrow::string()
-  expect_error(
-    check_arrow_schema_data_types(from, to),
-    "'from' and 'to' must have the same number of fields"
-  )
-
-  to$fizz <- arrow::string()
-  expect_error(
-    check_arrow_schema_data_types(from, to),
-    "'from' and 'to' must have the same field names"
-  )
-})
->>>>>>> d07accb6
+})