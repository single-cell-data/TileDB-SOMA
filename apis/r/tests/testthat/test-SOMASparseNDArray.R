--- conflicted
+++ resolved
@@ -22,12 +22,7 @@
   expect_identical(
     as.numeric(tbl$GetColumnByName("soma_data")),
     ## need to convert to Csparsematrix first to get x values sorted appropriately
-<<<<<<< HEAD
     as.numeric(as(mat, "CsparseMatrix")@x)
-=======
-    ##-- gets values _transposed_:  as.numeric(as(mat, "CsparseMatrix")@x)
-    as.numeric(vals)
->>>>>>> e3385621
   )
 
   ## Subset both dims
