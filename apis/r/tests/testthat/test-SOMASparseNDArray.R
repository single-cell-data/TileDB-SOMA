--- conflicted
+++ resolved
@@ -86,13 +86,9 @@
 
   # read_sparse_matrix
   ndarray <- SOMASparseNDArrayOpen(uri)
-<<<<<<< HEAD
   mat2 <- ndarray$read()$sparse_matrix(zero_based = T)$concat()
   expect_true(inherits(mat2, "matrixZeroBasedView"))
   expect_s4_class(as.one.based(mat2), "sparseMatrix")
-=======
-  expect_s4_class(mat2 <- ndarray$read_sparse_matrix(repr = "T"), "TsparseMatrix")
->>>>>>> 83c4e307
   expect_equal(dim(mat2), c(10, 10))
   expect_equal(nrow(mat2), 10)
   expect_equal(ncol(mat2), 10)
@@ -143,21 +139,12 @@
   iterator <- ndarray$read()$sparse_matrix(zero_based = T)
   mat2 <- iterator$read_next()
   expect_true(inherits(mat2, "matrixZeroBasedView"))
-<<<<<<< HEAD
-  expect_s4_class(as.one.based(mat2), "sparseMatrix")
-  expect_equal(dim(mat2), c(10, 10)) 
-  expect_equal(nrow(mat2), 10)
-  expect_equal(ncol(mat2), 10)
-  expect_true(all.equal(as.numeric(mat), as.numeric(mat2[0:8,0:8])))
-  expect_equal(sum(mat), sum(as.one.based(mat2)))
-=======
   expect_s4_class(mat2$get_one_based_matrix(), "sparseMatrix")
   expect_equal(mat2$dim(), c(10, 10))
   expect_equal(mat2$nrow(), 10)
   expect_equal(mat2$ncol(), 10)
   expect_true(all.equal(as.numeric(mat), as.numeric(mat2$take(0:8,0:8)$get_one_based_matrix())))
   expect_equal(sum(mat), sum(mat2$get_one_based_matrix()))
->>>>>>> 83c4e307
   ndarray$close()
 })
 
