import pyarrow as pa
import pytest
from scipy import sparse

import tiledbsoma as soma

from .common import TestWritePythonReadR


class TestSparseNDArrayWritePythonReadR(TestWritePythonReadR):
    """
    Tests that a SOMASparseNDArray can be written by Python and read by R.
    """

    @pytest.fixture(scope="class")
    def sparse_nd_array(self):
        arr = soma.SparseNDArray.create(self.uri, type=pa.int32(), shape=(5, 5))
        X = sparse.diags([1, 1, 1, 1], offsets=1).tocoo()
        tensor = pa.SparseCOOTensor.from_scipy(X)
        arr.write(tensor)
        return X

    def base_R_script(self):
        return f"""
        library("tiledbsoma")
        soma_ndarray <- SOMASparseNDArrayOpen("{self.uri}")
<<<<<<< HEAD
        table <- soma_ndarray$read()$tables()$concat()
        M <- as.one.based(soma_ndarray$read()$sparse_matrix(zero_based=T)$concat())
=======
        table <- soma_ndarray$read_arrow_table()
        M <- soma_ndarray$read_sparse_matrix_zero_based()$get_one_based_matrix()
>>>>>>> 83c4e307
        df <- as.data.frame(table)
        """

    def test_ndarray_shape_matches(self, sparse_nd_array):
        """
        The source ndarray is a 5x5 sparse matrix, so the resulting soma_ndarray should have 2 dimensions.
        """
        self.r_assert("stopifnot(length(soma_ndarray$dimensions()) == 2)")
        self.r_assert("stopifnot(M@Dim == c(5, 5))")

    def test_ndarray_type_matches(self, sparse_nd_array):
        """
        The SparseNDArray should have a type of int32.
        """
        self.r_assert('stopifnot(table$soma_data$type$ToString() == "int32")')

    def test_ndarray_content_matches(self, sparse_nd_array):
        """
        The SparseNDArray content should match.
        """
        # Original matrix:
        # [0., 1., 0., 0., 0.],
        # [0., 0., 1., 0., 0.],
        # [0., 0., 0., 1., 0.],
        # [0., 0., 0., 0., 1.],
        # [0., 0., 0., 0., 0.]

        self.r_assert(
            "stopifnot(all.equal(as.matrix(M), matrix(c(0, 1, 0, 0, 0, 0, 0, 1, 0, 0, 0, 0, 0, 1, 0, 0, 0, 0, 0, 1, 0, 0, 0, 0, 0), nrow=5, ncol=5, byrow=TRUE)))"
        )<|MERGE_RESOLUTION|>--- conflicted
+++ resolved
@@ -24,13 +24,8 @@
         return f"""
         library("tiledbsoma")
         soma_ndarray <- SOMASparseNDArrayOpen("{self.uri}")
-<<<<<<< HEAD
         table <- soma_ndarray$read()$tables()$concat()
-        M <- as.one.based(soma_ndarray$read()$sparse_matrix(zero_based=T)$concat())
-=======
-        table <- soma_ndarray$read_arrow_table()
-        M <- soma_ndarray$read_sparse_matrix_zero_based()$get_one_based_matrix()
->>>>>>> 83c4e307
+        M <-  soma_ndarray$read()$sparse_matrix(zero_based=T)$concat()$get_one_based_matrix()
         df <- as.data.frame(table)
         """
 
